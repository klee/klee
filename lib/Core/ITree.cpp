--- conflicted
+++ resolved
@@ -237,7 +237,7 @@
         // Here we perform substitution, where given
         // an interpolant atom and an equality constraint,
         // we try to find a subexpression in the equality constraint
-    	// that matches the lhs expression of the interpolant atom.
+        // that matches the lhs expression of the interpolant atom.
 
         // Here we assume that the equality constraint is A == B and the
         // interpolant atom is C cmp D.
@@ -253,7 +253,9 @@
         else {
           // newIntpRight is A, but with every occurrence of C replaced with D
           // i.e., newIntpRight == A[D/C]
-          newIntpRight = replaceExpr(equalityConstraintLeft, interpolantAtom->getKid(0), interpolantAtom->getKid(1));
+          newIntpRight =
+              replaceExpr(equalityConstraintLeft, interpolantAtom->getKid(0),
+                          interpolantAtom->getKid(1));
         }
 
         interpolantAtom =
@@ -288,7 +290,8 @@
                                              ref<Expr> replacedExpr,
                                              ref<Expr> substituteExpr) {
   // We only handle binary expressions
-  if (!llvm::isa<BinaryExpr>(originalExpr) || llvm::isa<ConcatExpr>(originalExpr))
+  if (!llvm::isa<BinaryExpr>(originalExpr) ||
+      llvm::isa<ConcatExpr>(originalExpr))
     return originalExpr;
 
   if (originalExpr->getKid(0) == replacedExpr)
@@ -611,13 +614,8 @@
     }
 
   } else {
-<<<<<<< HEAD
     // if (result != Solver::False)
     //   llvm::errs() << "Solver could not decide (in-)validity\n";
-=======
-    if (result != Solver::False)
-//      llvm::errs() << "Solver could not decide (in-)validity\n";
->>>>>>> d99fd665
 
     if (z3solver)
       delete z3solver;
