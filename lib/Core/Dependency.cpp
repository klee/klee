--- conflicted
+++ resolved
@@ -1019,25 +1019,6 @@
       }
       break;
     }
-<<<<<<< HEAD
-    case llvm::Instruction::PHI: {
-      llvm::PHINode *node = llvm::dyn_cast<llvm::PHINode>(instr);
-      int Idx = node->getBasicBlockIndex(incomingBlock);
-      if (Idx >= 0) {
-        // llvm::Value *llvmArgValue =
-        // node->getIncomingValueForBlock(incomingBlock);
-        llvm::Value *llvmArgValue = node->getIncomingValue(Idx);
-        VersionedValue *val = getLatestValue(llvmArgValue, argExpr);
-        if (val) {
-          addDependency(val, getNewVersionedValue(instr, argExpr));
-        } else if (!llvm::isa<llvm::Constant>(llvmArgValue)) {
-          assert(!"operand not found");
-        }
-      }
-      break;
-    }
-=======
->>>>>>> 2a6fb718
     default: { assert(!"unhandled unary instruction"); }
     }
     return;
@@ -1267,9 +1248,6 @@
 
 void Dependency::markAllValues(AllocationGraph *g, llvm::Value *val) {
   VersionedValue *value = getLatestValueNoConstantCheck(val);
-<<<<<<< HEAD
-  markAllValues(g, value);
-=======
 
   // Right now we simply ignore the __dso_handle values. They are due
   // to library / linking errors caused by missing options (-shared) in the
@@ -1285,14 +1263,7 @@
     assert(!"unknown value");
   }
 
-  buildAllocationGraph(g, value);
-  std::vector<VersionedValue *> allSources = allFlowSources(value);
-  for (std::vector<VersionedValue *>::iterator it = allSources.begin(),
-                                               itEnd = allSources.end();
-       it != itEnd; ++it) {
-    (*it)->setAsCore();
-  }
->>>>>>> 2a6fb718
+  markAllValues(g, value);
 }
 
 void Dependency::computeCoreAllocations(AllocationGraph *g) {
