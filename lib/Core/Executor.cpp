//===-- Executor.cpp ------------------------------------------------------===//
//
//                     The KLEE Symbolic Virtual Machine
//
// This file is distributed under the University of Illinois Open Source
// License. See LICENSE.TXT for details.
//
//===----------------------------------------------------------------------===//

#include "Executor.h"

/* COMMENT : Thanks to Nholmann for providing this. */
#include "klee/json.hpp"

/// COMMENT : EXTRAS
#include <algorithm>
#include <cctype>

#include "Context.h"
#include "CoreStats.h"
#include "ETree.h"
#include "ExecutionState.h"
#include "ExternalDispatcher.h"
#include "GetElementPtrTypeIterator.h"
#include "ImpliedValue.h"
#include "Memory.h"
#include "MemoryManager.h"
#include "PTree.h"
#include "ProbExecState.h"
#include "Searcher.h"
#include "SeedInfo.h"
#include "SpecialFunctionHandler.h"
#include "StatsTracker.h"
#include "TimingSolver.h"
#include "UserSearcher.h"

#include "klee/ADT/KTest.h"
#include "klee/ADT/RNG.h"
#include "klee/Config/Version.h"
#include "klee/Core/Interpreter.h"
#include "klee/Expr/ArrayExprOptimizer.h"
#include "klee/Expr/Assignment.h"
#include "klee/Expr/Expr.h"
#include "klee/Expr/ExprPPrinter.h"
#include "klee/Expr/ExprSMTLIBPrinter.h"
#include "klee/Expr/ExprUtil.h"
#include "klee/Module/Cell.h"
#include "klee/Module/InstructionInfoTable.h"
#include "klee/Module/KInstruction.h"
#include "klee/Module/KModule.h"
#include "klee/Solver/Common.h"
#include "klee/Solver/SolverCmdLine.h"
#include "klee/Solver/SolverStats.h"
#include "klee/Statistics/TimerStatIncrementer.h"
#include "klee/Support/Casting.h"
#include "klee/Support/ErrorHandling.h"
#include "klee/Support/FileHandling.h"
#include "klee/Support/FloatEvaluation.h"
#include "klee/Support/ModuleUtil.h"
#include "klee/Support/OptionCategories.h"
#include "klee/System/MemoryUsage.h"
#include "klee/System/Time.h"

#include "llvm/ADT/SmallPtrSet.h"
#include "llvm/ADT/StringExtras.h"
#include "llvm/IR/Attributes.h"
#include "llvm/IR/BasicBlock.h"
#if LLVM_VERSION_CODE < LLVM_VERSION(8, 0)
#include "llvm/IR/CallSite.h"
#endif
#include "llvm/IR/Constants.h"
#include "llvm/IR/DataLayout.h"
#include "llvm/IR/Function.h"
#include "llvm/IR/Instructions.h"
#include "llvm/IR/IntrinsicInst.h"
#include "llvm/IR/LLVMContext.h"
#include "llvm/IR/Module.h"
#include "llvm/IR/Operator.h"
#include "llvm/Support/CommandLine.h"
#include "llvm/Support/ErrorHandling.h"
#include "llvm/Support/FileSystem.h"
#include "llvm/Support/Path.h"
#include "llvm/Support/Process.h"
#if LLVM_VERSION_CODE >= LLVM_VERSION(10, 0)
#include "llvm/Support/TypeSize.h"
#else
typedef unsigned TypeSize;
#endif
#include "llvm/Support/raw_ostream.h"

// for storing LOCs
#include "llvm/Config/llvm-config.h"
#include "llvm/IR/DebugInfo.h"
#include "llvm/IR/DebugInfoMetadata.h"
#include "llvm/IR/DebugLoc.h"

#include <algorithm>
#include <cassert>
#include <cerrno>
#include <cstring>
#include <cxxabi.h>
#include <fstream>
#include <iomanip>
#include <iosfwd>
#include <limits>
#include <sstream>
#include <string>
#include <sys/mman.h>
#include <utility>
#include <vector>

using json = nlohmann::json;
json summaryObj;

using namespace llvm;
using namespace klee;

namespace klee {
cl::OptionCategory DebugCat("Debugging options",
                            "These are debugging options.");

cl::OptionCategory ExtCallsCat("External call policy options",
                               "These options impact external calls.");

cl::OptionCategory SeedingCat(
    "Seeding options",
    "These options are related to the use of seeds to start exploration.");

cl::OptionCategory
    TerminationCat("State and overall termination options",
                   "These options control termination of the overall KLEE "
                   "execution and of individual states.");

cl::OptionCategory TestGenCat("Test generation options",
                              "These options impact test generation.");

cl::opt<std::string>
    MaxTime("max-time",
            cl::desc("Halt execution after the specified duration.  "
                     "Set to 0s to disable (default=0s)"),
            cl::init("0s"), cl::cat(TerminationCat));
} // namespace klee

namespace {

/*** Test generation options ***/

cl::opt<bool> DumpStatesOnHalt(
    "dump-states-on-halt", cl::init(true),
    cl::desc("Dump test cases for all active states on exit (default=true)"),
    cl::cat(TestGenCat));

cl::opt<bool> OnlyOutputStatesCoveringNew(
    "only-output-states-covering-new", cl::init(false),
    cl::desc("Only output test cases covering new code (default=false)"),
    cl::cat(TestGenCat));

cl::opt<bool> EmitAllErrors(
    "emit-all-errors", cl::init(false),
    cl::desc("Generate tests cases for all errors "
             "(default=false, i.e. one per (error,instruction) pair)"),
    cl::cat(TestGenCat));

/* Constraint solving options */

cl::opt<unsigned> MaxSymArraySize(
    "max-sym-array-size",
    cl::desc(
        "If a symbolic array exceeds this size (in bytes), symbolic addresses "
        "into this array are concretized.  Set to 0 to disable (default=0)"),
    cl::init(0), cl::cat(SolvingCat));

cl::opt<bool>
    SimplifySymIndices("simplify-sym-indices", cl::init(false),
                       cl::desc("Simplify symbolic accesses using equalities "
                                "from other constraints (default=false)"),
                       cl::cat(SolvingCat));

cl::opt<bool>
    EqualitySubstitution("equality-substitution", cl::init(true),
                         cl::desc("Simplify equality expressions before "
                                  "querying the solver (default=true)"),
                         cl::cat(SolvingCat));

/*** External call policy options ***/

enum class ExternalCallPolicy {
  None,     // No external calls allowed
  Concrete, // Only external calls with concrete arguments allowed
  All,      // All external calls allowed
};

cl::opt<ExternalCallPolicy> ExternalCalls(
    "external-calls", cl::desc("Specify the external call policy"),
    cl::values(
        clEnumValN(
            ExternalCallPolicy::None, "none",
            "No external function calls are allowed.  Note that KLEE always "
            "allows some external calls with concrete arguments to go through "
            "(in particular printf and puts), regardless of this option."),
        clEnumValN(ExternalCallPolicy::Concrete, "concrete",
                   "Only external function calls with concrete arguments are "
                   "allowed (default)"),
        clEnumValN(ExternalCallPolicy::All, "all",
                   "All external function calls are allowed.  This concretizes "
<<<<<<< HEAD
                   "any symbolic arguments in calls to external functions.")
            KLEE_LLVM_CL_VAL_END),
    cl::init(ExternalCallPolicy::Concrete), cl::cat(ExtCallsCat));
=======
                   "any symbolic arguments in calls to external functions.")),
    cl::init(ExternalCallPolicy::Concrete),
    cl::cat(ExtCallsCat));
>>>>>>> 885997a9

cl::opt<bool> SuppressExternalWarnings(
    "suppress-external-warnings", cl::init(false),
    cl::desc("Supress warnings about calling external functions."),
    cl::cat(ExtCallsCat));

cl::opt<bool> AllExternalWarnings(
    "all-external-warnings", cl::init(false),
    cl::desc("Issue a warning everytime an external call is made, "
             "as opposed to once per function (default=false)"),
    cl::cat(ExtCallsCat));

/*** Seeding options ***/

cl::opt<bool> AlwaysOutputSeeds(
    "always-output-seeds", cl::init(true),
    cl::desc(
        "Dump test cases even if they are driven by seeds only (default=true)"),
    cl::cat(SeedingCat));

cl::opt<bool> OnlyReplaySeeds(
    "only-replay-seeds", cl::init(false),
    cl::desc("Discard states that do not have a seed (default=false)."),
    cl::cat(SeedingCat));

cl::opt<bool> OnlySeed("only-seed", cl::init(false),
                       cl::desc("Stop execution after seeding is done without "
                                "doing regular search (default=false)."),
                       cl::cat(SeedingCat));

cl::opt<bool>
    AllowSeedExtension("allow-seed-extension", cl::init(false),
                       cl::desc("Allow extra (unbound) values to become "
                                "symbolic during seeding (default=false)."),
                       cl::cat(SeedingCat));

cl::opt<bool> ZeroSeedExtension(
    "zero-seed-extension", cl::init(false),
    cl::desc(
        "Use zero-filled objects if matching seed not found (default=false)"),
    cl::cat(SeedingCat));

cl::opt<bool> AllowSeedTruncation(
    "allow-seed-truncation", cl::init(false),
    cl::desc("Allow smaller buffers than in seeds (default=false)."),
    cl::cat(SeedingCat));

cl::opt<bool> NamedSeedMatching(
    "named-seed-matching", cl::init(false),
    cl::desc("Use names to match symbolic objects to inputs (default=false)."),
    cl::cat(SeedingCat));

cl::opt<std::string>
    SeedTime("seed-time",
             cl::desc("Amount of time to dedicate to seeds, before normal "
                      "search (default=0s (off))"),
             cl::cat(SeedingCat));

/*** Termination criteria options ***/

cl::list<StateTerminationType> ExitOnErrorType(
    "exit-on-error-type",
    cl::desc("Stop execution after reaching a specified condition (default=false)"),
    cl::values(
        clEnumValN(StateTerminationType::Abort, "Abort",
                   "The program crashed (reached abort()/klee_abort())"),
        clEnumValN(StateTerminationType::Assert, "Assert",
                   "An assertion was hit"),
        clEnumValN(StateTerminationType::BadVectorAccess, "BadVectorAccess",
                   "Vector accessed out of bounds"),
        clEnumValN(StateTerminationType::Execution, "Execution",
                   "Trying to execute an unexpected instruction"),
        clEnumValN(StateTerminationType::External, "External",
                   "External objects referenced"),
        clEnumValN(StateTerminationType::Free, "Free",
                   "Freeing invalid memory"),
        clEnumValN(StateTerminationType::Model, "Model",
                   "Memory model limit hit"),
        clEnumValN(StateTerminationType::Overflow, "Overflow",
                   "An overflow occurred"),
        clEnumValN(StateTerminationType::Ptr, "Ptr", "Pointer error"),
        clEnumValN(StateTerminationType::ReadOnly, "ReadOnly",
                   "Write to read-only memory"),
        clEnumValN(StateTerminationType::ReportError, "ReportError",
                   "klee_report_error called"),
<<<<<<< HEAD
        clEnumValN(Executor::User, "User", "Wrong klee_* functions invocation"),
#ifdef SUPPORT_KLEE_EH_CXX
        clEnumValN(Executor::UncaughtException, "UncaughtException",
                   "Exception was not caught"),
        clEnumValN(Executor::UnexpectedException, "UnexpectedException",
                   "An unexpected exception was thrown"),
#endif
        clEnumValN(Executor::Unhandled, "Unhandled",
                   "Unhandled instruction hit") KLEE_LLVM_CL_VAL_END),
    cl::ZeroOrMore, cl::cat(TerminationCat));
=======
        clEnumValN(StateTerminationType::User, "User",
                   "Wrong klee_* functions invocation")),
    cl::ZeroOrMore,
    cl::cat(TerminationCat));
>>>>>>> 885997a9

cl::opt<unsigned long long>
    MaxInstructions("max-instructions",
                    cl::desc("Stop execution after this many instructions.  "
                             "Set to 0 to disable (default=0)"),
                    cl::init(0), cl::cat(TerminationCat));

cl::opt<unsigned> MaxForks(
    "max-forks",
    cl::desc("Only fork this many times.  Set to -1 to disable (default=-1)"),
    cl::init(~0u), cl::cat(TerminationCat));

cl::opt<unsigned> MaxDepth("max-depth",
                           cl::desc("Only allow this many symbolic branches.  "
                                    "Set to 0 to disable (default=0)"),
                           cl::init(0), cl::cat(TerminationCat));

cl::opt<unsigned>
    MaxMemory("max-memory",
              cl::desc("Refuse to fork when above this amount of "
                       "memory (in MB) (see -max-memory-inhibit) and terminate "
                       "states when additional 100MB allocated (default=2000)"),
              cl::init(2000), cl::cat(TerminationCat));

cl::opt<bool> MaxMemoryInhibit("max-memory-inhibit",
                               cl::desc("Inhibit forking when above memory cap "
                                        "(see -max-memory) (default=true)"),
                               cl::init(true), cl::cat(TerminationCat));

cl::opt<unsigned> RuntimeMaxStackFrames(
    "max-stack-frames",
    cl::desc("Terminate a state after this many stack frames.  Set to 0 to "
             "disable (default=8192)"),
    cl::init(8192), cl::cat(TerminationCat));

cl::opt<double> MaxStaticForkPct(
    "max-static-fork-pct", cl::init(1.),
    cl::desc("Maximum percentage spent by an instruction forking out of the "
             "forking of all instructions (default=1.0 (always))"),
    cl::cat(TerminationCat));

cl::opt<double> MaxStaticSolvePct(
    "max-static-solve-pct", cl::init(1.),
    cl::desc("Maximum percentage of solving time that can be spent by a single "
             "instruction over total solving time for all instructions "
             "(default=1.0 (always))"),
    cl::cat(TerminationCat));

cl::opt<double> MaxStaticCPForkPct(
    "max-static-cpfork-pct", cl::init(1.),
    cl::desc("Maximum percentage spent by an instruction of a call path "
             "forking out of the forking of all instructions in the call path "
             "(default=1.0 (always))"),
    cl::cat(TerminationCat));

cl::opt<double> MaxStaticCPSolvePct(
    "max-static-cpsolve-pct", cl::init(1.),
    cl::desc("Maximum percentage of solving time that can be spent by a single "
             "instruction of a call path over total solving time for all "
             "instructions (default=1.0 (always))"),
    cl::cat(TerminationCat));

cl::opt<unsigned> MaxStaticPctCheckDelay(
    "max-static-pct-check-delay",
    cl::desc("Number of forks after which the --max-static-*-pct checks are "
             "enforced (default=1000)"),
    cl::init(1000), cl::cat(TerminationCat));

cl::opt<std::string> TimerInterval(
    "timer-interval",
    cl::desc(
        "Minimum interval to check timers. "
        "Affects -max-time, -istats-write-interval, -stats-write-interval, and "
        "-uncovered-update-interval (default=1s)"),
    cl::init("1s"), cl::cat(TerminationCat));

/*** Debugging options ***/

/// The different query logging solvers that can switched on/off
enum PrintDebugInstructionsType {
  STDERR_ALL, ///
  STDERR_SRC,
  STDERR_COMPACT,
  FILE_ALL,    ///
  FILE_SRC,    ///
  FILE_COMPACT ///
};

llvm::cl::bits<PrintDebugInstructionsType> DebugPrintInstructions(
    "debug-print-instructions",
    llvm::cl::desc("Log instructions during execution."),
    llvm::cl::values(
        clEnumValN(STDERR_ALL, "all:stderr",
                   "Log all instructions to stderr "
                   "in format [src, inst_id, "
                   "llvm_inst]"),
        clEnumValN(STDERR_SRC, "src:stderr",
                   "Log all instructions to stderr in format [src, inst_id]"),
        clEnumValN(STDERR_COMPACT, "compact:stderr",
                   "Log all instructions to stderr in format [inst_id]"),
        clEnumValN(FILE_ALL, "all:file",
                   "Log all instructions to file "
                   "instructions.txt in format [src, "
                   "inst_id, llvm_inst]"),
        clEnumValN(FILE_SRC, "src:file",
                   "Log all instructions to file "
                   "instructions.txt in format [src, "
                   "inst_id]"),
        clEnumValN(FILE_COMPACT, "compact:file",
                   "Log all instructions to file instructions.txt in format "
<<<<<<< HEAD
                   "[inst_id]") KLEE_LLVM_CL_VAL_END),
    llvm::cl::CommaSeparated, cl::cat(DebugCat));
=======
                   "[inst_id]")),
    llvm::cl::CommaSeparated,
    cl::cat(DebugCat));
>>>>>>> 885997a9

#ifdef HAVE_ZLIB_H
cl::opt<bool> DebugCompressInstructions(
    "debug-compress-instructions", cl::init(false),
    cl::desc(
        "Compress the logged instructions in gzip format (default=false)."),
    cl::cat(DebugCat));
#endif

cl::opt<bool> DebugCheckForImpliedValues(
    "debug-check-for-implied-values", cl::init(false),
    cl::desc("Debug the implied value optimization"), cl::cat(DebugCat));

// REVISIT :: Check if this is useful.
cl::opt<bool>
    SetPTREEDump("set-ptree-dump", cl::init(false),
                 cl::desc("Set the dumpPtree option to true (default=false)."),
                 cl::cat(DebugCat));

// REVISIT :: Check if this is useful.
cl::opt<bool>
    ShowForkCond("show-cond", cl::init(false),
                 cl::desc("Show Condition while forking (default=false)."),
                 cl::cat(DebugCat));

// REVISIT :: Check if this is useful.
cl::opt<bool>
    SetDumpState("set-state-dump", cl::init(false),
                 cl::desc("Set the dumpStates option to true (default=false)."),
                 cl::cat(DebugCat));

// REVISIT :: Test to see if needed as a debug option or not.
cl::opt<bool> PrintExecutionTree(
    "print-exectree", cl::init(false),
    cl::desc("Print the Execution Tree (ETree Structure). (default=false)."),
    cl::cat(DebugCat));

// REVISIT :: Test to see if needed as a debug option or not.
cl::opt<bool>
    setSourceCodeFlow("set-codeflow", cl::init(false),
                      cl::desc("Print the State Graph of transitions between "
                               "exec states (default=false)."),
                      cl::cat(DebugCat));

// REVISIT :: Test to see if needed as a debug option or not.
cl::opt<bool>
    dumpAllLogs("dump-logs", cl::init(false),
                cl::desc("Print the State Graph of transitions between "
                         "exec states (default=false)."),
                cl::cat(DebugCat));

// REVISIT :: Pass the file name as input to KLEE. (Optional)
cl::opt<std::string> fileNameActual(
    "filename-act", cl::init("default.cpp"),
    cl::desc("Pass the source code/*.bc actual file name "
             "smaller logging footprint. (default=default.cpp)."),
    cl::cat(DebugCat));
} // namespace

// XXX hack
extern "C" unsigned dumpStates, dumpPTree;

/// COMMENT
unsigned dumpStates = SetDumpState ? 1 : 0, dumpPTree = SetPTREEDump ? 1 : 0;

<<<<<<< HEAD
const char *Executor::TerminateReasonNames[] = {
    [Abort] = "abort",
    [Assert] = "assert",
    [BadVectorAccess] = "bad_vector_access",
    [Exec] = "exec",
    [External] = "external",
    [Free] = "free",
    [Model] = "model",
    [Overflow] = "overflow",
    [Ptr] = "ptr",
    [ReadOnly] = "readonly",
    [ReportError] = "reporterror",
    [User] = "user",
#ifdef SUPPORT_KLEE_EH_CXX
    [UncaughtException] = "uncaught_exception",
    [UnexpectedException] = "unexpected_exception",
#endif
    [Unhandled] = "xxx",
};

=======
>>>>>>> 885997a9
Executor::Executor(LLVMContext &ctx, const InterpreterOptions &opts,
                   InterpreterHandler *ih)
    : Interpreter(opts), interpreterHandler(ih), searcher(0),
      externalDispatcher(new ExternalDispatcher(ctx)), statsTracker(0),
      pathWriter(0), symPathWriter(0),
      specialFunctionHandler(0), timers{time::Span(TimerInterval)},
      replayKTest(0), replayPath(0), usingSeeds(0), atMemoryLimit(false),
      inhibitForking(false), haltExecution(false), ivcEnabled(false),
      debugLogBuffer(debugBufferString) {

  const time::Span maxTime{MaxTime};
  if (maxTime)
    timers.add(std::make_unique<Timer>(maxTime, [&] {
      klee_message("HaltTimer invoked");
      setHaltExecution(true);
    }));

  coreSolverTimeout = time::Span{MaxCoreSolverTime};
  if (coreSolverTimeout)
    UseForkedCoreSolver = true;
  Solver *coreSolver = klee::createCoreSolver(CoreSolverToUse);
  if (!coreSolver) {
    klee_error("Failed to create core solver\n");
  }

  Solver *solver = constructSolverChain(
      coreSolver,
      interpreterHandler->getOutputFilename(ALL_QUERIES_SMT2_FILE_NAME),
      interpreterHandler->getOutputFilename(SOLVER_QUERIES_SMT2_FILE_NAME),
      interpreterHandler->getOutputFilename(ALL_QUERIES_KQUERY_FILE_NAME),
      interpreterHandler->getOutputFilename(SOLVER_QUERIES_KQUERY_FILE_NAME));

  this->solver = new TimingSolver(solver, EqualitySubstitution);
  memory = new MemoryManager(&arrayCache);

  initializeSearchOptions();

  if (OnlyOutputStatesCoveringNew && !StatsTracker::useIStats())
    klee_error("To use --only-output-states-covering-new, you need to enable "
               "--output-istats.");

  if (DebugPrintInstructions.isSet(FILE_ALL) ||
      DebugPrintInstructions.isSet(FILE_COMPACT) ||
      DebugPrintInstructions.isSet(FILE_SRC)) {
    std::string debug_file_name =
        interpreterHandler->getOutputFilename("instructions.txt");
    std::string error;
#ifdef HAVE_ZLIB_H
    if (!DebugCompressInstructions) {
#endif
      debugInstFile = klee_open_output_file(debug_file_name, error);
#ifdef HAVE_ZLIB_H
    } else {
      debug_file_name.append(".gz");
      debugInstFile = klee_open_compressed_output_file(debug_file_name, error);
    }
#endif
    if (!debugInstFile) {
      klee_error("Could not open file %s : %s", debug_file_name.c_str(),
                 error.c_str());
    }
  }
}

llvm::Module *
Executor::setModule(std::vector<std::unique_ptr<llvm::Module>> &modules,
                    const ModuleOptions &opts) {
  assert(!kmodule && !modules.empty() &&
         "can only register one module"); // XXX gross

  kmodule = std::unique_ptr<KModule>(new KModule());

  // Preparing the final module happens in multiple stages

  // Link with KLEE intrinsics library before running any optimizations
  SmallString<128> LibPath(opts.LibraryDir);
  llvm::sys::path::append(LibPath,
                          "libkleeRuntimeIntrinsic" + opts.OptSuffix + ".bca");
  std::string error;
  if (!klee::loadFile(LibPath.c_str(), modules[0]->getContext(), modules,
                      error)) {
    klee_error("Could not load KLEE intrinsic file %s", LibPath.c_str());
  }

  // 1.) Link the modules together
  while (kmodule->link(modules, opts.EntryPoint)) {
    // 2.) Apply different instrumentation
    kmodule->instrument(opts);
  }

  // 3.) Optimise and prepare for KLEE

  // Create a list of functions that should be preserved if used
  std::vector<const char *> preservedFunctions;
  specialFunctionHandler = new SpecialFunctionHandler(*this);
  specialFunctionHandler->prepare(preservedFunctions);

  preservedFunctions.push_back(opts.EntryPoint.c_str());

  // Preserve the free-standing library calls
  preservedFunctions.push_back("memset");
  preservedFunctions.push_back("memcpy");
  preservedFunctions.push_back("memcmp");
  preservedFunctions.push_back("memmove");

  kmodule->optimiseAndPrepare(opts, preservedFunctions);
  kmodule->checkModule();

  // 4.) Manifest the module
  kmodule->manifest(interpreterHandler, StatsTracker::useStatistics());

  specialFunctionHandler->bind();

  if (StatsTracker::useStatistics() || userSearcherRequiresMD2U()) {
    statsTracker = new StatsTracker(
        *this, interpreterHandler->getOutputFilename("assembly.ll"),
        userSearcherRequiresMD2U());
  }

  // Initialize the context.
  DataLayout *TD = kmodule->targetData.get();
  Context::initialize(TD->isLittleEndian(),
                      (Expr::Width)TD->getPointerSizeInBits());

  return kmodule->module.get();
}

Executor::~Executor() {
  delete memory;
  delete externalDispatcher;
  delete specialFunctionHandler;
  delete statsTracker;
  delete solver;
}

/***/

void Executor::initializeGlobalObject(ExecutionState &state, ObjectState *os,
                                      const Constant *c, unsigned offset) {
  const auto targetData = kmodule->targetData.get();
  if (const ConstantVector *cp = dyn_cast<ConstantVector>(c)) {
    unsigned elementSize =
        targetData->getTypeStoreSize(cp->getType()->getElementType());
    for (unsigned i = 0, e = cp->getNumOperands(); i != e; ++i)
      initializeGlobalObject(state, os, cp->getOperand(i),
                             offset + i * elementSize);
  } else if (isa<ConstantAggregateZero>(c)) {
    unsigned i, size = targetData->getTypeStoreSize(c->getType());
    for (i = 0; i < size; i++)
      os->write8(offset + i, (uint8_t)0);
  } else if (const ConstantArray *ca = dyn_cast<ConstantArray>(c)) {
    unsigned elementSize =
        targetData->getTypeStoreSize(ca->getType()->getElementType());
    for (unsigned i = 0, e = ca->getNumOperands(); i != e; ++i)
      initializeGlobalObject(state, os, ca->getOperand(i),
                             offset + i * elementSize);
  } else if (const ConstantStruct *cs = dyn_cast<ConstantStruct>(c)) {
    const StructLayout *sl =
        targetData->getStructLayout(cast<StructType>(cs->getType()));
    for (unsigned i = 0, e = cs->getNumOperands(); i != e; ++i)
      initializeGlobalObject(state, os, cs->getOperand(i),
                             offset + sl->getElementOffset(i));
  } else if (const ConstantDataSequential *cds =
                 dyn_cast<ConstantDataSequential>(c)) {
    unsigned elementSize = targetData->getTypeStoreSize(cds->getElementType());
    for (unsigned i = 0, e = cds->getNumElements(); i != e; ++i)
      initializeGlobalObject(state, os, cds->getElementAsConstant(i),
                             offset + i * elementSize);
  } else if (!isa<UndefValue>(c) && !isa<MetadataAsValue>(c)) {
    unsigned StoreBits = targetData->getTypeStoreSizeInBits(c->getType());
    ref<ConstantExpr> C = evalConstant(c);

    // Extend the constant if necessary;
    assert(StoreBits >= C->getWidth() && "Invalid store size!");
    if (StoreBits > C->getWidth())
      C = C->ZExt(StoreBits);

    os->write(offset, C);
  }
}

MemoryObject *Executor::addExternalObject(ExecutionState &state, void *addr,
                                          unsigned size, bool isReadOnly) {
  auto mo = memory->allocateFixed(reinterpret_cast<std::uint64_t>(addr), size,
                                  nullptr);
  ObjectState *os = bindObjectInState(state, mo, false);
  for (unsigned i = 0; i < size; i++)
    os->write8(i, ((uint8_t *)addr)[i]);
  if (isReadOnly)
    os->setReadOnly(true);
  return mo;
}

extern void *__dso_handle __attribute__((__weak__));

void Executor::initializeGlobals(ExecutionState &state) {
  // allocate and initialize globals, done in two passes since we may
  // need address of a global in order to initialize some other one.

  // allocate memory objects for all globals
  allocateGlobalObjects(state);

  // initialize aliases first, may be needed for global objects
  initializeGlobalAliases();

  // finally, do the actual initialization
  initializeGlobalObjects(state);
}

void Executor::allocateGlobalObjects(ExecutionState &state) {
  Module *m = kmodule->module.get();

  if (m->getModuleInlineAsm() != "")
    klee_warning("executable has module level assembly (ignoring)");
  // represent function globals using the address of the actual llvm function
  // object. given that we use malloc to allocate memory in states this also
  // ensures that we won't conflict. we don't need to allocate a memory object
  // since reading/writing via a function pointer is unsupported anyway.
  for (Function &f : *m) {
    ref<ConstantExpr> addr;

    // If the symbol has external weak linkage then it is implicitly
    // not defined in this module; if it isn't resolvable then it
    // should be null.
    if (f.hasExternalWeakLinkage() &&
        !externalDispatcher->resolveSymbol(f.getName().str())) {
      addr = Expr::createPointer(0);
    } else {
      // We allocate an object to represent each function,
      // its address can be used for function pointers.
      // TODO: Check whether the object is accessed?
      auto mo = memory->allocate(8, false, true, &f, 8);
      addr = Expr::createPointer(mo->address);
      legalFunctions.emplace(mo->address, &f);
    }

    globalAddresses.emplace(&f, addr);
  }

#ifndef WINDOWS
  int *errno_addr = getErrnoLocation(state);
  MemoryObject *errnoObj =
      addExternalObject(state, (void *)errno_addr, sizeof *errno_addr, false);
  // Copy values from and to program space explicitly
  errnoObj->isUserSpecified = true;
#endif

  // Disabled, we don't want to promote use of live externals.
#ifdef HAVE_CTYPE_EXTERNALS
#ifndef WINDOWS
#ifndef DARWIN
  /* from /usr/include/ctype.h:
       These point into arrays of 384, so they can be indexed by any `unsigned
       char' value [0,255]; by EOF (-1); or by any `signed char' value
       [-128,-1).  ISO C requires that the ctype functions work for `unsigned */
  const uint16_t **addr = __ctype_b_loc();
  addExternalObject(state, const_cast<uint16_t *>(*addr - 128),
                    384 * sizeof **addr, true);
  addExternalObject(state, addr, sizeof(*addr), true);

  const int32_t **lower_addr = __ctype_tolower_loc();
  addExternalObject(state, const_cast<int32_t *>(*lower_addr - 128),
                    384 * sizeof **lower_addr, true);
  addExternalObject(state, lower_addr, sizeof(*lower_addr), true);

  const int32_t **upper_addr = __ctype_toupper_loc();
  addExternalObject(state, const_cast<int32_t *>(*upper_addr - 128),
                    384 * sizeof **upper_addr, true);
  addExternalObject(state, upper_addr, sizeof(*upper_addr), true);
#endif
#endif
#endif

  for (const GlobalVariable &v : m->globals()) {
    std::size_t globalObjectAlignment = getAllocationAlignment(&v);
    Type *ty = v.getType()->getElementType();
    std::uint64_t size = 0;
    if (ty->isSized())
      size = kmodule->targetData->getTypeStoreSize(ty);

    if (v.isDeclaration()) {
      // FIXME: We have no general way of handling unknown external
      // symbols. If we really cared about making external stuff work
      // better we could support user definition, or use the EXE style
      // hack where we check the object file information.

      if (!ty->isSized()) {
        klee_warning("Type for %.*s is not sized",
                     static_cast<int>(v.getName().size()), v.getName().data());
      }

      // XXX - DWD - hardcode some things until we decide how to fix.
#ifndef WINDOWS
      if (v.getName() == "_ZTVN10__cxxabiv117__class_type_infoE") {
        size = 0x2C;
      } else if (v.getName() == "_ZTVN10__cxxabiv120__si_class_type_infoE") {
        size = 0x2C;
      } else if (v.getName() == "_ZTVN10__cxxabiv121__vmi_class_type_infoE") {
        size = 0x2C;
      }
#endif

      if (size == 0) {
        klee_warning("Unable to find size for global variable: %.*s (use will "
                     "result in out of bounds access)",
                     static_cast<int>(v.getName().size()), v.getName().data());
      }
    }

    MemoryObject *mo = memory->allocate(size, /*isLocal=*/false,
                                        /*isGlobal=*/true, /*allocSite=*/&v,
                                        /*alignment=*/globalObjectAlignment);
    if (!mo)
      klee_error("out of memory");
    globalObjects.emplace(&v, mo);
    globalAddresses.emplace(&v, mo->getBaseExpr());
  }
}

void Executor::initializeGlobalAlias(const llvm::Constant *c) {
  // aliasee may either be a global value or constant expression
  const auto *ga = dyn_cast<GlobalAlias>(c);
  if (ga) {
    if (globalAddresses.count(ga)) {
      // already resolved by previous invocation
      return;
    }
    const llvm::Constant *aliasee = ga->getAliasee();
    if (const auto *gv = dyn_cast<GlobalValue>(aliasee)) {
      // aliasee is global value
      auto it = globalAddresses.find(gv);
      // uninitialized only if aliasee is another global alias
      if (it != globalAddresses.end()) {
        globalAddresses.emplace(ga, it->second);
        return;
      }
    }
  }

  // resolve aliases in all sub-expressions
  for (const auto *op : c->operand_values()) {
    initializeGlobalAlias(cast<Constant>(op));
  }

  if (ga) {
    // aliasee is constant expression (or global alias)
    globalAddresses.emplace(ga, evalConstant(ga->getAliasee()));
  }
}

void Executor::initializeGlobalAliases() {
  const Module *m = kmodule->module.get();
  for (const GlobalAlias &a : m->aliases()) {
    initializeGlobalAlias(&a);
  }
}

void Executor::initializeGlobalObjects(ExecutionState &state) {
  const Module *m = kmodule->module.get();

  // remember constant objects to initialise their counter part for external
  // calls
  std::vector<ObjectState *> constantObjects;
  for (const GlobalVariable &v : m->globals()) {
    MemoryObject *mo = globalObjects.find(&v)->second;
    ObjectState *os = bindObjectInState(state, mo, false);

    if (v.isDeclaration() && mo->size) {
      // Program already running -> object already initialized.
      // Read concrete value and write it to our copy.
      void *addr;
      if (v.getName() == "__dso_handle") {
        addr = &__dso_handle; // wtf ?
      } else {
        addr = externalDispatcher->resolveSymbol(v.getName().str());
      }
      if (!addr) {
        klee_error("Unable to load symbol(%.*s) while initializing globals",
                   static_cast<int>(v.getName().size()), v.getName().data());
      }
      for (unsigned offset = 0; offset < mo->size; offset++) {
        os->write8(offset, static_cast<unsigned char *>(addr)[offset]);
      }
    } else if (v.hasInitializer()) {
      initializeGlobalObject(state, os, v.getInitializer(), 0);
      if (v.isConstant())
        constantObjects.emplace_back(os);
    } else {
      os->initializeToRandom();
    }
  }

  // initialise constant memory that is potentially used with external calls
  if (!constantObjects.empty()) {
    // initialise the actual memory with constant values
    state.addressSpace.copyOutConcretes();

    // mark constant objects as read-only
    for (auto obj : constantObjects)
      obj->setReadOnly(true);
  }
}

bool Executor::branchingPermitted(const ExecutionState &state) const {
  if ((MaxMemoryInhibit && atMemoryLimit) || state.forkDisabled ||
      inhibitForking || (MaxForks != ~0u && stats::forks >= MaxForks)) {

    if (MaxMemoryInhibit && atMemoryLimit)
      klee_warning_once(0, "skipping fork (memory cap exceeded)");
    else if (state.forkDisabled)
      klee_warning_once(0, "skipping fork (fork disabled on current path)");
    else if (inhibitForking)
      klee_warning_once(0, "skipping fork (fork disabled globally)");
    else
      klee_warning_once(0, "skipping fork (max-forks reached)");

    return false;
  }

  return true;
}

void Executor::branch(ExecutionState &state,
                      const std::vector<ref<Expr>> &conditions,
<<<<<<< HEAD
                      std::vector<ExecutionState *> &result) {
=======
                      std::vector<ExecutionState *> &result,
                      BranchType reason) {
>>>>>>> 885997a9
  TimerStatIncrementer timer(stats::forkTime);
  unsigned N = conditions.size();
  assert(N);

  if (!branchingPermitted(state)) {
    unsigned next = theRNG.getInt32() % N;
    for (unsigned i = 0; i < N; ++i) {
      if (i == next) {
        result.push_back(&state);
      } else {
        result.push_back(nullptr);
      }
    }
  } else {
    stats::forks += N - 1;

    // XXX do proper balance or keep random?
    result.push_back(&state);
    for (unsigned i = 1; i < N; ++i) {
      ExecutionState *es = result[theRNG.getInt32() % i];
      ExecutionState *ns = es->branch();
      addedStates.push_back(ns);
      result.push_back(ns);
<<<<<<< HEAD
      processTree->attach(es->ptreeNode, ns, es);
      dumpPTree();
=======
      processTree->attach(es->ptreeNode, ns, es, reason);
>>>>>>> 885997a9
    }
  }

  // If necessary redistribute seeds to match conditions, killing
  // states if necessary due to OnlyReplaySeeds (inefficient but
  // simple).

  std::map<ExecutionState *, std::vector<SeedInfo>>::iterator it =
      seedMap.find(&state);
  if (it != seedMap.end()) {
    std::vector<SeedInfo> seeds = it->second;
    seedMap.erase(it);

    // Assume each seed only satisfies one condition (necessarily true
    // when conditions are mutually exclusive and their conjunction is
    // a tautology).
    for (std::vector<SeedInfo>::iterator siit = seeds.begin(),
                                         siie = seeds.end();
         siit != siie; ++siit) {
      unsigned i;
      for (i = 0; i < N; ++i) {
        ref<ConstantExpr> res;
        bool success = solver->getValue(
            state.constraints, siit->assignment.evaluate(conditions[i]), res,
            state.queryMetaData);
        assert(success && "FIXME: Unhandled solver failure");
        (void)success;
        if (res->isTrue())
          break;
      }

      // If we didn't find a satisfying condition randomly pick one
      // (the seed will be patched).
      if (i == N)
        i = theRNG.getInt32() % N;

      // Extra check in case we're replaying seeds with a max-fork
      if (result[i])
        seedMap[result[i]].push_back(*siit);
    }

    if (OnlyReplaySeeds) {
      for (unsigned i = 0; i < N; ++i) {
        if (result[i] && !seedMap.count(result[i])) {
          terminateStateEarly(*result[i], "Unseeded path during replay", StateTerminationType::Replay);
          result[i] = nullptr;
        }
      }
    }
  }

  for (unsigned i = 0; i < N; ++i)
    if (result[i])
      addConstraint(*result[i], conditions[i]);
}

ref<Expr> Executor::maxStaticPctChecks(ExecutionState &current,
                                       ref<Expr> condition) {
  if (isa<klee::ConstantExpr>(condition))
    return condition;

  if (MaxStaticForkPct == 1. && MaxStaticSolvePct == 1. &&
      MaxStaticCPForkPct == 1. && MaxStaticCPSolvePct == 1.)
    return condition;

  // These checks are performed only after at least MaxStaticPctCheckDelay forks
  // have been performed since execution started
  if (stats::forks < MaxStaticPctCheckDelay)
    return condition;

  StatisticManager &sm = *theStatisticManager;
  CallPathNode *cpn = current.stack.back().callPathNode;

  bool reached_max_fork_limit =
      (MaxStaticForkPct < 1. &&
       (sm.getIndexedValue(stats::forks, sm.getIndex()) >
        stats::forks * MaxStaticForkPct));

  bool reached_max_cp_fork_limit = (MaxStaticCPForkPct < 1. && cpn &&
                                    (cpn->statistics.getValue(stats::forks) >
                                     stats::forks * MaxStaticCPForkPct));

  bool reached_max_solver_limit =
      (MaxStaticSolvePct < 1 &&
       (sm.getIndexedValue(stats::solverTime, sm.getIndex()) >
        stats::solverTime * MaxStaticSolvePct));

  bool reached_max_cp_solver_limit =
      (MaxStaticCPForkPct < 1. && cpn &&
       (cpn->statistics.getValue(stats::solverTime) >
        stats::solverTime * MaxStaticCPSolvePct));

  if (reached_max_fork_limit || reached_max_cp_fork_limit ||
      reached_max_solver_limit || reached_max_cp_solver_limit) {
    ref<klee::ConstantExpr> value;
    bool success = solver->getValue(current.constraints, condition, value,
                                    current.queryMetaData);
    assert(success && "FIXME: Unhandled solver failure");
    (void)success;

    std::string msg("skipping fork and concretizing condition (MaxStatic*Pct "
                    "limit reached) at ");
    llvm::raw_string_ostream os(msg);
    os << current.prevPC->getSourceLocation();
    klee_warning_once(0, "%s", os.str().c_str());

    addConstraint(current, EqExpr::create(value, condition));
    condition = value;
  }
  return condition;
}

Executor::StatePair Executor::fork(ExecutionState &current, ref<Expr> condition,
<<<<<<< HEAD
                                   bool isInternal) {

  /* COMMENT : Capture before KLEE re-use at Fork. */
  // Current State Id.
  int currentStateId = current.emphemeralStateId;
  std::vector<std::string> fileLocInfo = current.fileLocation;

=======
                                   bool isInternal, BranchType reason) {
>>>>>>> 885997a9
  Solver::Validity res;
  std::map<ExecutionState *, std::vector<SeedInfo>>::iterator it =
      seedMap.find(&current);
  bool isSeeding = it != seedMap.end();

  if (!isSeeding)
    condition = maxStaticPctChecks(current, condition);

  time::Span timeout = coreSolverTimeout;
  if (isSeeding)
    timeout *= static_cast<unsigned>(it->second.size());
  solver->setTimeout(timeout);
  bool success = solver->evaluate(current.constraints, condition, res,
                                  current.queryMetaData);
  solver->setTimeout(time::Span());
  if (!success) {
    current.pc = current.prevPC;
    terminateStateOnSolverError(current, "Query timed out (fork).");
    return StatePair(nullptr, nullptr);
  }

  if (!isSeeding) {
    if (replayPath && !isInternal) {
      assert(replayPosition < replayPath->size() &&
             "ran out of branches in replay path mode");
      bool branch = (*replayPath)[replayPosition++];

      if (res == Solver::True) {
        assert(branch && "hit invalid branch in replay path mode");
      } else if (res == Solver::False) {
        assert(!branch && "hit invalid branch in replay path mode");
      } else {
        // add constraints
        if (branch) {
          res = Solver::True;
          addConstraint(current, condition);
        } else {
          res = Solver::False;
          addConstraint(current, Expr::createIsZero(condition));
        }
      }
    } else if (res == Solver::Unknown) {
      assert(!replayKTest && "in replay mode, only one branch can be true.");

      if (!branchingPermitted(current)) {
        TimerStatIncrementer timer(stats::forkTime);
        if (theRNG.getBool()) {
          addConstraint(current, condition);
          res = Solver::True;
        } else {
          addConstraint(current, Expr::createIsZero(condition));
          res = Solver::False;
        }
      }
    }
  }

  // Fix branch in only-replay-seed mode, if we don't have both true
  // and false seeds.
  if (isSeeding && (current.forkDisabled || OnlyReplaySeeds) &&
      res == Solver::Unknown) {
    bool trueSeed = false, falseSeed = false;
    // Is seed extension still ok here?
    for (std::vector<SeedInfo>::iterator siit = it->second.begin(),
                                         siie = it->second.end();
         siit != siie; ++siit) {
      ref<ConstantExpr> res;
      bool success = solver->getValue(current.constraints,
                                      siit->assignment.evaluate(condition), res,
                                      current.queryMetaData);
      assert(success && "FIXME: Unhandled solver failure");
      (void)success;
      if (res->isTrue()) {
        trueSeed = true;
      } else {
        falseSeed = true;
      }
      if (trueSeed && falseSeed)
        break;
    }
    if (!(trueSeed && falseSeed)) {
      assert(trueSeed || falseSeed);

      res = trueSeed ? Solver::True : Solver::False;
      addConstraint(current,
                    trueSeed ? condition : Expr::createIsZero(condition));
    }
  }

  // XXX - even if the constraint is provable one way or the other we
  // can probably benefit by adding this constraint and allowing it to
  // reduce the other constraints. For example, if we do a binary
  // search on a particular value, and then see a comparison against
  // the value it has been fixed at, we should take this as a nice
  // hint to just use the single constraint instead of all the binary
  // search ones. If that makes sense.
  if (res == Solver::True) {
    if (!isInternal) {
      if (pathWriter) {
        current.pathOS << "1";
      }
    }

    return StatePair(&current, nullptr);
  } else if (res == Solver::False) {
    if (!isInternal) {
      if (pathWriter) {
        current.pathOS << "0";
      }
    }

    return StatePair(nullptr, &current);
  } else {
    TimerStatIncrementer timer(stats::forkTime);
    ExecutionState *falseState, *trueState = &current;

    ++stats::forks;

    falseState = trueState->branch();
    addedStates.push_back(falseState);

    if (it != seedMap.end()) {
      std::vector<SeedInfo> seeds = it->second;
      it->second.clear();
      std::vector<SeedInfo> &trueSeeds = seedMap[trueState];
      std::vector<SeedInfo> &falseSeeds = seedMap[falseState];
      for (std::vector<SeedInfo>::iterator siit = seeds.begin(),
                                           siie = seeds.end();
           siit != siie; ++siit) {
        ref<ConstantExpr> res;
        bool success = solver->getValue(current.constraints,
                                        siit->assignment.evaluate(condition),
                                        res, current.queryMetaData);
        assert(success && "FIXME: Unhandled solver failure");
        (void)success;
        if (res->isTrue()) {
          trueSeeds.push_back(*siit);
        } else {
          falseSeeds.push_back(*siit);
        }
      }

      bool swapInfo = false;
      if (trueSeeds.empty()) {
        if (&current == trueState)
          swapInfo = true;
        seedMap.erase(trueState);
      }
      if (falseSeeds.empty()) {
        if (&current == falseState)
          swapInfo = true;
        seedMap.erase(falseState);
      }
      if (swapInfo) {
        std::swap(trueState->coveredNew, falseState->coveredNew);
        std::swap(trueState->coveredLines, falseState->coveredLines);
      }
    }

    processTree->attach(current.ptreeNode, falseState, trueState, reason);

    if (pathWriter) {
      // Need to update the pathOS.id field of falseState, otherwise the same id
      // is used for both falseState and trueState.
      falseState->pathOS = pathWriter->open(current.pathOS);
      if (!isInternal) {
        trueState->pathOS << "1";
        falseState->pathOS << "0";
      }
    }
    if (symPathWriter) {
      falseState->symPathOS = symPathWriter->open(current.symPathOS);
      if (!isInternal) {
        trueState->symPathOS << "1";
        falseState->symPathOS << "0";
      }
    }

    addConstraint(*trueState, condition);
    addConstraint(*falseState, Expr::createIsZero(condition));

    // COMMENT : Print the State level constraints.
    if (printSExpr && dumpAllLogs) {
      // dumpPTree();
      klee_message("NOTE: State Forked. ");
      llvm::errs() << "\033[1;33m\t@Line : " << fileLocInfo[0] << ", "
                   << fileLocInfo[1] << ", " << fileLocInfo[2] << "\033[0m\n";

      std::stringstream condss, negCondss;
      std::string cond, nullcond;
      condss << condition;
      cond = condss.str();
      negCondss << Expr::createIsZero(condition);
      nullcond = negCondss.str();

      /* COMMENT : Remove extra spaces and '\n' character. */
      cond.erase(std::remove(cond.begin(), cond.end(), '\n'), cond.end());
      cond.erase(std::unique(std::begin(cond), std::end(cond),
                             [](unsigned char a, unsigned char b) {
                               return std::isspace(a) && std::isspace(b);
                             }),
                 std::end(cond));
      nullcond.erase(std::remove(nullcond.begin(), nullcond.end(), '\n'),
                     nullcond.end());
      nullcond.erase(std::unique(std::begin(nullcond), std::end(nullcond),
                                 [](unsigned char a, unsigned char b) {
                                   return std::isspace(a) && std::isspace(b);
                                 }),
                     std::end(nullcond));

      /* COMMENT : Given condition is a PSE State condition on which forking
       * happended. warn the user of this. */
      auto isPse = cond.find("pse");
      if (isPse != std::string::npos) {
        klee_warning("\033[1;33mCond is PSE State.\033[0m");
        if (dumpAllLogs)
          executionTreeJSON[std::to_string(currentStateId)] = {"isPSEType",
                                                               "True"};
      } else {
        if (dumpAllLogs)
          executionTreeJSON[std::to_string(currentStateId)] = {"isPSEType",
                                                               "False"};
      }

      /* COMMENT : Print Fork Condition to terminal/llvm::errs() during
       * execution. */
      if (ShowForkCond) {
        errs() << "\n\tCond : " << cond << "\n\n";
      }

      if (ConstantExpr *CE = dyn_cast<ConstantExpr>(condition)) {
        if (!CE->isTrue())
          llvm::report_fatal_error("attempt to add invalid constraint");
      } else {
        if (dumpAllLogs) {
          ++stateExecutionStackID;
          trueState->emphemeralStateId = stateExecutionStackID;
          ++stateExecutionStackID;
          falseState->emphemeralStateId = stateExecutionStackID;

          /* COMMENT : Execution Tree forks and grows here. Log it. */
          /* Complete Dumping of stats for the current state. */
          executionTreeJSON[std::to_string(currentStateId)] = {
              {"isLeaf", "False"},
              {"state_id", currentStateId},
              {"Fork", "True"},
              {"hasChildren", "False"},
              {"Current State Id",
               (current.getID() > 0 ? current.getID() : -1)},
              {"True KLEE Id",
               (trueState->getID() > 0 ? trueState->getID() : -1)},
              {"True Generate ID", trueState->emphemeralStateId},
              {"trueQuery", std::vector<std::string>()},
              {"False KLEE Id",
               (falseState->getID() > 0 ? falseState->getID() : -1)},
              {"False Generate ID", falseState->emphemeralStateId},
              {"falseQuery", std::vector<std::string>()},
              {"Branch Predicate", cond},
              {"Negate Predicate", nullcond}};

          /* Create TrueNode for reuse later. */
          executionTreeJSON[std::to_string(trueState->emphemeralStateId)] = {
              {"isLeaf", "True"},
              {"hasChildren", "False"},
              {"ParentId", currentStateId},
              {"Branch Predicate", "(Eq 0 (ReadLSB w32 0 leaf_sym))"},
              {"Negate Predicate", "(Eq 0 (ReadLSB w32 0 leaf_sym))"},
              {"state_id", trueState->emphemeralStateId},
              {"trueQuery", std::vector<std::string>()},
              {"falseQuery", std::vector<std::string>()},
              {"Fork", "True"}};

          /* Create FalseNode for reuse later. */
          executionTreeJSON[std::to_string(falseState->emphemeralStateId)] = {
              {"isLeaf", "True"},
              {"hasChildren", "False"},
              {"ParentId", currentStateId},
              {"Negate Predicate", "(Eq 0 (ReadLSB w32 0 leaf_sym))"},
              {"Branch Predicate", "(Eq 0 (ReadLSB w32 0 leaf_sym))"},
              {"trueQuery", std::vector<std::string>()},
              {"falseQuery", std::vector<std::string>()},
              {"state_id", falseState->emphemeralStateId},
              {"Fork", "True"}};
        };

        std::vector<std::string> trueConstrs =
            trueState->constraints.printConstraintSetTY();

        std::vector<std::string> falseConstrs =
            falseState->constraints.printConstraintSetTY();

        executionTreeJSON[std::to_string(currentStateId)]["trueQuery"] =
            trueConstrs;
        executionTreeJSON[std::to_string(currentStateId)]["falseQuery"] =
            falseConstrs;

        llvm::errs() << "\033[1;37m\tStates : (P:" << currentStateId
                     << ", L:" << trueState->emphemeralStateId
                     << ", R:" << falseState->emphemeralStateId << ")\033[0m\n";
      }
    }

    // Kinda gross, do we even really still want this option?
<<<<<<< HEAD
    if (MaxDepth && MaxDepth <= trueState->depth) {
      terminateStateEarly(*trueState, "max-depth exceeded.");
      terminateStateEarly(*falseState, "max-depth exceeded.");
=======
    if (MaxDepth && MaxDepth<=trueState->depth) {
      terminateStateEarly(*trueState, "max-depth exceeded.", StateTerminationType::MaxDepth);
      terminateStateEarly(*falseState, "max-depth exceeded.", StateTerminationType::MaxDepth);
>>>>>>> 885997a9
      return StatePair(nullptr, nullptr);
    }

    return StatePair(trueState, falseState);
  }
}

void Executor::addConstraint(ExecutionState &state, ref<Expr> condition) {
  if (ConstantExpr *CE = dyn_cast<ConstantExpr>(condition)) {
    if (!CE->isTrue())
      llvm::report_fatal_error("attempt to add invalid constraint");
    return;
  }

  // Check to see if this constraint violates seeds.
  std::map<ExecutionState *, std::vector<SeedInfo>>::iterator it =
      seedMap.find(&state);
  if (it != seedMap.end()) {
    bool warn = false;
    for (std::vector<SeedInfo>::iterator siit = it->second.begin(),
                                         siie = it->second.end();
         siit != siie; ++siit) {
      bool res;
      bool success = solver->mustBeFalse(state.constraints,
                                         siit->assignment.evaluate(condition),
                                         res, state.queryMetaData);
      assert(success && "FIXME: Unhandled solver failure");
      (void)success;
      if (res) {
        siit->patchSeed(state, condition, solver);
        warn = true;
      }
    }
    if (warn)
      klee_warning("seeds patched for violating constraint");
  }

  state.addConstraint(condition);
  if (ivcEnabled)
    doImpliedValueConcretization(state, condition,
                                 ConstantExpr::alloc(1, Expr::Bool));
}

const Cell &Executor::eval(KInstruction *ki, unsigned index,
                           ExecutionState &state) const {
  assert(index < ki->inst->getNumOperands());
  int vnumber = ki->operands[index];

  assert(vnumber != -1 &&
         "Invalid operand to eval(), not a value or constant!");

  // Determine if this is a constant or not.
  if (vnumber < 0) {
    unsigned index = -vnumber - 2;
    return kmodule->constantTable[index];
  } else {
    unsigned index = vnumber;
    StackFrame &sf = state.stack.back();
    return sf.locals[index];
  }
}

void Executor::bindLocal(KInstruction *target, ExecutionState &state,
                         ref<Expr> value) {
  getDestCell(state, target).value = value;
}

void Executor::bindArgument(KFunction *kf, unsigned index,
                            ExecutionState &state, ref<Expr> value) {
  getArgumentCell(state, kf, index).value = value;
}

ref<Expr> Executor::toUnique(const ExecutionState &state, ref<Expr> &e) {
  ref<Expr> result = e;

  if (!isa<ConstantExpr>(e)) {
    ref<ConstantExpr> value;
    bool isTrue = false;
    e = optimizer.optimizeExpr(e, true);
    solver->setTimeout(coreSolverTimeout);
    if (solver->getValue(state.constraints, e, value, state.queryMetaData)) {
      ref<Expr> cond = EqExpr::create(e, value);
      cond = optimizer.optimizeExpr(cond, false);
      if (solver->mustBeTrue(state.constraints, cond, isTrue,
                             state.queryMetaData) &&
          isTrue)
        result = value;
    }
    solver->setTimeout(time::Span());
  }

  return result;
}

/* Concretize the given expression, and return a possible constant value.
   'reason' is just a documentation string stating the reason for
   concretization. */
ref<klee::ConstantExpr> Executor::toConstant(ExecutionState &state, ref<Expr> e,
                                             const char *reason) {
  e = ConstraintManager::simplifyExpr(state.constraints, e);
  if (ConstantExpr *CE = dyn_cast<ConstantExpr>(e))
    return CE;

  ref<ConstantExpr> value;
  bool success =
      solver->getValue(state.constraints, e, value, state.queryMetaData);
  assert(success && "FIXME: Unhandled solver failure");
  (void)success;

  std::string str;
  llvm::raw_string_ostream os(str);
  os << "silently concretizing (reason: " << reason << ") expression " << e
     << " to value " << value << " (" << (*(state.pc)).info->file << ":"
     << (*(state.pc)).info->line << ")";

  if (AllExternalWarnings)
    klee_warning("%s", os.str().c_str());
  else
    klee_warning_once(reason, "%s", os.str().c_str());

  addConstraint(state, EqExpr::create(e, value));

  return value;
}

void Executor::executeGetValue(ExecutionState &state, ref<Expr> e,
                               KInstruction *target) {
  e = ConstraintManager::simplifyExpr(state.constraints, e);
  std::map<ExecutionState *, std::vector<SeedInfo>>::iterator it =
      seedMap.find(&state);
  if (it == seedMap.end() || isa<ConstantExpr>(e)) {
    ref<ConstantExpr> value;
    e = optimizer.optimizeExpr(e, true);
    bool success =
        solver->getValue(state.constraints, e, value, state.queryMetaData);
    assert(success && "FIXME: Unhandled solver failure");
    (void)success;
    bindLocal(target, state, value);
  } else {
    std::set<ref<Expr>> values;
    for (std::vector<SeedInfo>::iterator siit = it->second.begin(),
                                         siie = it->second.end();
         siit != siie; ++siit) {
      ref<Expr> cond = siit->assignment.evaluate(e);
      cond = optimizer.optimizeExpr(cond, true);
      ref<ConstantExpr> value;
      bool success =
          solver->getValue(state.constraints, cond, value, state.queryMetaData);
      assert(success && "FIXME: Unhandled solver failure");
      (void)success;
      values.insert(value);
    }

    std::vector<ref<Expr>> conditions;
    for (std::set<ref<Expr>>::iterator vit = values.begin(), vie = values.end();
         vit != vie; ++vit)
      conditions.push_back(EqExpr::create(e, *vit));

<<<<<<< HEAD
    std::vector<ExecutionState *> branches;
    branch(state, conditions, branches);

    std::vector<ExecutionState *>::iterator bit = branches.begin();
    for (std::set<ref<Expr>>::iterator vit = values.begin(), vie = values.end();
         vit != vie; ++vit) {
=======
    std::vector<ExecutionState*> branches;
    branch(state, conditions, branches, BranchType::GetVal);
    
    std::vector<ExecutionState*>::iterator bit = branches.begin();
    for (std::set< ref<Expr> >::iterator vit = values.begin(), 
           vie = values.end(); vit != vie; ++vit) {
>>>>>>> 885997a9
      ExecutionState *es = *bit;
      if (es)
        bindLocal(target, *es, *vit);
      ++bit;
    }
  }
}

void Executor::printDebugInstructions(ExecutionState &state) {
  // print nothing if option unset
  if (DebugPrintInstructions.getBits() == 0)
    return;

  // set output stream (stderr/file)
  llvm::raw_ostream *stream = nullptr;
  if (DebugPrintInstructions.isSet(STDERR_ALL) ||
      DebugPrintInstructions.isSet(STDERR_SRC) ||
      DebugPrintInstructions.isSet(STDERR_COMPACT))
    stream = &llvm::errs();
  else
    stream = &debugLogBuffer;

  // print:
  //   [all]     src location:asm line:state ID:instruction
  //   [compact]              asm line:state ID
  //   [src]     src location:asm line:state ID
  if (!DebugPrintInstructions.isSet(STDERR_COMPACT) &&
      !DebugPrintInstructions.isSet(FILE_COMPACT)) {
    (*stream) << "     " << state.pc->getSourceLocation() << ':';
  }

  (*stream) << state.pc->info->assemblyLine << ':' << state.getID();

  if (DebugPrintInstructions.isSet(STDERR_ALL) ||
      DebugPrintInstructions.isSet(FILE_ALL))
    (*stream) << ':' << *(state.pc->inst);

  (*stream) << '\n';

  // flush to file
  if (DebugPrintInstructions.isSet(FILE_ALL) ||
      DebugPrintInstructions.isSet(FILE_COMPACT) ||
      DebugPrintInstructions.isSet(FILE_SRC)) {
    debugLogBuffer.flush();
    (*debugInstFile) << debugLogBuffer.str();
    debugBufferString = "";
  }
}

void Executor::stepInstruction(ExecutionState &state) {
  printDebugInstructions(state);
  if (statsTracker)
    statsTracker->stepInstruction(state);

  ++stats::instructions;
  ++state.steppedInstructions;
  state.prevPC = state.pc;
  ++state.pc;

  if (stats::instructions == MaxInstructions)
    haltExecution = true;
}

static inline const llvm::fltSemantics *fpWidthToSemantics(unsigned width) {
  switch (width) {
  case Expr::Int32:
    return &llvm::APFloat::IEEEsingle();
  case Expr::Int64:
    return &llvm::APFloat::IEEEdouble();
  case Expr::Fl80:
    return &llvm::APFloat::x87DoubleExtended();
  default:
    return 0;
  }
}

MemoryObject *Executor::serializeLandingpad(ExecutionState &state,
                                            const llvm::LandingPadInst &lpi,
                                            bool &stateTerminated) {
  stateTerminated = false;

  std::vector<unsigned char> serialized;

  for (unsigned current_clause_id = 0; current_clause_id < lpi.getNumClauses();
       ++current_clause_id) {
    llvm::Constant *current_clause = lpi.getClause(current_clause_id);
    if (lpi.isCatch(current_clause_id)) {
      // catch-clause
      serialized.push_back(0);

      std::uint64_t ti_addr = 0;

      llvm::BitCastOperator *clause_bitcast =
          dyn_cast<llvm::BitCastOperator>(current_clause);
      if (clause_bitcast) {
        llvm::GlobalValue *clause_type =
            dyn_cast<GlobalValue>(clause_bitcast->getOperand(0));

        ti_addr = globalAddresses[clause_type]->getZExtValue();
      } else if (current_clause->isNullValue()) {
        ti_addr = 0;
      } else {
        terminateStateOnExecError(
            state, "Internal: Clause is not a bitcast or null (catch-all)");
        stateTerminated = true;
        return nullptr;
      }
      const std::size_t old_size = serialized.size();
      serialized.resize(old_size + 8);
      memcpy(serialized.data() + old_size, &ti_addr, sizeof(ti_addr));
    } else if (lpi.isFilter(current_clause_id)) {
      if (current_clause->isNullValue()) {
        // special handling for a catch-all filter clause, i.e., "[0 x i8*]"
        // for this case we serialize 1 element..
        serialized.push_back(1);
        // which is a 64bit-wide 0.
        serialized.resize(serialized.size() + 8, 0);
      } else {
        llvm::ConstantArray const *ca =
            cast<llvm::ConstantArray>(current_clause);

        // serialize `num_elements+1` as unsigned char
        unsigned const num_elements = ca->getNumOperands();
        unsigned char serialized_num_elements = 0;

        if (num_elements >=
            std::numeric_limits<decltype(serialized_num_elements)>::max()) {
          terminateStateOnExecError(
              state, "Internal: too many elements in landingpad filter");
          stateTerminated = true;
          return nullptr;
        }

        serialized_num_elements = num_elements;
        serialized.push_back(serialized_num_elements + 1);

        // serialize the exception-types occurring in this filter-clause
        for (llvm::Value const *v : ca->operands()) {
          llvm::BitCastOperator const *bitcast =
              dyn_cast<llvm::BitCastOperator>(v);
          if (!bitcast) {
            terminateStateOnExecError(state,
                                      "Internal: expected value inside a "
                                      "filter-clause to be a bitcast");
            stateTerminated = true;
            return nullptr;
          }

          llvm::GlobalValue const *clause_value =
              dyn_cast<GlobalValue>(bitcast->getOperand(0));
          if (!clause_value) {
            terminateStateOnExecError(state,
                                      "Internal: expected value inside a "
                                      "filter-clause bitcast to be a GlobalValue");
            stateTerminated = true;
            return nullptr;
          }

          std::uint64_t const ti_addr =
              globalAddresses[clause_value]->getZExtValue();

          const std::size_t old_size = serialized.size();
          serialized.resize(old_size + 8);
          memcpy(serialized.data() + old_size, &ti_addr, sizeof(ti_addr));
        }
      }
    }
  }

  MemoryObject *mo =
      memory->allocate(serialized.size(), true, false, nullptr, 1);
  ObjectState *os = bindObjectInState(state, mo, false);
  for (unsigned i = 0; i < serialized.size(); i++) {
    os->write8(i, serialized[i]);
  }

  return mo;
}

void Executor::unwindToNextLandingpad(ExecutionState &state) {
  UnwindingInformation *ui = state.unwindingInformation.get();
  assert(ui && "unwinding without unwinding information");

  std::size_t startIndex;
  std::size_t lowestStackIndex;
  bool popFrames;

  if (auto *sui = dyn_cast<SearchPhaseUnwindingInformation>(ui)) {
    startIndex = sui->unwindingProgress;
    lowestStackIndex = 0;
    popFrames = false;
  } else if (auto *cui = dyn_cast<CleanupPhaseUnwindingInformation>(ui)) {
    startIndex = state.stack.size() - 1;
    lowestStackIndex = cui->catchingStackIndex;
    popFrames = true;
  } else {
    assert(false && "invalid UnwindingInformation subclass");
  }

  for (std::size_t i = startIndex; i > lowestStackIndex; i--) {
    auto const &sf = state.stack.at(i);

    Instruction *inst = sf.caller ? sf.caller->inst : nullptr;

    if (popFrames) {
      state.popFrame();
      if (statsTracker != nullptr) {
        statsTracker->framePopped(state);
      }
    }

    if (InvokeInst *invoke = dyn_cast<InvokeInst>(inst)) {
      // we found the next invoke instruction in the call stack, handle it
      // depending on the current phase.
      if (auto *sui = dyn_cast<SearchPhaseUnwindingInformation>(ui)) {
        // in the search phase, run personality function to check if this
        // landingpad catches the exception

        LandingPadInst *lpi = invoke->getUnwindDest()->getLandingPadInst();
        assert(lpi && "unwind target of an invoke instruction did not lead to "
                      "a landingpad");

        // check if this is a pure cleanup landingpad first
        if (lpi->isCleanup() && lpi->getNumClauses() == 0) {
          // pure cleanup lpi, this can't be a handler, so skip it
          continue;
        }

        bool stateTerminated = false;
        MemoryObject *clauses_mo =
            serializeLandingpad(state, *lpi, stateTerminated);
        assert((stateTerminated != bool(clauses_mo)) &&
               "illegal serializeLandingpad result");

        if (stateTerminated) {
          return;
        }

        assert(sui->serializedLandingpad == nullptr &&
               "serializedLandingpad should be reset");
        sui->serializedLandingpad = clauses_mo;

        llvm::Function *personality_fn =
            kmodule->module->getFunction("_klee_eh_cxx_personality");
        KFunction *kf = kmodule->functionMap[personality_fn];

        state.pushFrame(state.prevPC, kf);
        state.pc = kf->instructions;
        bindArgument(kf, 0, state, sui->exceptionObject);
        bindArgument(kf, 1, state, clauses_mo->getSizeExpr());
        bindArgument(kf, 2, state, clauses_mo->getBaseExpr());

        if (statsTracker) {
          statsTracker->framePushed(state,
                                    &state.stack[state.stack.size() - 2]);
        }

        // make sure we remember our search progress afterwards
        sui->unwindingProgress = i - 1;
      } else {
        // in the cleanup phase, redirect control flow
        transferToBasicBlock(invoke->getUnwindDest(), invoke->getParent(),
                             state);
      }

      // we are done, stop search/unwinding here
      return;
    }
  }

  // no further invoke instruction/landingpad found
  if (isa<SearchPhaseUnwindingInformation>(ui)) {
    // in phase 1, simply stop unwinding. this will return
    // control flow back to _Unwind_RaiseException, which will
    // return the correct error.

    // clean up unwinding state
    state.unwindingInformation.reset();
  } else {
    // in phase 2, this represent a situation that should
    // not happen, as we only progressed to phase 2 because
    // we found a handler in phase 1.
    // therefore terminate the state.
    terminateStateOnExecError(state,
                              "Missing landingpad in phase 2 of unwinding");
  }
}

ref<klee::ConstantExpr> Executor::getEhTypeidFor(ref<Expr> type_info) {
  // FIXME: Handling getEhTypeidFor is non-deterministic and depends on the
  //        order states have been processed and executed.
  auto eh_type_iterator =
      std::find(std::begin(eh_typeids), std::end(eh_typeids), type_info);
  if (eh_type_iterator == std::end(eh_typeids)) {
    eh_typeids.push_back(type_info);
    eh_type_iterator = std::prev(std::end(eh_typeids));
  }
  // +1 because typeids must always be positive, so they can be distinguished
  // from 'no landingpad clause matched' which has value 0
  auto res = ConstantExpr::create(eh_type_iterator - std::begin(eh_typeids) + 1,
                                  Expr::Int32);
  return res;
}

void Executor::executeCall(ExecutionState &state, KInstruction *ki, Function *f,
                           std::vector<ref<Expr>> &arguments) {
  Instruction *i = ki->inst;
  if (isa_and_nonnull<DbgInfoIntrinsic>(i))
    return;
  if (f && f->isDeclaration()) {
    switch (f->getIntrinsicID()) {
    case Intrinsic::not_intrinsic:
      // state may be destroyed by this call, cannot touch
      callExternalFunction(state, ki, f, arguments);
      break;
    case Intrinsic::fabs: {
      ref<ConstantExpr> arg = toConstant(state, arguments[0], "floating point");
      if (!fpWidthToSemantics(arg->getWidth()))
        return terminateStateOnExecError(
            state, "Unsupported intrinsic llvm.fabs call");

      llvm::APFloat Res(*fpWidthToSemantics(arg->getWidth()),
                        arg->getAPValue());
      Res = llvm::abs(Res);

      bindLocal(ki, state, ConstantExpr::alloc(Res.bitcastToAPInt()));
      break;
    }

    case Intrinsic::fma:
    case Intrinsic::fmuladd: {
      // Both fma and fmuladd support float, double and fp80.  Note, that fp80
      // is not mentioned in the documentation of fmuladd, nevertheless, it is
      // still supported.  For details see
      // https://github.com/klee/klee/pull/1507/files#r894993332

      if (isa<VectorType>(i->getOperand(0)->getType()))
        return terminateStateOnExecError(
            state, f->getName() + " with vectors is not supported");

      ref<ConstantExpr> op1 =
          toConstant(state, eval(ki, 1, state).value, "floating point");
      ref<ConstantExpr> op2 =
          toConstant(state, eval(ki, 2, state).value, "floating point");
      ref<ConstantExpr> op3 =
          toConstant(state, eval(ki, 3, state).value, "floating point");

      if (!fpWidthToSemantics(op1->getWidth()) ||
          !fpWidthToSemantics(op2->getWidth()) ||
          !fpWidthToSemantics(op3->getWidth()))
        return terminateStateOnExecError(
            state, "Unsupported " + f->getName() + " call");

      // (op1 * op2) + op3
      APFloat Res(*fpWidthToSemantics(op1->getWidth()), op1->getAPValue());
      Res.fusedMultiplyAdd(
          APFloat(*fpWidthToSemantics(op2->getWidth()), op2->getAPValue()),
          APFloat(*fpWidthToSemantics(op3->getWidth()), op3->getAPValue()),
          APFloat::rmNearestTiesToEven);

      bindLocal(ki, state, ConstantExpr::alloc(Res.bitcastToAPInt()));
      break;
    }

#if LLVM_VERSION_CODE >= LLVM_VERSION(12, 0)
    case Intrinsic::abs: {
      if (isa<VectorType>(i->getOperand(0)->getType()))
        return terminateStateOnExecError(
            state, "llvm.abs with vectors is not supported");

      ref<Expr> op = eval(ki, 1, state).value;
      ref<Expr> poison = eval(ki, 2, state).value;

      assert(poison->getWidth() == 1 && "Second argument is not an i1");
      unsigned bw = op->getWidth();

      uint64_t moneVal = APInt(bw, -1, true).getZExtValue();
      uint64_t sminVal = APInt::getSignedMinValue(bw).getZExtValue();

      ref<ConstantExpr> zero = ConstantExpr::create(0, bw);
      ref<ConstantExpr> mone = ConstantExpr::create(moneVal, bw);
      ref<ConstantExpr> smin = ConstantExpr::create(sminVal, bw);

      if (poison->isTrue()) {
        ref<Expr> issmin = EqExpr::create(op, smin);
        if (issmin->isTrue())
          return terminateStateOnExecError(
              state, "llvm.abs called with poison and INT_MIN");
      }

      // conditions to flip the sign: INT_MIN < op < 0
      ref<Expr> negative = SltExpr::create(op, zero);
      ref<Expr> notsmin = NeExpr::create(op, smin);
      ref<Expr> cond = AndExpr::create(negative, notsmin);

      // flip and select the result
      ref<Expr> flip = MulExpr::create(op, mone);
      ref<Expr> result = SelectExpr::create(cond, flip, op);

      bindLocal(ki, state, result);
      break;
    }

    case Intrinsic::smax:
    case Intrinsic::smin:
    case Intrinsic::umax:
    case Intrinsic::umin: {
      if (isa<VectorType>(i->getOperand(0)->getType()) ||
          isa<VectorType>(i->getOperand(1)->getType()))
        return terminateStateOnExecError(
            state, "llvm.{s,u}{max,min} with vectors is not supported");

      ref<Expr> op1 = eval(ki, 1, state).value;
      ref<Expr> op2 = eval(ki, 2, state).value;

      ref<Expr> cond = nullptr;
      if (f->getIntrinsicID() == Intrinsic::smax)
        cond = SgtExpr::create(op1, op2);
      else if (f->getIntrinsicID() == Intrinsic::smin)
        cond = SltExpr::create(op1, op2);
      else if (f->getIntrinsicID() == Intrinsic::umax)
        cond = UgtExpr::create(op1, op2);
      else // (f->getIntrinsicID() == Intrinsic::umin)
        cond = UltExpr::create(op1, op2);

      ref<Expr> result = SelectExpr::create(cond, op1, op2);
      bindLocal(ki, state, result);
      break;
    }
#endif

#if LLVM_VERSION_CODE >= LLVM_VERSION(7, 0)
    case Intrinsic::fshr:
    case Intrinsic::fshl: {
      ref<Expr> op1 = eval(ki, 1, state).value;
      ref<Expr> op2 = eval(ki, 2, state).value;
      ref<Expr> op3 = eval(ki, 3, state).value;
      unsigned w = op1->getWidth();
      assert(w == op2->getWidth() && "type mismatch");
      assert(w == op3->getWidth() && "type mismatch");
      ref<Expr> c = ConcatExpr::create(op1, op2);
      // op3 = zeroExtend(op3 % w)
      op3 = URemExpr::create(op3, ConstantExpr::create(w, w));
      op3 = ZExtExpr::create(op3, w + w);
      if (f->getIntrinsicID() == Intrinsic::fshl) {
        // shift left and take top half
        ref<Expr> s = ShlExpr::create(c, op3);
        bindLocal(ki, state, ExtractExpr::create(s, w, w));
      } else {
        // shift right and take bottom half
        // note that LShr and AShr will have same behaviour
        ref<Expr> s = LShrExpr::create(c, op3);
        bindLocal(ki, state, ExtractExpr::create(s, 0, w));
      }
      break;
    }
#endif

    // va_arg is handled by caller and intrinsic lowering, see comment for
    // ExecutionState::varargs
    case Intrinsic::vastart: {
      StackFrame &sf = state.stack.back();

      // varargs can be zero if no varargs were provided
      if (!sf.varargs)
        return;

      // FIXME: This is really specific to the architecture, not the pointer
      // size. This happens to work for x86-32 and x86-64, however.
      Expr::Width WordSize = Context::get().getPointerWidth();
      if (WordSize == Expr::Int32) {
        executeMemoryOperation(state, true, arguments[0],
                               sf.varargs->getBaseExpr(), 0);
      } else {
        assert(WordSize == Expr::Int64 && "Unknown word size!");

        // x86-64 has quite complicated calling convention. However,
        // instead of implementing it, we can do a simple hack: just
        // make a function believe that all varargs are on stack.
        executeMemoryOperation(state, true, arguments[0],
                               ConstantExpr::create(48, 32), 0); // gp_offset
        executeMemoryOperation(
            state, true,
            AddExpr::create(arguments[0], ConstantExpr::create(4, 64)),
            ConstantExpr::create(304, 32), 0); // fp_offset
        executeMemoryOperation(
            state, true,
            AddExpr::create(arguments[0], ConstantExpr::create(8, 64)),
            sf.varargs->getBaseExpr(), 0); // overflow_arg_area
        executeMemoryOperation(
            state, true,
            AddExpr::create(arguments[0], ConstantExpr::create(16, 64)),
            ConstantExpr::create(0, 64), 0); // reg_save_area
      }
      break;
    }

#ifdef SUPPORT_KLEE_EH_CXX
    case Intrinsic::eh_typeid_for: {
      bindLocal(ki, state, getEhTypeidFor(arguments.at(0)));
      break;
    }
#endif

    case Intrinsic::vaend:
      // va_end is a noop for the interpreter.
      //
      // FIXME: We should validate that the target didn't do something bad
      // with va_end, however (like call it twice).
      break;

    case Intrinsic::vacopy:
      // va_copy should have been lowered.
      //
      // FIXME: It would be nice to check for errors in the usage of this as
      // well.
    default:
      klee_warning("unimplemented intrinsic: %s", f->getName().data());
      terminateStateOnExecError(state, "unimplemented intrinsic");
      return;
    }

    if (InvokeInst *ii = dyn_cast<InvokeInst>(i)) {
      transferToBasicBlock(ii->getNormalDest(), i->getParent(), state);
    }
  } else {
    // Check if maximum stack size was reached.
    // We currently only count the number of stack frames
    if (RuntimeMaxStackFrames && state.stack.size() > RuntimeMaxStackFrames) {
      terminateStateEarly(state, "Maximum stack size reached.", StateTerminationType::OutOfStackMemory);
      klee_warning("Maximum stack size reached.");
      return;
    }

    // FIXME: I'm not really happy about this reliance on prevPC but it is ok,
    // I guess. This just done to avoid having to pass KInstIterator
    // everywhere instead of the actual instruction, since we can't make a
    // KInstIterator from just an instruction (unlike LLVM).
    KFunction *kf = kmodule->functionMap[f];

    state.pushFrame(state.prevPC, kf);
    state.pc = kf->instructions;

    if (statsTracker)
      statsTracker->framePushed(state, &state.stack[state.stack.size() - 2]);

    // TODO: support zeroext, signext, sret attributes

    unsigned callingArgs = arguments.size();
    unsigned funcArgs = f->arg_size();
    if (!f->isVarArg()) {
      if (callingArgs > funcArgs) {
        klee_warning_once(f, "calling %s with extra arguments.",
                          f->getName().data());
      } else if (callingArgs < funcArgs) {
        terminateStateOnUserError(state, "calling function with too few arguments");
        return;
      }
    } else {
      if (callingArgs < funcArgs) {
        terminateStateOnUserError(state, "calling function with too few arguments");
        return;
      }

      // Only x86-32 and x86-64 are supported
      Expr::Width WordSize = Context::get().getPointerWidth();
      assert(((WordSize == Expr::Int32) || (WordSize == Expr::Int64)) &&
             "Unknown word size!");

      uint64_t size = 0; // total size of variadic arguments
      bool requires16ByteAlignment = false;

      uint64_t offsets[callingArgs]; // offsets of variadic arguments
      uint64_t argWidth;             // width of current variadic argument

#if LLVM_VERSION_CODE >= LLVM_VERSION(8, 0)
      const CallBase &cs = cast<CallBase>(*i);
#else
      const CallSite cs(i);
#endif
      for (unsigned k = funcArgs; k < callingArgs; k++) {
        if (cs.isByValArgument(k)) {
#if LLVM_VERSION_CODE >= LLVM_VERSION(9, 0)
          Type *t = cs.getParamByValType(k);
#else
          auto arg = cs.getArgOperand(k);
          Type *t = arg->getType();
          assert(t->isPointerTy());
          t = t->getPointerElementType();
#endif
          argWidth = kmodule->targetData->getTypeSizeInBits(t);
        } else {
          argWidth = arguments[k]->getWidth();
        }

        if (WordSize == Expr::Int32) {
          offsets[k] = size;
          size += Expr::getMinBytesForWidth(argWidth);
        } else {
#if LLVM_VERSION_CODE >= LLVM_VERSION(11, 0)
          MaybeAlign ma = cs.getParamAlign(k);
          unsigned alignment = ma ? ma->value() : 0;
#else
          unsigned alignment = cs.getParamAlignment(k);
#endif

          // AMD64-ABI 3.5.7p5: Step 7. Align l->overflow_arg_area upwards to
          // a 16 byte boundary if alignment needed by type exceeds 8 byte
          // boundary.
          if (!alignment && argWidth > Expr::Int64) {
            alignment = 16;
            requires16ByteAlignment = true;
          }

          if (!alignment)
            alignment = 8;

          size = llvm::alignTo(size, alignment);
          offsets[k] = size;

          // AMD64-ABI 3.5.7p5: Step 9. Set l->overflow_arg_area to:
          // l->overflow_arg_area + sizeof(type)
<<<<<<< HEAD
          // Step 10. Align l->overflow_arg_area upwards to an 8 byte
          // boundary.
#if LLVM_VERSION_CODE >= LLVM_VERSION(3, 9)
=======
          // Step 10. Align l->overflow_arg_area upwards to an 8 byte boundary.
>>>>>>> 885997a9
          size += llvm::alignTo(argWidth, WordSize) / 8;
        }
      }

      StackFrame &sf = state.stack.back();
      MemoryObject *mo = sf.varargs =
          memory->allocate(size, true, false, state.prevPC->inst,
                           (requires16ByteAlignment ? 16 : 8));
      if (!mo && size) {
        terminateStateOnExecError(state, "out of memory (varargs)");
        return;
      }

      if (mo) {
        if ((WordSize == Expr::Int64) && (mo->address & 15) &&
            requires16ByteAlignment) {
          // Both 64bit Linux/Glibc and 64bit MacOSX should align to 16 bytes.
          klee_warning_once(
              0, "While allocating varargs: malloc did not align to 16 bytes.");
        }

        ObjectState *os = bindObjectInState(state, mo, true);

        for (unsigned k = funcArgs; k < callingArgs; k++) {
          if (!cs.isByValArgument(k)) {
            os->write(offsets[k], arguments[k]);
          } else {
            ConstantExpr *CE = dyn_cast<ConstantExpr>(arguments[k]);
            assert(CE); // byval argument needs to be a concrete pointer

            ObjectPair op;
            state.addressSpace.resolveOne(CE, op);
            const ObjectState *osarg = op.second;
            assert(osarg);
            for (unsigned i = 0; i < osarg->size; i++)
              os->write(offsets[k] + i, osarg->read8(i));
          }
        }
      }
    }

    unsigned numFormals = f->arg_size();
    for (unsigned k = 0; k < numFormals; k++)
      bindArgument(kf, k, state, arguments[k]);
  }
}

void Executor::transferToBasicBlock(BasicBlock *dst, BasicBlock *src,
                                    ExecutionState &state) {
  // Note that in general phi nodes can reuse phi values from the same
  // block but the incoming value is the eval() result *before* the
  // execution of any phi nodes. this is pathological and doesn't
  // really seem to occur, but just in case we run the PhiCleanerPass
  // which makes sure this cannot happen and so it is safe to just
  // eval things in order. The PhiCleanerPass also makes sure that all
  // incoming blocks have the same order for each PHINode so we only
  // have to compute the index once.
  //
  // With that done we simply set an index in the state so that PHI
  // instructions know which argument to eval, set the pc, and continue.

  // XXX this lookup has to go ?
  KFunction *kf = state.stack.back().kf;
  unsigned entry = kf->basicBlockEntry[dst];
  state.pc = &kf->instructions[entry];
  if (state.pc->inst->getOpcode() == Instruction::PHI) {
    PHINode *first = static_cast<PHINode *>(state.pc->inst);
    state.incomingBBIndex = first->getBasicBlockIndex(src);
  }
}

/// Compute the true target of a function call, resolving LLVM aliases
/// and bitcasts.
Function *Executor::getTargetFunction(Value *calledVal, ExecutionState &state) {
  SmallPtrSet<const GlobalValue *, 3> Visited;

  Constant *c = dyn_cast<Constant>(calledVal);
  if (!c)
    return 0;

  while (true) {
    if (GlobalValue *gv = dyn_cast<GlobalValue>(c)) {
      if (!Visited.insert(gv).second)
        return 0;

      if (Function *f = dyn_cast<Function>(gv))
        return f;
      else if (GlobalAlias *ga = dyn_cast<GlobalAlias>(gv))
        c = ga->getAliasee();
      else
        return 0;
    } else if (llvm::ConstantExpr *ce = dyn_cast<llvm::ConstantExpr>(c)) {
      if (ce->getOpcode() == Instruction::BitCast)
        c = ce->getOperand(0);
      else
        return 0;
    } else
      return 0;
  }
}

void Executor::executeInstruction(ExecutionState &state, KInstruction *ki) {
  Instruction *i = ki->inst;
  switch (i->getOpcode()) {
    // Control flow
  case Instruction::Ret: {
    ReturnInst *ri = cast<ReturnInst>(i);
    KInstIterator kcaller = state.stack.back().caller;
    Instruction *caller = kcaller ? kcaller->inst : nullptr;
    bool isVoidReturn = (ri->getNumOperands() == 0);
    ref<Expr> result = ConstantExpr::alloc(0, Expr::Bool);

    if (!isVoidReturn) {
      result = eval(ki, 0, state).value;
    }

    if (state.stack.size() <= 1) {
      assert(!caller && "caller set on initial stack frame");
      terminateStateOnExit(state);
    } else {
      state.popFrame();

      if (statsTracker)
        statsTracker->framePopped(state);

      if (InvokeInst *ii = dyn_cast<InvokeInst>(caller)) {
        transferToBasicBlock(ii->getNormalDest(), caller->getParent(), state);
      } else {
        state.pc = kcaller;
        ++state.pc;
      }

#ifdef SUPPORT_KLEE_EH_CXX
      if (ri->getFunction()->getName() == "_klee_eh_cxx_personality") {
        assert(dyn_cast<ConstantExpr>(result) &&
               "result from personality fn must be a concrete value");

        auto *sui = dyn_cast_or_null<SearchPhaseUnwindingInformation>(
            state.unwindingInformation.get());
        assert(sui && "return from personality function outside of "
                      "search phase unwinding");

        // unbind the MO we used to pass the serialized landingpad
        state.addressSpace.unbindObject(sui->serializedLandingpad);
        sui->serializedLandingpad = nullptr;

        if (result->isZero()) {
          // this lpi doesn't handle the exception, continue the search
          unwindToNextLandingpad(state);
        } else {
          // a clause (or a catch-all clause or filter clause) matches:
          // remember the stack index and switch to cleanup phase
          state.unwindingInformation =
              std::make_unique<CleanupPhaseUnwindingInformation>(
                  sui->exceptionObject, cast<ConstantExpr>(result),
                  sui->unwindingProgress);
          // this pointer is now invalidated
          sui = nullptr;
          // continue the unwinding process (which will now start with the
          // cleanup phase)
          unwindToNextLandingpad(state);
        }

        // never return normally from the personality fn
        break;
      }
#endif // SUPPORT_KLEE_EH_CXX

      if (!isVoidReturn) {
        Type *t = caller->getType();
        if (t != Type::getVoidTy(i->getContext())) {
          // may need to do coercion due to bitcasts
          Expr::Width from = result->getWidth();
          Expr::Width to = getWidthForLLVMType(t);

          if (from != to) {
#if LLVM_VERSION_CODE >= LLVM_VERSION(8, 0)
            const CallBase &cs = cast<CallBase>(*caller);
#else
            const CallSite cs(isa<InvokeInst>(caller)
                                  ? CallSite(cast<InvokeInst>(caller))
                                  : CallSite(cast<CallInst>(caller)));
#endif

            // XXX need to check other param attrs ?
            bool isSExt = cs.hasRetAttr(llvm::Attribute::SExt);
            if (isSExt) {
              result = SExtExpr::create(result, to);
            } else {
              result = ZExtExpr::create(result, to);
            }
          }

          bindLocal(kcaller, state, result);
        }
      } else {
        // We check that the return value has no users instead of
        // checking the type, since C defaults to returning int for
        // undeclared functions.
        if (!caller->use_empty()) {
          terminateStateOnExecError(
              state, "return void when caller expected a result");
        }
      }
    }
    break;
  }
  case Instruction::Br: {
    BranchInst *bi = cast<BranchInst>(i);
    if (bi->isUnconditional()) {
      transferToBasicBlock(bi->getSuccessor(0), bi->getParent(), state);
    } else {
      // FIXME: Find a way that we don't have this hidden dependency.
      assert(bi->getCondition() == bi->getOperand(0) && "Wrong operand index!");

      ref<Expr> cond = eval(ki, 0, state).value;
      std::vector<std::string> InstructionInfo = ki->getLocationInfo();

      // COMMENT : Dumping Branch Condition Forks starts here.
      if (InstructionInfo.size() > 0 &&
          InstructionInfo[0].find(fileNameActual) != std::string::npos) {
        state.fileLocation = InstructionInfo;
        printSExpr = true;
        klee_message("\tBranch Hit\n");
      } else {
        printSExpr = false;
      }

      cond = optimizer.optimizeExpr(cond, false);
      Executor::StatePair branches = fork(state, cond, false, BranchType::ConditionalBranch);

      // NOTE: There is a hidden dependency here, markBranchVisited
      // requires that we still be in the context of the branch
      // instruction (it reuses its statistic id). Should be cleaned
      // up with convenient instruction specific data.
      if (statsTracker && state.stack.back().kf->trackCoverage)
        statsTracker->markBranchVisited(branches.first, branches.second);

      if (branches.first)
        transferToBasicBlock(bi->getSuccessor(0), bi->getParent(),
                             *branches.first);
      if (branches.second)
        transferToBasicBlock(bi->getSuccessor(1), bi->getParent(),
                             *branches.second);
    }
    break;
  }
  case Instruction::IndirectBr: {
    // implements indirect branch to a label within the current function
    const auto bi = cast<IndirectBrInst>(i);
    auto address = eval(ki, 0, state).value;
    address = toUnique(state, address);

    // concrete address
    if (const auto CE = dyn_cast<ConstantExpr>(address.get())) {
      const auto bb_address =
          (BasicBlock *)CE->getZExtValue(Context::get().getPointerWidth());
      transferToBasicBlock(bb_address, bi->getParent(), state);
      break;
    }

    // symbolic address
    const auto numDestinations = bi->getNumDestinations();
    std::vector<BasicBlock *> targets;
    targets.reserve(numDestinations);
    std::vector<ref<Expr>> expressions;
    expressions.reserve(numDestinations);

    ref<Expr> errorCase = ConstantExpr::alloc(1, Expr::Bool);
    SmallPtrSet<BasicBlock *, 5> destinations;
    // collect and check destinations from label list
    for (unsigned k = 0; k < numDestinations; ++k) {
      // filter duplicates
      const auto d = bi->getDestination(k);
      if (destinations.count(d))
        continue;
      destinations.insert(d);

      // create address expression
      const auto PE = Expr::createPointer(reinterpret_cast<std::uint64_t>(d));
      ref<Expr> e = EqExpr::create(address, PE);

      // exclude address from errorCase
      errorCase = AndExpr::create(errorCase, Expr::createIsZero(e));

      // check feasibility
      bool result;
      bool success __attribute__((unused)) =
          solver->mayBeTrue(state.constraints, e, result, state.queryMetaData);
      assert(success && "FIXME: Unhandled solver failure");
      if (result) {
        targets.push_back(d);
        expressions.push_back(e);
      }
    }
    // check errorCase feasibility
    bool result;
    bool success __attribute__((unused)) = solver->mayBeTrue(
        state.constraints, errorCase, result, state.queryMetaData);
    assert(success && "FIXME: Unhandled solver failure");
    if (result) {
      expressions.push_back(errorCase);
    }

    // fork states
    std::vector<ExecutionState *> branches;
    branch(state, expressions, branches, BranchType::IndirectBranch);

    // terminate error state
    if (result) {
      terminateStateOnExecError(*branches.back(),
                                "indirectbr: illegal label address");
      branches.pop_back();
    }

    // branch states to resp. target blocks
    assert(targets.size() == branches.size());
    for (std::vector<ExecutionState *>::size_type k = 0; k < branches.size();
         ++k) {
      if (branches[k]) {
        transferToBasicBlock(targets[k], bi->getParent(), *branches[k]);
      }
    }

    break;
  }
  case Instruction::Switch: {
    SwitchInst *si = cast<SwitchInst>(i);
    ref<Expr> cond = eval(ki, 0, state).value;
    BasicBlock *bb = si->getParent();

    cond = toUnique(state, cond);
    if (ConstantExpr *CE = dyn_cast<ConstantExpr>(cond)) {
      // Somewhat gross to create these all the time, but fine till we
      // switch to an internal rep.
      llvm::IntegerType *Ty = cast<IntegerType>(si->getCondition()->getType());
      ConstantInt *ci = ConstantInt::get(Ty, CE->getZExtValue());
      unsigned index = si->findCaseValue(ci)->getSuccessorIndex();
      transferToBasicBlock(si->getSuccessor(index), si->getParent(), state);
    } else {
      // Handle possible different branch targets

      // We have the following assumptions:
      // - each case value is mutual exclusive to all other values
      // - order of case branches is based on the order of the expressions of
      //   the case values, still default is handled last
      std::vector<BasicBlock *> bbOrder;
      std::map<BasicBlock *, ref<Expr>> branchTargets;

      std::map<ref<Expr>, BasicBlock *> expressionOrder;

      // Iterate through all non-default cases and order them by expressions
      for (auto i : si->cases()) {
        ref<Expr> value = evalConstant(i.getCaseValue());

        BasicBlock *caseSuccessor = i.getCaseSuccessor();
        expressionOrder.insert(std::make_pair(value, caseSuccessor));
      }

      // Track default branch values
      ref<Expr> defaultValue = ConstantExpr::alloc(1, Expr::Bool);

      // iterate through all non-default cases but in order of the expressions
      for (std::map<ref<Expr>, BasicBlock *>::iterator
               it = expressionOrder.begin(),
               itE = expressionOrder.end();
           it != itE; ++it) {
        ref<Expr> match = EqExpr::create(cond, it->first);

        // skip if case has same successor basic block as default case
        // (should work even with phi nodes as a switch is a single
        // terminating instruction)
        if (it->second == si->getDefaultDest())
          continue;

        // Make sure that the default value does not contain this target's
        // value
        defaultValue = AndExpr::create(defaultValue, Expr::createIsZero(match));

        // Check if control flow could take this case
        bool result;
        match = optimizer.optimizeExpr(match, false);
        bool success = solver->mayBeTrue(state.constraints, match, result,
                                         state.queryMetaData);
        assert(success && "FIXME: Unhandled solver failure");
        (void)success;
        if (result) {
          BasicBlock *caseSuccessor = it->second;

          // Handle the case that a basic block might be the target of
          // multiple switch cases. Currently we generate an expression
          // containing all switch-case values for the same target basic
          // block. We spare us forking too many times but we generate more
          // complex condition expressions
          // TODO Add option to allow to choose between those behaviors
          std::pair<std::map<BasicBlock *, ref<Expr>>::iterator, bool> res =
              branchTargets.insert(std::make_pair(
                  caseSuccessor, ConstantExpr::alloc(0, Expr::Bool)));

          res.first->second = OrExpr::create(match, res.first->second);

          // Only add basic blocks which have not been target of a branch yet
          if (res.second) {
            bbOrder.push_back(caseSuccessor);
          }
        }
      }

      // Check if control could take the default case
      defaultValue = optimizer.optimizeExpr(defaultValue, false);
      bool res;
      bool success = solver->mayBeTrue(state.constraints, defaultValue, res,
                                       state.queryMetaData);
      assert(success && "FIXME: Unhandled solver failure");
      (void)success;
      if (res) {
        std::pair<std::map<BasicBlock *, ref<Expr>>::iterator, bool> ret =
            branchTargets.insert(
                std::make_pair(si->getDefaultDest(), defaultValue));
        if (ret.second) {
          bbOrder.push_back(si->getDefaultDest());
        }
      }

      // Fork the current state with each state having one of the possible
      // successors of this switch
      std::vector<ref<Expr>> conditions;
      for (std::vector<BasicBlock *>::iterator it = bbOrder.begin(),
                                               ie = bbOrder.end();
           it != ie; ++it) {
        conditions.push_back(branchTargets[*it]);
      }
<<<<<<< HEAD
      std::vector<ExecutionState *> branches;
      branch(state, conditions, branches);
=======
      std::vector<ExecutionState*> branches;
      branch(state, conditions, branches, BranchType::Switch);
>>>>>>> 885997a9

      std::vector<ExecutionState *>::iterator bit = branches.begin();
      for (std::vector<BasicBlock *>::iterator it = bbOrder.begin(),
                                               ie = bbOrder.end();
           it != ie; ++it) {
        ExecutionState *es = *bit;
        if (es)
          transferToBasicBlock(*it, bb, *es);
        ++bit;
      }
    }
    break;
  }
  case Instruction::Unreachable:
    // Note that this is not necessarily an internal bug, llvm will
    // generate unreachable instructions in cases where it knows the
    // program will crash. So it is effectively a SEGV or internal
    // error.
    terminateStateOnExecError(state, "reached \"unreachable\" instruction");
    break;

  case Instruction::Invoke:
  case Instruction::Call: {
    // Ignore debug intrinsic calls
    if (isa<DbgInfoIntrinsic>(i))
      break;

#if LLVM_VERSION_CODE >= LLVM_VERSION(8, 0)
    const CallBase &cs = cast<CallBase>(*i);
    Value *fp = cs.getCalledOperand();
#else
    const CallSite cs(i);
    Value *fp = cs.getCalledValue();
#endif

    unsigned numArgs = cs.arg_size();
    Function *f = getTargetFunction(fp, state);

    if (isa<InlineAsm>(fp)) {
      terminateStateOnExecError(state, "inline assembly is unsupported");
      break;
    }
    // evaluate arguments
    std::vector<ref<Expr>> arguments;
    arguments.reserve(numArgs);

    for (unsigned j = 0; j < numArgs; ++j)
      arguments.push_back(eval(ki, j + 1, state).value);

    if (f) {
      const FunctionType *fType = dyn_cast<FunctionType>(
          cast<PointerType>(f->getType())->getElementType());
      const FunctionType *fpType = dyn_cast<FunctionType>(
          cast<PointerType>(fp->getType())->getElementType());

      // special case the call with a bitcast case
      if (fType != fpType) {
        assert(fType && fpType && "unable to get function type");

        // XXX check result coercion

        // XXX this really needs thought and validation
        unsigned i = 0;
        for (std::vector<ref<Expr>>::iterator ai = arguments.begin(),
                                              ie = arguments.end();
             ai != ie; ++ai) {
          Expr::Width to, from = (*ai)->getWidth();

          if (i < fType->getNumParams()) {
            to = getWidthForLLVMType(fType->getParamType(i));

            if (from != to) {
              // XXX need to check other param attrs ?
              bool isSExt = cs.paramHasAttr(i, llvm::Attribute::SExt);
<<<<<<< HEAD
#else
              bool isSExt = cs.paramHasAttr(i + 1, llvm::Attribute::SExt);
#endif
=======
>>>>>>> 885997a9
              if (isSExt) {
                arguments[i] = SExtExpr::create(arguments[i], to);
              } else {
                arguments[i] = ZExtExpr::create(arguments[i], to);
              }
            }
          }

          i++;
        }
      }

      executeCall(state, ki, f, arguments);
    } else {
      ref<Expr> v = eval(ki, 0, state).value;

      ExecutionState *free = &state;
      bool hasInvalid = false, first = true;

      /* XXX This is wasteful, no need to do a full evaluate since we
         have already got a value. But in the end the caches should
         handle it for us, albeit with some overhead. */
      do {
        v = optimizer.optimizeExpr(v, true);
        ref<ConstantExpr> value;
        bool success =
            solver->getValue(free->constraints, v, value, free->queryMetaData);
        assert(success && "FIXME: Unhandled solver failure");
<<<<<<< HEAD
        (void)success;
        StatePair res = fork(*free, EqExpr::create(v, value), true);
=======
        (void) success;
        StatePair res = fork(*free, EqExpr::create(v, value), true, BranchType::Call);
>>>>>>> 885997a9
        if (res.first) {
          uint64_t addr = value->getZExtValue();
          auto it = legalFunctions.find(addr);
          if (it != legalFunctions.end()) {
            f = it->second;

            // Don't give warning on unique resolution
            if (res.second || !first)
              klee_warning_once(reinterpret_cast<void *>(addr),
                                "resolved symbolic function pointer to: %s",
                                f->getName().data());

            executeCall(*res.first, ki, f, arguments);
          } else {
            if (!hasInvalid) {
              terminateStateOnExecError(state, "invalid function pointer");
              hasInvalid = true;
            }
          }
        }

        first = false;
        free = res.second;
      } while (free);
    }
    break;
  }
  case Instruction::PHI: {
    ref<Expr> result = eval(ki, state.incomingBBIndex, state).value;
    bindLocal(ki, state, result);
    break;
  }

    // Special instructions
  case Instruction::Select: {
    // COMMENT : Ternary Operator (No fork Happens)
    // NOTE: It is not required that operands 1 and 2 be of scalar type.
    ref<Expr> cond = eval(ki, 0, state).value;
    ref<Expr> tExpr = eval(ki, 1, state).value;
    ref<Expr> fExpr = eval(ki, 2, state).value;
    ref<Expr> result = SelectExpr::create(cond, tExpr, fExpr);
    std::vector<std::string> InstructionInfo = ki->getLocationInfo();

    // COMMENT: Dumping of ITE like conditions here.
    if (InstructionInfo.size() > 0 &&
        InstructionInfo[0].find(fileNameActual) != std::string::npos) {
      printSExpr = true;
      state.fileLocation = InstructionInfo;
      std::stringstream sso;
      std::string constraint;
      sso << result;
      constraint = sso.str();

      /* COMMENT : Remove extra spaces and '\n' character. */
      constraint.erase(std::remove(constraint.begin(), constraint.end(), '\n'),
                       constraint.end());
      constraint.erase(std::unique(std::begin(constraint), std::end(constraint),
                                   [](unsigned char a, unsigned char b) {
                                     return std::isspace(a) && std::isspace(b);
                                   }),
                       std::end(constraint));
      if (dumpAllLogs)
        executionTreeJSON[std::to_string(state.emphemeralStateId)] = {
            {"Select Expression", constraint},
            {"Fork", "False"},
            {"isLeaf", "True"},
            {"hasChildren", "False"},
        };

    } else {
      printSExpr = false;
    }

    bindLocal(ki, state, result);
    break;
  }

  case Instruction::VAArg:
    terminateStateOnExecError(state, "unexpected VAArg instruction");
    break;

    // Arithmetic / logical

  case Instruction::Add: {
    ref<Expr> left = eval(ki, 0, state).value;
    ref<Expr> right = eval(ki, 1, state).value;
    bindLocal(ki, state, AddExpr::create(left, right));
    break;
  }

  case Instruction::Sub: {
    ref<Expr> left = eval(ki, 0, state).value;
    ref<Expr> right = eval(ki, 1, state).value;
    bindLocal(ki, state, SubExpr::create(left, right));
    break;
  }

  case Instruction::Mul: {
    ref<Expr> left = eval(ki, 0, state).value;
    ref<Expr> right = eval(ki, 1, state).value;
    bindLocal(ki, state, MulExpr::create(left, right));
    break;
  }

  case Instruction::UDiv: {
    ref<Expr> left = eval(ki, 0, state).value;
    ref<Expr> right = eval(ki, 1, state).value;
    ref<Expr> result = UDivExpr::create(left, right);
    bindLocal(ki, state, result);
    break;
  }

  case Instruction::SDiv: {
    ref<Expr> left = eval(ki, 0, state).value;
    ref<Expr> right = eval(ki, 1, state).value;
    ref<Expr> result = SDivExpr::create(left, right);
    bindLocal(ki, state, result);
    break;
  }

  case Instruction::URem: {
    ref<Expr> left = eval(ki, 0, state).value;
    ref<Expr> right = eval(ki, 1, state).value;
    ref<Expr> result = URemExpr::create(left, right);
    bindLocal(ki, state, result);
    break;
  }

  case Instruction::SRem: {
    ref<Expr> left = eval(ki, 0, state).value;
    ref<Expr> right = eval(ki, 1, state).value;
    ref<Expr> result = SRemExpr::create(left, right);
    bindLocal(ki, state, result);
    break;
  }

  case Instruction::And: {
    ref<Expr> left = eval(ki, 0, state).value;
    ref<Expr> right = eval(ki, 1, state).value;
    ref<Expr> result = AndExpr::create(left, right);
    bindLocal(ki, state, result);
    break;
  }

  case Instruction::Or: {
    ref<Expr> left = eval(ki, 0, state).value;
    ref<Expr> right = eval(ki, 1, state).value;
    ref<Expr> result = OrExpr::create(left, right);
    bindLocal(ki, state, result);
    break;
  }

  case Instruction::Xor: {
    ref<Expr> left = eval(ki, 0, state).value;
    ref<Expr> right = eval(ki, 1, state).value;
    ref<Expr> result = XorExpr::create(left, right);
    bindLocal(ki, state, result);
    break;
  }

  case Instruction::Shl: {
    ref<Expr> left = eval(ki, 0, state).value;
    ref<Expr> right = eval(ki, 1, state).value;
    ref<Expr> result = ShlExpr::create(left, right);
    bindLocal(ki, state, result);
    break;
  }

  case Instruction::LShr: {
    ref<Expr> left = eval(ki, 0, state).value;
    ref<Expr> right = eval(ki, 1, state).value;
    ref<Expr> result = LShrExpr::create(left, right);
    bindLocal(ki, state, result);
    break;
  }

  case Instruction::AShr: {
    ref<Expr> left = eval(ki, 0, state).value;
    ref<Expr> right = eval(ki, 1, state).value;
    ref<Expr> result = AShrExpr::create(left, right);
    bindLocal(ki, state, result);
    break;
  }

    // Compare

  case Instruction::ICmp: {
    CmpInst *ci = cast<CmpInst>(i);
    ICmpInst *ii = cast<ICmpInst>(ci);

    switch (ii->getPredicate()) {
    case ICmpInst::ICMP_EQ: {
      ref<Expr> left = eval(ki, 0, state).value;
      ref<Expr> right = eval(ki, 1, state).value;
      ref<Expr> result = EqExpr::create(left, right);
      bindLocal(ki, state, result);
      break;
    }

    case ICmpInst::ICMP_NE: {
      ref<Expr> left = eval(ki, 0, state).value;
      ref<Expr> right = eval(ki, 1, state).value;
      ref<Expr> result = NeExpr::create(left, right);
      bindLocal(ki, state, result);
      break;
    }

    case ICmpInst::ICMP_UGT: {
      ref<Expr> left = eval(ki, 0, state).value;
      ref<Expr> right = eval(ki, 1, state).value;
      ref<Expr> result = UgtExpr::create(left, right);
      bindLocal(ki, state, result);
      break;
    }

    case ICmpInst::ICMP_UGE: {
      ref<Expr> left = eval(ki, 0, state).value;
      ref<Expr> right = eval(ki, 1, state).value;
      ref<Expr> result = UgeExpr::create(left, right);
      bindLocal(ki, state, result);
      break;
    }

    case ICmpInst::ICMP_ULT: {
      ref<Expr> left = eval(ki, 0, state).value;
      ref<Expr> right = eval(ki, 1, state).value;
      ref<Expr> result = UltExpr::create(left, right);
      bindLocal(ki, state, result);
      break;
    }

    case ICmpInst::ICMP_ULE: {
      ref<Expr> left = eval(ki, 0, state).value;
      ref<Expr> right = eval(ki, 1, state).value;
      ref<Expr> result = UleExpr::create(left, right);
      bindLocal(ki, state, result);
      break;
    }

    case ICmpInst::ICMP_SGT: {
      ref<Expr> left = eval(ki, 0, state).value;
      ref<Expr> right = eval(ki, 1, state).value;
      ref<Expr> result = SgtExpr::create(left, right);
      bindLocal(ki, state, result);
      break;
    }

    case ICmpInst::ICMP_SGE: {
      ref<Expr> left = eval(ki, 0, state).value;
      ref<Expr> right = eval(ki, 1, state).value;
      ref<Expr> result = SgeExpr::create(left, right);
      bindLocal(ki, state, result);
      break;
    }

    case ICmpInst::ICMP_SLT: {
      ref<Expr> left = eval(ki, 0, state).value;
      ref<Expr> right = eval(ki, 1, state).value;
      ref<Expr> result = SltExpr::create(left, right);
      bindLocal(ki, state, result);
      break;
    }

    case ICmpInst::ICMP_SLE: {
      ref<Expr> left = eval(ki, 0, state).value;
      ref<Expr> right = eval(ki, 1, state).value;
      ref<Expr> result = SleExpr::create(left, right);
      bindLocal(ki, state, result);
      break;
    }

    default:
      terminateStateOnExecError(state, "invalid ICmp predicate");
    }
    break;
  }

    // Memory instructions...
  case Instruction::Alloca: {
    AllocaInst *ai = cast<AllocaInst>(i);
    unsigned elementSize =
        kmodule->targetData->getTypeStoreSize(ai->getAllocatedType());
    ref<Expr> size = Expr::createPointer(elementSize);
    if (ai->isArrayAllocation()) {
      ref<Expr> count = eval(ki, 0, state).value;
      count = Expr::createZExtToPointerWidth(count);
      size = MulExpr::create(size, count);
    }
    executeAlloc(state, size, true, ki);
    break;
  }

  case Instruction::Load: {
    ref<Expr> base = eval(ki, 0, state).value;
    executeMemoryOperation(state, false, base, 0, ki);
    break;
  }
  case Instruction::Store: {
    ref<Expr> base = eval(ki, 1, state).value;
    ref<Expr> value = eval(ki, 0, state).value;
    executeMemoryOperation(state, true, base, value, 0);
    break;
  }

  case Instruction::GetElementPtr: {
    KGEPInstruction *kgepi = static_cast<KGEPInstruction *>(ki);
    ref<Expr> base = eval(ki, 0, state).value;

    for (std::vector<std::pair<unsigned, uint64_t>>::iterator
             it = kgepi->indices.begin(),
             ie = kgepi->indices.end();
         it != ie; ++it) {
      uint64_t elementSize = it->second;
      ref<Expr> index = eval(ki, it->first, state).value;
      base = AddExpr::create(
          base, MulExpr::create(Expr::createSExtToPointerWidth(index),
                                Expr::createPointer(elementSize)));
    }
    if (kgepi->offset)
      base = AddExpr::create(base, Expr::createPointer(kgepi->offset));
    bindLocal(ki, state, base);
    break;
  }

    // Conversion
  case Instruction::Trunc: {
    CastInst *ci = cast<CastInst>(i);
    ref<Expr> result = ExtractExpr::create(eval(ki, 0, state).value, 0,
                                           getWidthForLLVMType(ci->getType()));
    bindLocal(ki, state, result);
    break;
  }
  case Instruction::ZExt: {
    CastInst *ci = cast<CastInst>(i);
    ref<Expr> result = ZExtExpr::create(eval(ki, 0, state).value,
                                        getWidthForLLVMType(ci->getType()));
    bindLocal(ki, state, result);
    break;
  }
  case Instruction::SExt: {
    CastInst *ci = cast<CastInst>(i);
    ref<Expr> result = SExtExpr::create(eval(ki, 0, state).value,
                                        getWidthForLLVMType(ci->getType()));
    bindLocal(ki, state, result);
    break;
  }

  case Instruction::IntToPtr: {
    CastInst *ci = cast<CastInst>(i);
    Expr::Width pType = getWidthForLLVMType(ci->getType());
    ref<Expr> arg = eval(ki, 0, state).value;
    bindLocal(ki, state, ZExtExpr::create(arg, pType));
    break;
  }
  case Instruction::PtrToInt: {
    CastInst *ci = cast<CastInst>(i);
    Expr::Width iType = getWidthForLLVMType(ci->getType());
    ref<Expr> arg = eval(ki, 0, state).value;
    bindLocal(ki, state, ZExtExpr::create(arg, iType));
    break;
  }

  case Instruction::BitCast: {
    ref<Expr> result = eval(ki, 0, state).value;
    bindLocal(ki, state, result);
    break;
  }

  // Floating point instructions

#if LLVM_VERSION_CODE >= LLVM_VERSION(8, 0)
  case Instruction::FNeg: {
    ref<ConstantExpr> arg =
        toConstant(state, eval(ki, 0, state).value, "floating point");
    if (!fpWidthToSemantics(arg->getWidth()))
      return terminateStateOnExecError(state, "Unsupported FNeg operation");

    llvm::APFloat Res(*fpWidthToSemantics(arg->getWidth()), arg->getAPValue());
    Res = llvm::neg(Res);
    bindLocal(ki, state, ConstantExpr::alloc(Res.bitcastToAPInt()));
    break;
  }
#endif

  case Instruction::FAdd: {
    ref<ConstantExpr> left =
        toConstant(state, eval(ki, 0, state).value, "floating point");
    ref<ConstantExpr> right =
        toConstant(state, eval(ki, 1, state).value, "floating point");
    if (!fpWidthToSemantics(left->getWidth()) ||
        !fpWidthToSemantics(right->getWidth()))
      return terminateStateOnExecError(state, "Unsupported FAdd operation");

    llvm::APFloat Res(*fpWidthToSemantics(left->getWidth()),
                      left->getAPValue());
    Res.add(
        APFloat(*fpWidthToSemantics(right->getWidth()), right->getAPValue()),
        APFloat::rmNearestTiesToEven);
    bindLocal(ki, state, ConstantExpr::alloc(Res.bitcastToAPInt()));
    break;
  }

  case Instruction::FSub: {
    ref<ConstantExpr> left =
        toConstant(state, eval(ki, 0, state).value, "floating point");
    ref<ConstantExpr> right =
        toConstant(state, eval(ki, 1, state).value, "floating point");
    if (!fpWidthToSemantics(left->getWidth()) ||
        !fpWidthToSemantics(right->getWidth()))
      return terminateStateOnExecError(state, "Unsupported FSub operation");
    llvm::APFloat Res(*fpWidthToSemantics(left->getWidth()),
                      left->getAPValue());
    Res.subtract(
        APFloat(*fpWidthToSemantics(right->getWidth()), right->getAPValue()),
        APFloat::rmNearestTiesToEven);
    bindLocal(ki, state, ConstantExpr::alloc(Res.bitcastToAPInt()));
    break;
  }

  case Instruction::FMul: {
    ref<ConstantExpr> left =
        toConstant(state, eval(ki, 0, state).value, "floating point");
    ref<ConstantExpr> right =
        toConstant(state, eval(ki, 1, state).value, "floating point");
    if (!fpWidthToSemantics(left->getWidth()) ||
        !fpWidthToSemantics(right->getWidth()))
      return terminateStateOnExecError(state, "Unsupported FMul operation");

    llvm::APFloat Res(*fpWidthToSemantics(left->getWidth()),
                      left->getAPValue());
    Res.multiply(
        APFloat(*fpWidthToSemantics(right->getWidth()), right->getAPValue()),
        APFloat::rmNearestTiesToEven);
    bindLocal(ki, state, ConstantExpr::alloc(Res.bitcastToAPInt()));
    break;
  }

  case Instruction::FDiv: {
    ref<ConstantExpr> left =
        toConstant(state, eval(ki, 0, state).value, "floating point");
    ref<ConstantExpr> right =
        toConstant(state, eval(ki, 1, state).value, "floating point");
    if (!fpWidthToSemantics(left->getWidth()) ||
        !fpWidthToSemantics(right->getWidth()))
      return terminateStateOnExecError(state, "Unsupported FDiv operation");

    llvm::APFloat Res(*fpWidthToSemantics(left->getWidth()),
                      left->getAPValue());
    Res.divide(
        APFloat(*fpWidthToSemantics(right->getWidth()), right->getAPValue()),
        APFloat::rmNearestTiesToEven);
    bindLocal(ki, state, ConstantExpr::alloc(Res.bitcastToAPInt()));
    break;
  }

  case Instruction::FRem: {
    ref<ConstantExpr> left =
        toConstant(state, eval(ki, 0, state).value, "floating point");
    ref<ConstantExpr> right =
        toConstant(state, eval(ki, 1, state).value, "floating point");
    if (!fpWidthToSemantics(left->getWidth()) ||
        !fpWidthToSemantics(right->getWidth()))
      return terminateStateOnExecError(state, "Unsupported FRem operation");
    llvm::APFloat Res(*fpWidthToSemantics(left->getWidth()),
                      left->getAPValue());
    Res.mod(
        APFloat(*fpWidthToSemantics(right->getWidth()), right->getAPValue()));
    bindLocal(ki, state, ConstantExpr::alloc(Res.bitcastToAPInt()));
    break;
  }

  case Instruction::FPTrunc: {
    FPTruncInst *fi = cast<FPTruncInst>(i);
    Expr::Width resultType = getWidthForLLVMType(fi->getType());
    ref<ConstantExpr> arg =
        toConstant(state, eval(ki, 0, state).value, "floating point");
    if (!fpWidthToSemantics(arg->getWidth()) || resultType > arg->getWidth())
      return terminateStateOnExecError(state, "Unsupported FPTrunc operation");

    llvm::APFloat Res(*fpWidthToSemantics(arg->getWidth()), arg->getAPValue());
    bool losesInfo = false;
    Res.convert(*fpWidthToSemantics(resultType),
                llvm::APFloat::rmNearestTiesToEven, &losesInfo);
    bindLocal(ki, state, ConstantExpr::alloc(Res));
    break;
  }

  case Instruction::FPExt: {
    FPExtInst *fi = cast<FPExtInst>(i);
    Expr::Width resultType = getWidthForLLVMType(fi->getType());
    ref<ConstantExpr> arg =
        toConstant(state, eval(ki, 0, state).value, "floating point");
    if (!fpWidthToSemantics(arg->getWidth()) || arg->getWidth() > resultType)
      return terminateStateOnExecError(state, "Unsupported FPExt operation");
    llvm::APFloat Res(*fpWidthToSemantics(arg->getWidth()), arg->getAPValue());
    bool losesInfo = false;
    Res.convert(*fpWidthToSemantics(resultType),
                llvm::APFloat::rmNearestTiesToEven, &losesInfo);
    bindLocal(ki, state, ConstantExpr::alloc(Res));
    break;
  }

  case Instruction::FPToUI: {
    FPToUIInst *fi = cast<FPToUIInst>(i);
    Expr::Width resultType = getWidthForLLVMType(fi->getType());
    ref<ConstantExpr> arg =
        toConstant(state, eval(ki, 0, state).value, "floating point");
    if (!fpWidthToSemantics(arg->getWidth()) || resultType > 64)
      return terminateStateOnExecError(state, "Unsupported FPToUI operation");

    llvm::APFloat Arg(*fpWidthToSemantics(arg->getWidth()), arg->getAPValue());
    uint64_t value = 0;
    bool isExact = true;
    auto valueRef = makeMutableArrayRef(value);
    Arg.convertToInteger(valueRef, resultType, false,
                         llvm::APFloat::rmTowardZero, &isExact);
    bindLocal(ki, state, ConstantExpr::alloc(value, resultType));
    break;
  }

  case Instruction::FPToSI: {
    FPToSIInst *fi = cast<FPToSIInst>(i);
    Expr::Width resultType = getWidthForLLVMType(fi->getType());
    ref<ConstantExpr> arg =
        toConstant(state, eval(ki, 0, state).value, "floating point");
    if (!fpWidthToSemantics(arg->getWidth()) || resultType > 64)
      return terminateStateOnExecError(state, "Unsupported FPToSI operation");
    llvm::APFloat Arg(*fpWidthToSemantics(arg->getWidth()), arg->getAPValue());

    uint64_t value = 0;
    bool isExact = true;
    auto valueRef = makeMutableArrayRef(value);
    Arg.convertToInteger(valueRef, resultType, true,
                         llvm::APFloat::rmTowardZero, &isExact);
    bindLocal(ki, state, ConstantExpr::alloc(value, resultType));
    break;
  }

  case Instruction::UIToFP: {
    UIToFPInst *fi = cast<UIToFPInst>(i);
    Expr::Width resultType = getWidthForLLVMType(fi->getType());
    ref<ConstantExpr> arg =
        toConstant(state, eval(ki, 0, state).value, "floating point");
    const llvm::fltSemantics *semantics = fpWidthToSemantics(resultType);
    if (!semantics)
      return terminateStateOnExecError(state, "Unsupported UIToFP operation");
    llvm::APFloat f(*semantics, 0);
    f.convertFromAPInt(arg->getAPValue(), false,
                       llvm::APFloat::rmNearestTiesToEven);

    bindLocal(ki, state, ConstantExpr::alloc(f));
    break;
  }

  case Instruction::SIToFP: {
    SIToFPInst *fi = cast<SIToFPInst>(i);
    Expr::Width resultType = getWidthForLLVMType(fi->getType());
    ref<ConstantExpr> arg =
        toConstant(state, eval(ki, 0, state).value, "floating point");
    const llvm::fltSemantics *semantics = fpWidthToSemantics(resultType);
    if (!semantics)
      return terminateStateOnExecError(state, "Unsupported SIToFP operation");
    llvm::APFloat f(*semantics, 0);
    f.convertFromAPInt(arg->getAPValue(), true,
                       llvm::APFloat::rmNearestTiesToEven);

    bindLocal(ki, state, ConstantExpr::alloc(f));
    break;
  }

  case Instruction::FCmp: {
    FCmpInst *fi = cast<FCmpInst>(i);
    ref<ConstantExpr> left =
        toConstant(state, eval(ki, 0, state).value, "floating point");
    ref<ConstantExpr> right =
        toConstant(state, eval(ki, 1, state).value, "floating point");
    if (!fpWidthToSemantics(left->getWidth()) ||
        !fpWidthToSemantics(right->getWidth()))
      return terminateStateOnExecError(state, "Unsupported FCmp operation");

    APFloat LHS(*fpWidthToSemantics(left->getWidth()), left->getAPValue());
    APFloat RHS(*fpWidthToSemantics(right->getWidth()), right->getAPValue());
    APFloat::cmpResult CmpRes = LHS.compare(RHS);

    bool Result = false;
    switch (fi->getPredicate()) {
      // Predicates which only care about whether or not the operands are
      // NaNs.
    case FCmpInst::FCMP_ORD:
      Result = (CmpRes != APFloat::cmpUnordered);
      break;

    case FCmpInst::FCMP_UNO:
      Result = (CmpRes == APFloat::cmpUnordered);
      break;

      // Ordered comparisons return false if either operand is NaN.  Unordered
      // comparisons return true if either operand is NaN.
    case FCmpInst::FCMP_UEQ:
      Result = (CmpRes == APFloat::cmpUnordered || CmpRes == APFloat::cmpEqual);
      break;
    case FCmpInst::FCMP_OEQ:
      Result = (CmpRes != APFloat::cmpUnordered && CmpRes == APFloat::cmpEqual);
      break;

    case FCmpInst::FCMP_UGT:
      Result = (CmpRes == APFloat::cmpUnordered ||
                CmpRes == APFloat::cmpGreaterThan);
      break;
    case FCmpInst::FCMP_OGT:
      Result = (CmpRes != APFloat::cmpUnordered &&
                CmpRes == APFloat::cmpGreaterThan);
      break;

    case FCmpInst::FCMP_UGE:
      Result =
          (CmpRes == APFloat::cmpUnordered ||
           (CmpRes == APFloat::cmpGreaterThan || CmpRes == APFloat::cmpEqual));
      break;
    case FCmpInst::FCMP_OGE:
      Result =
          (CmpRes != APFloat::cmpUnordered &&
           (CmpRes == APFloat::cmpGreaterThan || CmpRes == APFloat::cmpEqual));
      break;

    case FCmpInst::FCMP_ULT:
      Result =
          (CmpRes == APFloat::cmpUnordered || CmpRes == APFloat::cmpLessThan);
      break;
    case FCmpInst::FCMP_OLT:
      Result =
          (CmpRes != APFloat::cmpUnordered && CmpRes == APFloat::cmpLessThan);
      break;

    case FCmpInst::FCMP_ULE:
      Result =
          (CmpRes == APFloat::cmpUnordered ||
           (CmpRes == APFloat::cmpLessThan || CmpRes == APFloat::cmpEqual));
      break;
    case FCmpInst::FCMP_OLE:
      Result =
          (CmpRes != APFloat::cmpUnordered &&
           (CmpRes == APFloat::cmpLessThan || CmpRes == APFloat::cmpEqual));
      break;

    case FCmpInst::FCMP_UNE:
      Result = (CmpRes == APFloat::cmpUnordered || CmpRes != APFloat::cmpEqual);
      break;
    case FCmpInst::FCMP_ONE:
      Result = (CmpRes != APFloat::cmpUnordered && CmpRes != APFloat::cmpEqual);
      break;

    default:
      assert(0 && "Invalid FCMP predicate!");
      break;
    case FCmpInst::FCMP_FALSE:
      Result = false;
      break;
    case FCmpInst::FCMP_TRUE:
      Result = true;
      break;
    }

    bindLocal(ki, state, ConstantExpr::alloc(Result, Expr::Bool));
    break;
  }
  case Instruction::InsertValue: {
    KGEPInstruction *kgepi = static_cast<KGEPInstruction *>(ki);

    ref<Expr> agg = eval(ki, 0, state).value;
    ref<Expr> val = eval(ki, 1, state).value;

    ref<Expr> l = NULL, r = NULL;
    unsigned lOffset = kgepi->offset * 8,
             rOffset = kgepi->offset * 8 + val->getWidth();

    if (lOffset > 0)
      l = ExtractExpr::create(agg, 0, lOffset);
    if (rOffset < agg->getWidth())
      r = ExtractExpr::create(agg, rOffset, agg->getWidth() - rOffset);

    ref<Expr> result;
    if (l && r)
      result = ConcatExpr::create(r, ConcatExpr::create(val, l));
    else if (l)
      result = ConcatExpr::create(val, l);
    else if (r)
      result = ConcatExpr::create(r, val);
    else
      result = val;

    bindLocal(ki, state, result);
    break;
  }
  case Instruction::ExtractValue: {
    KGEPInstruction *kgepi = static_cast<KGEPInstruction *>(ki);

    ref<Expr> agg = eval(ki, 0, state).value;

    ref<Expr> result = ExtractExpr::create(agg, kgepi->offset * 8,
                                           getWidthForLLVMType(i->getType()));

    bindLocal(ki, state, result);
    break;
  }
  case Instruction::Fence: {
    // Ignore for now
    break;
  }
  case Instruction::InsertElement: {
    InsertElementInst *iei = cast<InsertElementInst>(i);
    ref<Expr> vec = eval(ki, 0, state).value;
    ref<Expr> newElt = eval(ki, 1, state).value;
    ref<Expr> idx = eval(ki, 2, state).value;

    ConstantExpr *cIdx = dyn_cast<ConstantExpr>(idx);
    if (cIdx == NULL) {
      terminateStateOnExecError(
          state, "InsertElement, support for symbolic index not implemented");
      return;
    }
    uint64_t iIdx = cIdx->getZExtValue();
#if LLVM_VERSION_MAJOR >= 11
    const auto *vt = cast<llvm::FixedVectorType>(iei->getType());
#else
    const llvm::VectorType *vt = iei->getType();
#endif
    unsigned EltBits = getWidthForLLVMType(vt->getElementType());

    if (iIdx >= vt->getNumElements()) {
      // Out of bounds write
      terminateStateOnError(state, "Out of bounds write when inserting element",
                            StateTerminationType::BadVectorAccess);
      return;
    }

    const unsigned elementCount = vt->getNumElements();
    llvm::SmallVector<ref<Expr>, 8> elems;
    elems.reserve(elementCount);
    for (unsigned i = elementCount; i != 0; --i) {
      auto of = i - 1;
      unsigned bitOffset = EltBits * of;
      elems.push_back(
          of == iIdx ? newElt : ExtractExpr::create(vec, bitOffset, EltBits));
    }

    assert(Context::get().isLittleEndian() && "FIXME:Broken for big endian");
    ref<Expr> Result = ConcatExpr::createN(elementCount, elems.data());
    bindLocal(ki, state, Result);
    break;
  }
  case Instruction::ExtractElement: {
    ExtractElementInst *eei = cast<ExtractElementInst>(i);
    ref<Expr> vec = eval(ki, 0, state).value;
    ref<Expr> idx = eval(ki, 1, state).value;

    ConstantExpr *cIdx = dyn_cast<ConstantExpr>(idx);
    if (cIdx == NULL) {
      terminateStateOnExecError(
          state, "ExtractElement, support for symbolic index not implemented");
      return;
    }
    uint64_t iIdx = cIdx->getZExtValue();
#if LLVM_VERSION_MAJOR >= 11
    const auto *vt = cast<llvm::FixedVectorType>(eei->getVectorOperandType());
#else
    const llvm::VectorType *vt = eei->getVectorOperandType();
#endif
    unsigned EltBits = getWidthForLLVMType(vt->getElementType());

    if (iIdx >= vt->getNumElements()) {
      // Out of bounds read
      terminateStateOnError(state, "Out of bounds read when extracting element",
                            StateTerminationType::BadVectorAccess);
      return;
    }

    unsigned bitOffset = EltBits * iIdx;
    ref<Expr> Result = ExtractExpr::create(vec, bitOffset, EltBits);
    bindLocal(ki, state, Result);
    break;
  }
  case Instruction::ShuffleVector:
    // Should never happen due to Scalarizer pass removing ShuffleVector
    // instructions.
    terminateStateOnExecError(state, "Unexpected ShuffleVector instruction");
    break;

#ifdef SUPPORT_KLEE_EH_CXX
  case Instruction::Resume: {
    auto *cui = dyn_cast_or_null<CleanupPhaseUnwindingInformation>(
        state.unwindingInformation.get());

    if (!cui) {
      terminateStateOnExecError(
          state,
          "resume-instruction executed outside of cleanup phase unwinding");
      break;
    }

    ref<Expr> arg = eval(ki, 0, state).value;
    ref<Expr> exceptionPointer = ExtractExpr::create(arg, 0, Expr::Int64);
    ref<Expr> selectorValue =
        ExtractExpr::create(arg, Expr::Int64, Expr::Int32);

    if (!dyn_cast<ConstantExpr>(exceptionPointer) ||
        !dyn_cast<ConstantExpr>(selectorValue)) {
      terminateStateOnExecError(
          state, "resume-instruction called with non constant expression");
      break;
    }

    if (!Expr::createIsZero(selectorValue)->isTrue()) {
      klee_warning("resume-instruction called with non-0 selector value");
    }

    if (!EqExpr::create(exceptionPointer, cui->exceptionObject)->isTrue()) {
      terminateStateOnExecError(
          state, "resume-instruction called with unexpected exception pointer");
      break;
    }

    unwindToNextLandingpad(state);
    break;
  }

  case Instruction::LandingPad: {
    auto *cui = dyn_cast_or_null<CleanupPhaseUnwindingInformation>(
        state.unwindingInformation.get());

    if (!cui) {
      terminateStateOnExecError(
          state, "Executing landing pad but not in unwinding phase 2");
      break;
    }

    ref<ConstantExpr> exceptionPointer = cui->exceptionObject;
    ref<ConstantExpr> selectorValue;

    // check on which frame we are currently
    if (state.stack.size() - 1 == cui->catchingStackIndex) {
      // we are in the target stack frame, return the selector value
      // that was returned by the personality fn in phase 1 and stop
      // unwinding.
      selectorValue = cui->selectorValue;

      // stop unwinding by cleaning up our unwinding information.
      state.unwindingInformation.reset();

      // this would otherwise now be a dangling pointer
      cui = nullptr;
    } else {
      // we are not yet at the target stack frame. the landingpad might have
      // a cleanup clause or not, anyway, we give it the selector value "0",
      // which represents a cleanup, and expect it to handle it.
      // This is explicitly allowed by LLVM, see
      // https://llvm.org/docs/ExceptionHandling.html#id18
      selectorValue = ConstantExpr::create(0, Expr::Int32);
    }

    // we have to return a {i8*, i32}
    ref<Expr> result = ConcatExpr::create(
        ZExtExpr::create(selectorValue, Expr::Int32), exceptionPointer);

    bindLocal(ki, state, result);

    break;
  }
#endif // SUPPORT_KLEE_EH_CXX

  case Instruction::AtomicRMW:
    terminateStateOnExecError(state, "Unexpected Atomic instruction, should be "
                                     "lowered by LowerAtomicInstructionPass");
    break;
  case Instruction::AtomicCmpXchg:
    terminateStateOnExecError(state,
                              "Unexpected AtomicCmpXchg instruction, should be "
                              "lowered by LowerAtomicInstructionPass");
    break;
  // Other instructions...
  // Unhandled
  default:
    terminateStateOnExecError(state, "illegal instruction");
    break;
  }
}

void Executor::updateStates(ExecutionState *current) {
  if (searcher) {
    searcher->update(current, addedStates, removedStates);
  }

  states.insert(addedStates.begin(), addedStates.end());
  addedStates.clear();

  for (std::vector<ExecutionState *>::iterator it = removedStates.begin(),
                                               ie = removedStates.end();
       it != ie; ++it) {
    ExecutionState *es = *it;
    std::set<ExecutionState *>::iterator it2 = states.find(es);
    assert(it2 != states.end());
    states.erase(it2);
    std::map<ExecutionState *, std::vector<SeedInfo>>::iterator it3 =
        seedMap.find(es);
    if (it3 != seedMap.end())
      seedMap.erase(it3);
    processTree->remove(es->ptreeNode);
    delete es;
  }
  removedStates.clear();
}

template <typename SqType, typename TypeIt>
void Executor::computeOffsetsSeqTy(KGEPInstruction *kgepi,
                                   ref<ConstantExpr> &constantOffset,
                                   uint64_t index, const TypeIt it) {
  const auto *sq = cast<SqType>(*it);
  uint64_t elementSize =
      kmodule->targetData->getTypeStoreSize(sq->getElementType());
  const Value *operand = it.getOperand();
  if (const Constant *c = dyn_cast<Constant>(operand)) {
    ref<ConstantExpr> index =
        evalConstant(c)->SExt(Context::get().getPointerWidth());
    ref<ConstantExpr> addend = index->Mul(
        ConstantExpr::alloc(elementSize, Context::get().getPointerWidth()));
    constantOffset = constantOffset->Add(addend);
  } else {
    kgepi->indices.emplace_back(index, elementSize);
  }
}

template <typename TypeIt>
void Executor::computeOffsets(KGEPInstruction *kgepi, TypeIt ib, TypeIt ie) {
  ref<ConstantExpr> constantOffset =
      ConstantExpr::alloc(0, Context::get().getPointerWidth());
  uint64_t index = 1;
  for (TypeIt ii = ib; ii != ie; ++ii) {
    if (StructType *st = dyn_cast<StructType>(*ii)) {
      const StructLayout *sl = kmodule->targetData->getStructLayout(st);
      const ConstantInt *ci = cast<ConstantInt>(ii.getOperand());
<<<<<<< HEAD
      uint64_t addend = sl->getElementOffset((unsigned)ci->getZExtValue());
      constantOffset = constantOffset->Add(
          ConstantExpr::alloc(addend, Context::get().getPointerWidth()));
#if LLVM_VERSION_CODE >= LLVM_VERSION(4, 0)
=======
      uint64_t addend = sl->getElementOffset((unsigned) ci->getZExtValue());
      constantOffset = constantOffset->Add(ConstantExpr::alloc(addend,
                                                               Context::get().getPointerWidth()));
>>>>>>> 885997a9
    } else if (isa<ArrayType>(*ii)) {
      computeOffsetsSeqTy<ArrayType>(kgepi, constantOffset, index, ii);
    } else if (isa<VectorType>(*ii)) {
      computeOffsetsSeqTy<VectorType>(kgepi, constantOffset, index, ii);
    } else if (isa<PointerType>(*ii)) {
      computeOffsetsSeqTy<PointerType>(kgepi, constantOffset, index, ii);
    } else
      assert("invalid type" && 0);
    index++;
  }
  kgepi->offset = constantOffset->getZExtValue();
}

void Executor::bindInstructionConstants(KInstruction *KI) {
  if (GetElementPtrInst *gepi = dyn_cast<GetElementPtrInst>(KI->inst)) {
    KGEPInstruction *kgepi = static_cast<KGEPInstruction *>(KI);
    computeOffsets(kgepi, gep_type_begin(gepi), gep_type_end(gepi));
  } else if (InsertValueInst *ivi = dyn_cast<InsertValueInst>(KI->inst)) {
    KGEPInstruction *kgepi = static_cast<KGEPInstruction *>(KI);
    computeOffsets(kgepi, iv_type_begin(ivi), iv_type_end(ivi));
    assert(kgepi->indices.empty() && "InsertValue constant offset expected");
  } else if (ExtractValueInst *evi = dyn_cast<ExtractValueInst>(KI->inst)) {
    KGEPInstruction *kgepi = static_cast<KGEPInstruction *>(KI);
    computeOffsets(kgepi, ev_type_begin(evi), ev_type_end(evi));
    assert(kgepi->indices.empty() && "ExtractValue constant offset expected");
  }
}

void Executor::bindModuleConstants() {
  for (auto &kfp : kmodule->functions) {
    KFunction *kf = kfp.get();
    for (unsigned i = 0; i < kf->numInstructions; ++i)
      bindInstructionConstants(kf->instructions[i]);
  }

  kmodule->constantTable =
      std::unique_ptr<Cell[]>(new Cell[kmodule->constants.size()]);
  for (unsigned i = 0; i < kmodule->constants.size(); ++i) {
    Cell &c = kmodule->constantTable[i];
    c.value = evalConstant(kmodule->constants[i]);
  }
}

bool Executor::checkMemoryUsage() {
  if (!MaxMemory)
    return true;

  // We need to avoid calling GetTotalMallocUsage() often because it
  // is O(elts on freelist). This is really bad since we start
  // to pummel the freelist once we hit the memory cap.
  if ((stats::instructions & 0xFFFFU) != 0) // every 65536 instructions
    return true;

  // check memory limit
  const auto mallocUsage = util::GetTotalMallocUsage() >> 20U;
  const auto mmapUsage = memory->getUsedDeterministicSize() >> 20U;
  const auto totalUsage = mallocUsage + mmapUsage;
  atMemoryLimit = totalUsage > MaxMemory; // inhibit forking
  if (!atMemoryLimit)
    return true;

  // only terminate states when threshold (+100MB) exceeded
  if (totalUsage <= MaxMemory + 100)
    return true;

  // just guess at how many to kill
  const auto numStates = states.size();
  auto toKill = std::max(1UL, numStates - numStates * MaxMemory / totalUsage);
  klee_warning("killing %lu states (over memory cap: %luMB)", toKill,
               totalUsage);

  // randomly select states for early termination
  std::vector<ExecutionState *> arr(states.begin(),
                                    states.end()); // FIXME: expensive
  for (unsigned i = 0, N = arr.size(); N && i < toKill; ++i, --N) {
    unsigned idx = theRNG.getInt32() % N;
    // Make two pulls to try and not hit a state that
    // covered new code.
    if (arr[idx]->coveredNew)
      idx = theRNG.getInt32() % N;

    std::swap(arr[idx], arr[N - 1]);
    terminateStateEarly(*arr[N - 1], "Memory limit exceeded.", StateTerminationType::OutOfMemory);
  }

  return false;
}

void Executor::doDumpStates() {
  if (!DumpStatesOnHalt || states.empty()) {
    interpreterHandler->incPathsExplored(states.size());
    return;
  }

  klee_message("halting execution, dumping remaining states");
  for (const auto &state : states)
    terminateStateEarly(*state, "Execution halting.", StateTerminationType::Interrupted);
  updateStates(nullptr);
}

void Executor::run(ExecutionState &initialState) {
  bindModuleConstants();

  // Delay init till now so that ticks don't accrue during optimization and
  // such.
  timers.reset();

  states.insert(&initialState);

  if (usingSeeds) {
    std::vector<SeedInfo> &v = seedMap[&initialState];

    for (std::vector<KTest *>::const_iterator it = usingSeeds->begin(),
                                              ie = usingSeeds->end();
         it != ie; ++it)
      v.push_back(SeedInfo(*it));

    int lastNumSeeds = usingSeeds->size() + 10;
    time::Point lastTime, startTime = lastTime = time::getWallTime();
    ExecutionState *lastState = 0;
    while (!seedMap.empty()) {
      if (haltExecution) {
        doDumpStates();
        return;
      }

      std::map<ExecutionState *, std::vector<SeedInfo>>::iterator it =
          seedMap.upper_bound(lastState);
      if (it == seedMap.end())
        it = seedMap.begin();
      lastState = it->first;
      ExecutionState &state = *lastState;
      KInstruction *ki = state.pc;
      stepInstruction(state);

      executeInstruction(state, ki);
      timers.invoke();
      if (::dumpStates)
        dumpStates();
      if (::dumpPTree)
        dumpPTree();
      updateStates(&state);

      if ((stats::instructions % 1000) == 0) {
        int numSeeds = 0, numStates = 0;
        for (std::map<ExecutionState *, std::vector<SeedInfo>>::iterator
                 it = seedMap.begin(),
                 ie = seedMap.end();
             it != ie; ++it) {
          numSeeds += it->second.size();
          numStates++;
        }
        const auto time = time::getWallTime();
        const time::Span seedTime(SeedTime);
        if (seedTime && time > startTime + seedTime) {
          klee_warning("seed time expired, %d seeds remain over %d states",
                       numSeeds, numStates);
          break;
        } else if (numSeeds <= lastNumSeeds - 10 ||
                   time - lastTime >= time::seconds(10)) {
          lastTime = time;
          lastNumSeeds = numSeeds;
          klee_message("%d seeds remaining over: %d states", numSeeds,
                       numStates);
        }
      }
    }

    klee_message("seeding done (%d states remain)", (int)states.size());

    if (OnlySeed) {
      doDumpStates();
      return;
    }
  }

  searcher = constructUserSearcher(*this);

  std::vector<ExecutionState *> newStates(states.begin(), states.end());
  searcher->update(0, newStates, std::vector<ExecutionState *>());

  // main interpreter loop
  while (!states.empty() && !haltExecution) {
    ExecutionState &state = searcher->selectState();
    KInstruction *ki = state.pc;
    stepInstruction(state);

    executionTreeJSON[std::to_string(state.emphemeralStateId)]["wasQueued"] =
        "True";

    executeInstruction(state, ki);
    timers.invoke();
    if (::dumpStates)
      dumpStates();
    if (::dumpPTree)
      dumpPTree();

    updateStates(&state);

    if (!checkMemoryUsage()) {
      // update searchers when states were terminated early due to memory
      // pressure
      updateStates(nullptr);
    }
    /* TODO : Dump JSON and process path so that, probability can computed. */
    // if (executionTreeJSON[std::to_string(state.emphemeralStateId)]["isLeaf"]
    // ==
    //         "True" &&
    //     executionTreeJSON[std::to_string(state.emphemeralStateId)]
    //                      ["wasQueued"] == "True") {
    //   std::string log = std::to_string(state.emphemeralStateId);
    //   klee_message(std::to_string(state.emphemeralStateId).c_str(),
    //                "Reached Leaf : %s", log.c_str());
    // }
  }

  delete searcher;
  searcher = nullptr;
  doDumpStates();
}

std::string Executor::getAddressInfo(ExecutionState &state,
                                     ref<Expr> address) const {
  std::string Str;
  llvm::raw_string_ostream info(Str);
  info << "\taddress: " << address << "\n";
  uint64_t example;
  if (ConstantExpr *CE = dyn_cast<ConstantExpr>(address)) {
    example = CE->getZExtValue();
  } else {
    ref<ConstantExpr> value;
    bool success = solver->getValue(state.constraints, address, value,
                                    state.queryMetaData);
    assert(success && "FIXME: Unhandled solver failure");
    (void)success;
    example = value->getZExtValue();
    info << "\texample: " << example << "\n";
    std::pair<ref<Expr>, ref<Expr>> res =
        solver->getRange(state.constraints, address, state.queryMetaData);
    info << "\trange: [" << res.first << ", " << res.second << "]\n";
  }

  MemoryObject hack((unsigned)example);
  MemoryMap::iterator lower = state.addressSpace.objects.upper_bound(&hack);
  info << "\tnext: ";
  if (lower == state.addressSpace.objects.end()) {
    info << "none\n";
  } else {
    const MemoryObject *mo = lower->first;
    std::string alloc_info;
    mo->getAllocInfo(alloc_info);
    info << "object at " << mo->address << " of size " << mo->size << "\n"
         << "\t\t" << alloc_info << "\n";
  }
  if (lower != state.addressSpace.objects.begin()) {
    --lower;
    info << "\tprev: ";
    if (lower == state.addressSpace.objects.end()) {
      info << "none\n";
    } else {
      const MemoryObject *mo = lower->first;
      std::string alloc_info;
      mo->getAllocInfo(alloc_info);
      info << "object at " << mo->address << " of size " << mo->size << "\n"
           << "\t\t" << alloc_info << "\n";
    }
  }

  return info.str();
}

void Executor::terminateState(ExecutionState &state) {
  if (replayKTest && replayPosition != replayKTest->numObjects) {
    klee_warning_once(replayKTest,
                      "replay did not consume all objects in test input.");
  }

  interpreterHandler->incPathsExplored();

  std::vector<ExecutionState *>::iterator it =
      std::find(addedStates.begin(), addedStates.end(), &state);
  if (it == addedStates.end()) {
    state.pc = state.prevPC;

    removedStates.push_back(&state);
  } else {
    // never reached searcher, just delete immediately
    std::map<ExecutionState *, std::vector<SeedInfo>>::iterator it3 =
        seedMap.find(&state);
    if (it3 != seedMap.end())
      seedMap.erase(it3);
    addedStates.erase(it);
    processTree->remove(state.ptreeNode);

    delete &state;
  }
}

<<<<<<< HEAD
void Executor::terminateStateEarly(ExecutionState &state,
                                   const Twine &message) {
  if (!OnlyOutputStatesCoveringNew || state.coveredNew ||
      (AlwaysOutputSeeds && seedMap.count(&state)))
    interpreterHandler->processTestCase(state, (message + "\n").str().c_str(),
                                        "early");
  terminateState(state);
=======
static bool shouldWriteTest(const ExecutionState &state) {
  return !OnlyOutputStatesCoveringNew || state.coveredNew;
>>>>>>> 885997a9
}

static std::string terminationTypeFileExtension(StateTerminationType type) {
  std::string ret;
#define TTYPE(N,I,S) case StateTerminationType::N: ret = (S); break;
#define MARK(N,I)
  switch (type) {
  TERMINATION_TYPES
  }
#undef TTYPE
#undef MARK
  return ret;
};

void Executor::terminateStateOnExit(ExecutionState &state) {
<<<<<<< HEAD
  if (!OnlyOutputStatesCoveringNew || state.coveredNew ||
      (AlwaysOutputSeeds && seedMap.count(&state)))
    interpreterHandler->processTestCase(state, 0, 0);

  /* COMMENT : See if the states reaching here are leaf states. */
  if (dumpAllLogs)
    llvm::errs() << "Terminated : " << std::to_string(state.emphemeralStateId)
                 << "\n";
=======
  if (shouldWriteTest(state) || (AlwaysOutputSeeds && seedMap.count(&state)))
    interpreterHandler->processTestCase(
        state, nullptr,
        terminationTypeFileExtension(StateTerminationType::Exit).c_str());

>>>>>>> 885997a9
  interpreterHandler->incPathsCompleted();
  terminateState(state);
}

<<<<<<< HEAD
const InstructionInfo &
Executor::getLastNonKleeInternalInstruction(const ExecutionState &state,
                                            Instruction **lastInstruction) {
=======
void Executor::terminateStateEarly(ExecutionState &state, const Twine &message,
                                   StateTerminationType terminationType) {
  if ((terminationType <= StateTerminationType::EXECERR &&
       shouldWriteTest(state)) ||
      (AlwaysOutputSeeds && seedMap.count(&state))) {
    interpreterHandler->processTestCase(
        state, (message + "\n").str().c_str(),
        terminationTypeFileExtension(terminationType).c_str());
  }

  terminateState(state);
}

void Executor::terminateStateOnUserError(ExecutionState &state, const llvm::Twine &message) {
  terminateStateOnError(state, message, StateTerminationType::User, "");
}

const InstructionInfo & Executor::getLastNonKleeInternalInstruction(const ExecutionState &state,
    Instruction ** lastInstruction) {
>>>>>>> 885997a9
  // unroll the stack of the applications state and find
  // the last instruction which is not inside a KLEE internal function
  ExecutionState::stack_ty::const_reverse_iterator it = state.stack.rbegin(),
                                                   itE = state.stack.rend();

  // don't check beyond the outermost function (i.e. main())
  itE--;

  const InstructionInfo *ii = 0;
  if (kmodule->internalFunctions.count(it->kf->function) == 0) {
    ii = state.prevPC->info;
    *lastInstruction = state.prevPC->inst;
    //  Cannot return yet because even though
    //  it->function is not an internal function it might of
    //  been called from an internal function.
  }

  // Wind up the stack and check if we are in a KLEE internal function.
  // We visit the entire stack because we want to return a CallInstruction
  // that was not reached via any KLEE internal functions.
  for (; it != itE; ++it) {
    // check calling instruction and if it is contained in a KLEE internal
    // function
    const Function *f = (*it->caller).inst->getParent()->getParent();
    if (kmodule->internalFunctions.count(f)) {
      ii = 0;
      continue;
    }
    if (!ii) {
      ii = (*it->caller).info;
      *lastInstruction = (*it->caller).inst;
    }
  }

  if (!ii) {
    // something went wrong, play safe and return the current instruction info
    *lastInstruction = state.prevPC->inst;
    return *state.prevPC->info;
  }
  return *ii;
}

bool shouldExitOn(StateTerminationType reason) {
  auto it = std::find(ExitOnErrorType.begin(), ExitOnErrorType.end(), reason);
  return it != ExitOnErrorType.end();
}

void Executor::terminateStateOnError(ExecutionState &state,
                                     const llvm::Twine &messaget,
                                     StateTerminationType terminationType,
                                     const llvm::Twine &info,
                                     const char *suffix) {
  std::string message = messaget.str();
<<<<<<< HEAD
  static std::set<std::pair<Instruction *, std::string>> emittedErrors;
  Instruction *lastInst;
  const InstructionInfo &ii =
      getLastNonKleeInternalInstruction(state, &lastInst);

  if (EmitAllErrors ||
      emittedErrors.insert(std::make_pair(lastInst, message)).second) {
    if (ii.file != "") {
      klee_message("ERROR: %s:%d: %s", ii.file.c_str(), ii.line,
                   message.c_str());
=======
  static std::set< std::pair<Instruction*, std::string> > emittedErrors;
  Instruction * lastInst;
  const InstructionInfo &ii = getLastNonKleeInternalInstruction(state, &lastInst);

  if (EmitAllErrors ||
      emittedErrors.insert(std::make_pair(lastInst, message)).second) {
    if (!ii.file.empty()) {
      klee_message("ERROR: %s:%d: %s", ii.file.c_str(), ii.line, message.c_str());
>>>>>>> 885997a9
    } else {
      klee_message("ERROR: (location information missing) %s", message.c_str());
    }
    if (!EmitAllErrors)
      klee_message("NOTE: now ignoring this error at this location");

    std::string MsgString;
    llvm::raw_string_ostream msg(MsgString);
    msg << "Error: " << message << '\n';
    if (!ii.file.empty()) {
      msg << "File: " << ii.file << '\n'
          << "Line: " << ii.line << '\n'
          << "assembly.ll line: " << ii.assemblyLine << '\n'
          << "State: " << state.getID() << '\n';
    }
    msg << "Stack: \n";
    state.dumpStack(msg);

    std::string info_str = info.str();
    if (!info_str.empty())
      msg << "Info: \n" << info_str;

    const std::string ext = terminationTypeFileExtension(terminationType);
    // use user provided suffix from klee_report_error()
    const char * file_suffix = suffix ? suffix : ext.c_str();
    interpreterHandler->processTestCase(state, msg.str().c_str(), file_suffix);
  }

<<<<<<< HEAD
  if (dumpAllLogs) {
    llvm::errs() << "\033[1;34m\tState Errored : " << state.getID()
                 << "\033[0m\n";
    llvm::errs() << "\033[1;34m\tEmphemeral Id : " << state.emphemeralStateId
                 << "\033[0m\n";
    summaryObj["RemovedState"][std::to_string(state.getID())] = {
        {"Id", state.getID()}, {"EmphId", state.emphemeralStateId}};
  }

=======
>>>>>>> 885997a9
  terminateState(state);

  if (shouldExitOn(terminationType))
    haltExecution = true;
}

void Executor::terminateStateOnExecError(ExecutionState &state,
                                         const llvm::Twine &message,
                                         const llvm::Twine &info) {
  terminateStateOnError(state, message, StateTerminationType::Execution, info);
}

void Executor::terminateStateOnSolverError(ExecutionState &state,
                                           const llvm::Twine &message) {
  terminateStateOnError(state, message, StateTerminationType::Solver, "");
}

// XXX shoot me
static const char *okExternalsList[] = {"printf", "fprintf", "puts", "getpid"};
static std::set<std::string> okExternals(
    okExternalsList,
    okExternalsList + (sizeof(okExternalsList) / sizeof(okExternalsList[0])));

void Executor::callExternalFunction(ExecutionState &state, KInstruction *target,
                                    Function *function,
                                    std::vector<ref<Expr>> &arguments) {
  // check if specialFunctionHandler wants it
  if (specialFunctionHandler->handle(state, function, target, arguments))
    return;

  if (ExternalCalls == ExternalCallPolicy::None &&
      !okExternals.count(function->getName().str())) {
    klee_warning("Disallowed call to external function: %s\n",
<<<<<<< HEAD
                 function->getName().str().c_str());
    terminateStateOnError(state, "external calls disallowed", User);
=======
               function->getName().str().c_str());
    terminateStateOnUserError(state, "external calls disallowed");
>>>>>>> 885997a9
    return;
  }

  // normal external function handling path
  // allocate 128 bits for each argument (+return value) to support fp80's;
  // we could iterate through all the arguments first and determine the exact
  // size we need, but this is faster, and the memory usage isn't significant.
  uint64_t *args =
      (uint64_t *)alloca(2 * sizeof(*args) * (arguments.size() + 1));
  memset(args, 0, 2 * sizeof(*args) * (arguments.size() + 1));
  unsigned wordIndex = 2;
  for (std::vector<ref<Expr>>::iterator ai = arguments.begin(),
                                        ae = arguments.end();
       ai != ae; ++ai) {
    if (ExternalCalls ==
        ExternalCallPolicy::All) { // don't bother checking uniqueness
      *ai = optimizer.optimizeExpr(*ai, true);
      ref<ConstantExpr> ce;
      bool success =
          solver->getValue(state.constraints, *ai, ce, state.queryMetaData);
      assert(success && "FIXME: Unhandled solver failure");
      (void)success;
      ce->toMemory(&args[wordIndex]);
      ObjectPair op;
      // Checking to see if the argument is a pointer to something
      if (ce->getWidth() == Context::get().getPointerWidth() &&
          state.addressSpace.resolveOne(ce, op)) {
        op.second->flushToConcreteStore(solver, state);
      }
      wordIndex += (ce->getWidth() + 63) / 64;
    } else {
      ref<Expr> arg = toUnique(state, *ai);
      if (ConstantExpr *ce = dyn_cast<ConstantExpr>(arg)) {
        // fp80 must be aligned to 16 according to the System V AMD 64 ABI
        if (ce->getWidth() == Expr::Fl80 && wordIndex & 0x01)
          wordIndex++;

        // XXX kick toMemory functions from here
        ce->toMemory(&args[wordIndex]);
        wordIndex += (ce->getWidth() + 63) / 64;
      } else {
        terminateStateOnExecError(state,
                                  "external call with symbolic argument: " +
<<<<<<< HEAD
                                      function->getName());
=======
                                  function->getName());
>>>>>>> 885997a9
        return;
      }
    }
  }

  // Prepare external memory for invoking the function
  state.addressSpace.copyOutConcretes();
#ifndef WINDOWS
  // Update external errno state with local state value
  int *errno_addr = getErrnoLocation(state);
  ObjectPair result;
  bool resolved = state.addressSpace.resolveOne(
      ConstantExpr::create((uint64_t)errno_addr, Expr::Int64), result);
  if (!resolved)
    klee_error("Could not resolve memory object for errno");
  ref<Expr> errValueExpr = result.second->read(0, sizeof(*errno_addr) * 8);
  ConstantExpr *errnoValue = dyn_cast<ConstantExpr>(errValueExpr);
  if (!errnoValue) {
    terminateStateOnExecError(state,
                              "external call with errno value symbolic: " +
                                  function->getName());
    return;
  }

  externalDispatcher->setLastErrno(
      errnoValue->getZExtValue(sizeof(*errno_addr) * 8));
#endif

  if (!SuppressExternalWarnings) {

    std::string TmpStr;
    llvm::raw_string_ostream os(TmpStr);
    os << "calling external: " << function->getName().str() << "(";
    for (unsigned i = 0; i < arguments.size(); i++) {
      os << arguments[i];
      if (i != arguments.size() - 1)
        os << ", ";
    }
    os << ") at " << state.pc->getSourceLocation();

    if (AllExternalWarnings)
      klee_warning("%s", os.str().c_str());
    else
      klee_warning_once(function, "%s", os.str().c_str());
  }

  bool success = externalDispatcher->executeCall(function, target->inst, args);
  if (!success) {
    terminateStateOnError(state, "failed external call: " + function->getName(),
                          StateTerminationType::External);
    return;
  }

  if (!state.addressSpace.copyInConcretes()) {
    terminateStateOnError(state, "external modified read-only object",
                          StateTerminationType::External);
    return;
  }

#ifndef WINDOWS
  // Update errno memory object with the errno value from the call
  int error = externalDispatcher->getLastErrno();
  state.addressSpace.copyInConcrete(result.first, result.second,
                                    (uint64_t)&error);
#endif

  Type *resultType = target->inst->getType();
  if (resultType != Type::getVoidTy(function->getContext())) {
    ref<Expr> e =
        ConstantExpr::fromMemory((void *)args, getWidthForLLVMType(resultType));
    bindLocal(target, state, e);
  }
}

/***/

ref<Expr> Executor::replaceReadWithSymbolic(ExecutionState &state,
                                            ref<Expr> e) {
  unsigned n = interpreterOpts.MakeConcreteSymbolic;
  if (!n || replayKTest || replayPath)
    return e;

  // right now, we don't replace symbolics (is there any reason to?)
  if (!isa<ConstantExpr>(e))
    return e;

  if (n != 1 && random() % n)
    return e;

  // create a new fresh location, assert it is equal to concrete value in e
  // and return it.

  static unsigned id;
  const Array *array =
      arrayCache.CreateArray("rrws_arr" + llvm::utostr(++id),
                             Expr::getMinBytesForWidth(e->getWidth()));
  ref<Expr> res = Expr::createTempRead(array, e->getWidth());
  ref<Expr> eq = NotOptimizedExpr::create(EqExpr::create(e, res));
  llvm::errs() << "Making symbolic: " << eq << "\n";
  state.addConstraint(eq);
  return res;
}

ObjectState *Executor::bindObjectInState(ExecutionState &state,
                                         const MemoryObject *mo, bool isLocal,
                                         const Array *array) {
  ObjectState *os = array ? new ObjectState(mo, array) : new ObjectState(mo);
  state.addressSpace.bindObject(mo, os);

  // Its possible that multiple bindings of the same mo in the state
  // will put multiple copies on this list, but it doesn't really
  // matter because all we use this list for is to unbind the object
  // on function return.
  if (isLocal)
    state.stack.back().allocas.push_back(mo);

  return os;
}

void Executor::executeAlloc(ExecutionState &state, ref<Expr> size, bool isLocal,
                            KInstruction *target, bool zeroMemory,
                            const ObjectState *reallocFrom,
                            size_t allocationAlignment) {
  size = toUnique(state, size);
  if (ConstantExpr *CE = dyn_cast<ConstantExpr>(size)) {
    const llvm::Value *allocSite = state.prevPC->inst;
    if (allocationAlignment == 0) {
      allocationAlignment = getAllocationAlignment(allocSite);
    }
    MemoryObject *mo =
        memory->allocate(CE->getZExtValue(), isLocal, /*isGlobal=*/false,
                         allocSite, allocationAlignment);
    if (!mo) {
      bindLocal(target, state,
                ConstantExpr::alloc(0, Context::get().getPointerWidth()));
    } else {
      ObjectState *os = bindObjectInState(state, mo, isLocal);
      if (zeroMemory) {
        os->initializeToZero();
      } else {
        os->initializeToRandom();
      }
      bindLocal(target, state, mo->getBaseExpr());

      if (reallocFrom) {
        unsigned count = std::min(reallocFrom->size, os->size);
        for (unsigned i = 0; i < count; i++)
          os->write(i, reallocFrom->read8(i));
        state.addressSpace.unbindObject(reallocFrom->getObject());
      }
    }
  } else {
    // XXX For now we just pick a size. Ideally we would support
    // symbolic sizes fully but even if we don't it would be better to
    // "smartly" pick a value, for example we could fork and pick the
    // min and max values and perhaps some intermediate (reasonable
    // value).
    //
    // It would also be nice to recognize the case when size has
    // exactly two values and just fork (but we need to get rid of
    // return argument first). This shows up in pcre when llvm
    // collapses the size expression with a select.

    size = optimizer.optimizeExpr(size, true);

    ref<ConstantExpr> example;
    bool success =
        solver->getValue(state.constraints, size, example, state.queryMetaData);
    assert(success && "FIXME: Unhandled solver failure");
    (void)success;

    // Try and start with a small example.
    Expr::Width W = example->getWidth();
    while (example->Ugt(ConstantExpr::alloc(128, W))->isTrue()) {
      ref<ConstantExpr> tmp = example->LShr(ConstantExpr::alloc(1, W));
      bool res;
      bool success =
          solver->mayBeTrue(state.constraints, EqExpr::create(tmp, size), res,
                            state.queryMetaData);
      assert(success && "FIXME: Unhandled solver failure");
      (void)success;
      if (!res)
        break;
      example = tmp;
    }

<<<<<<< HEAD
    StatePair fixedSize = fork(state, EqExpr::create(example, size), true);

    if (fixedSize.second) {
=======
    StatePair fixedSize =
        fork(state, EqExpr::create(example, size), true, BranchType::Alloc);

    if (fixedSize.second) { 
>>>>>>> 885997a9
      // Check for exactly two values
      ref<ConstantExpr> tmp;
      bool success = solver->getValue(fixedSize.second->constraints, size, tmp,
                                      fixedSize.second->queryMetaData);
      assert(success && "FIXME: Unhandled solver failure");
      (void)success;
      bool res;
      success = solver->mustBeTrue(fixedSize.second->constraints,
                                   EqExpr::create(tmp, size), res,
                                   fixedSize.second->queryMetaData);
      assert(success && "FIXME: Unhandled solver failure");
      (void)success;
      if (res) {
        executeAlloc(*fixedSize.second, tmp, isLocal, target, zeroMemory,
                     reallocFrom);
      } else {
        // See if a *really* big value is possible. If so assume
        // malloc will fail for it, so lets fork and return 0.
        StatePair hugeSize =
            fork(*fixedSize.second,
<<<<<<< HEAD
                 UltExpr::create(ConstantExpr::alloc(1U << 31, W), size), true);
=======
                 UltExpr::create(ConstantExpr::alloc(1U << 31, W), size), true,
                 BranchType::Alloc);
>>>>>>> 885997a9
        if (hugeSize.first) {
          klee_message("NOTE: found huge malloc, returning 0");
          bindLocal(target, *hugeSize.first,
                    ConstantExpr::alloc(0, Context::get().getPointerWidth()));
        }

        if (hugeSize.second) {

          std::string Str;
          llvm::raw_string_ostream info(Str);
          ExprPPrinter::printOne(info, "  size expr", size);
          info << "  concretization : " << example << "\n";
          info << "  unbound example: " << tmp << "\n";
          terminateStateOnError(*hugeSize.second, "concretized symbolic size",
                                StateTerminationType::Model, info.str());
        }
      }
    }

    if (fixedSize.first) // can be zero when fork fails
      executeAlloc(*fixedSize.first, example, isLocal, target, zeroMemory,
                   reallocFrom);
  }
}

void Executor::executeFree(ExecutionState &state, ref<Expr> address,
                           KInstruction *target) {
  address = optimizer.optimizeExpr(address, true);
  StatePair zeroPointer =
      fork(state, Expr::createIsZero(address), true, BranchType::Free);
  if (zeroPointer.first) {
    if (target)
      bindLocal(target, *zeroPointer.first, Expr::createPointer(0));
  }
  if (zeroPointer.second) { // address != 0
    ExactResolutionList rl;
    resolveExact(*zeroPointer.second, address, rl, "free");

    for (Executor::ExactResolutionList::iterator it = rl.begin(), ie = rl.end();
         it != ie; ++it) {
      const MemoryObject *mo = it->first.first;
      if (mo->isLocal) {
        terminateStateOnError(*it->second, "free of alloca",
                              StateTerminationType::Free,
                              getAddressInfo(*it->second, address));
      } else if (mo->isGlobal) {
        terminateStateOnError(*it->second, "free of global",
                              StateTerminationType::Free,
                              getAddressInfo(*it->second, address));
      } else {
        it->second->addressSpace.unbindObject(mo);
        if (target)
          bindLocal(target, *it->second, Expr::createPointer(0));
      }
    }
  }
}

void Executor::resolveExact(ExecutionState &state, ref<Expr> p,
                            ExactResolutionList &results,
                            const std::string &name) {
  p = optimizer.optimizeExpr(p, true);
  // XXX we may want to be capping this?
  ResolutionList rl;
  state.addressSpace.resolve(state, solver, p, rl);

  ExecutionState *unbound = &state;
  for (ResolutionList::iterator it = rl.begin(), ie = rl.end(); it != ie;
       ++it) {
    ref<Expr> inBounds = EqExpr::create(p, it->first->getBaseExpr());
<<<<<<< HEAD
    StatePair branches = fork(*unbound, inBounds, true);
=======

    StatePair branches =
        fork(*unbound, inBounds, true, BranchType::ResolvePointer);
>>>>>>> 885997a9

    if (branches.first)
      results.push_back(std::make_pair(*it, branches.first));

    unbound = branches.second;
    if (!unbound) // Fork failure
      break;
  }

  if (unbound) {
    terminateStateOnError(*unbound, "memory error: invalid pointer: " + name,
                          StateTerminationType::Ptr, getAddressInfo(*unbound, p));
  }
}

void Executor::executeMemoryOperation(
    ExecutionState &state, bool isWrite, ref<Expr> address,
    ref<Expr> value /* undef if read */,
    KInstruction *target /* undef if write */) {
  Expr::Width type = (isWrite ? value->getWidth()
                              : getWidthForLLVMType(target->inst->getType()));
  unsigned bytes = Expr::getMinBytesForWidth(type);

  if (SimplifySymIndices) {
    if (!isa<ConstantExpr>(address))
      address = ConstraintManager::simplifyExpr(state.constraints, address);
    if (isWrite && !isa<ConstantExpr>(value))
      value = ConstraintManager::simplifyExpr(state.constraints, value);
  }

  address = optimizer.optimizeExpr(address, true);

  // fast path: single in-bounds resolution
  ObjectPair op;
  bool success;
  solver->setTimeout(coreSolverTimeout);
  if (!state.addressSpace.resolveOne(state, solver, address, op, success)) {
    address = toConstant(state, address, "resolveOne failure");
    success = state.addressSpace.resolveOne(cast<ConstantExpr>(address), op);
  }
  solver->setTimeout(time::Span());

  if (success) {
    const MemoryObject *mo = op.first;

    if (MaxSymArraySize && mo->size >= MaxSymArraySize) {
      address = toConstant(state, address, "max-sym-array-size");
    }

    ref<Expr> offset = mo->getOffsetExpr(address);
    ref<Expr> check = mo->getBoundsCheckOffset(offset, bytes);
    check = optimizer.optimizeExpr(check, true);

    bool inBounds;
    solver->setTimeout(coreSolverTimeout);
    bool success = solver->mustBeTrue(state.constraints, check, inBounds,
                                      state.queryMetaData);
    solver->setTimeout(time::Span());
    if (!success) {
      state.pc = state.prevPC;
      terminateStateOnSolverError(state, "Query timed out (bounds check).");
      return;
    }

    if (inBounds) {
      const ObjectState *os = op.second;
      if (isWrite) {
        if (os->readOnly) {
          terminateStateOnError(state, "memory error: object read only",
                                StateTerminationType::ReadOnly);
        } else {
          ObjectState *wos = state.addressSpace.getWriteable(mo, os);
          wos->write(offset, value);
        }
      } else {
        ref<Expr> result = os->read(offset, type);

        if (interpreterOpts.MakeConcreteSymbolic)
          result = replaceReadWithSymbolic(state, result);

        bindLocal(target, state, result);
      }

      return;
    }
  }

  // we are on an error path (no resolution, multiple resolution, one
  // resolution with out of bounds)

  address = optimizer.optimizeExpr(address, true);
  ResolutionList rl;
  solver->setTimeout(coreSolverTimeout);
  bool incomplete = state.addressSpace.resolve(state, solver, address, rl, 0,
                                               coreSolverTimeout);
  solver->setTimeout(time::Span());

  // XXX there is some query wasteage here. who cares?
  ExecutionState *unbound = &state;

  for (ResolutionList::iterator i = rl.begin(), ie = rl.end(); i != ie; ++i) {
    const MemoryObject *mo = i->first;
    const ObjectState *os = i->second;
    ref<Expr> inBounds = mo->getBoundsCheckPointer(address, bytes);
<<<<<<< HEAD
    StatePair branches = fork(*unbound, inBounds, true);
=======
    
    StatePair branches = fork(*unbound, inBounds, true, BranchType::MemOp);
>>>>>>> 885997a9
    ExecutionState *bound = branches.first;

    // bound can be 0 on failure or overlapped
    if (bound) {
      if (isWrite) {
        if (os->readOnly) {
          terminateStateOnError(*bound, "memory error: object read only",
                                StateTerminationType::ReadOnly);
        } else {
          ObjectState *wos = bound->addressSpace.getWriteable(mo, os);
          wos->write(mo->getOffsetExpr(address), value);
        }
      } else {
        ref<Expr> result = os->read(mo->getOffsetExpr(address), type);
        bindLocal(target, *bound, result);
      }
    }

    unbound = branches.second;
    if (!unbound)
      break;
  }

  // XXX should we distinguish out of bounds and overlapped cases?
  if (unbound) {
    if (incomplete) {
      terminateStateOnSolverError(*unbound, "Query timed out (resolve).");
    } else {
      terminateStateOnError(*unbound, "memory error: out of bound pointer",
                            StateTerminationType::Ptr,
                            getAddressInfo(*unbound, address));
    }
  }
}

void Executor::executeMakeSymbolic(ExecutionState &state,
                                   const MemoryObject *mo,
                                   const std::string &name) {
  // Create a new object state for the memory object (instead of a copy).
  if (!replayKTest) {
    // Find a unique name for this array.  First try the original name,
    // or if that fails try adding a unique identifier.
    unsigned id = 0;
    std::string uniqueName = name;
    while (!state.arrayNames.insert(uniqueName).second) {
      uniqueName = name + "_" + llvm::utostr(++id);
    }
    const Array *array = arrayCache.CreateArray(uniqueName, mo->size);
    bindObjectInState(state, mo, false, array);
    state.addSymbolic(mo, array);

    std::map<ExecutionState *, std::vector<SeedInfo>>::iterator it =
        seedMap.find(&state);
    if (it != seedMap.end()) { // In seed mode we need to add this as a
                               // binding.
      for (std::vector<SeedInfo>::iterator siit = it->second.begin(),
                                           siie = it->second.end();
           siit != siie; ++siit) {
        SeedInfo &si = *siit;
        KTestObject *obj = si.getNextInput(mo, NamedSeedMatching);

        if (!obj) {
          if (ZeroSeedExtension) {
            std::vector<unsigned char> &values = si.assignment.bindings[array];
            values = std::vector<unsigned char>(mo->size, '\0');
          } else if (!AllowSeedExtension) {
            terminateStateOnUserError(state, "ran out of inputs during seeding");
            break;
          }
        } else {
          if (obj->numBytes != mo->size &&
              ((!(AllowSeedExtension || ZeroSeedExtension) &&
                obj->numBytes < mo->size) ||
               (!AllowSeedTruncation && obj->numBytes > mo->size))) {
            std::stringstream msg;
            msg << "replace size mismatch: " << mo->name << "[" << mo->size
                << "]"
                << " vs " << obj->name << "[" << obj->numBytes << "]"
                << " in test\n";

            terminateStateOnUserError(state, msg.str());
            break;
          } else {
            std::vector<unsigned char> &values = si.assignment.bindings[array];
            values.insert(values.begin(), obj->bytes,
                          obj->bytes + std::min(obj->numBytes, mo->size));
            if (ZeroSeedExtension) {
              for (unsigned i = obj->numBytes; i < mo->size; ++i)
                values.push_back('\0');
            }
          }
        }
      }
    }
  } else {
    ObjectState *os = bindObjectInState(state, mo, false);
    if (replayPosition >= replayKTest->numObjects) {
      terminateStateOnUserError(state, "replay count mismatch");
    } else {
      KTestObject *obj = &replayKTest->objects[replayPosition++];
      if (obj->numBytes != mo->size) {
        terminateStateOnUserError(state, "replay size mismatch");
      } else {
        for (unsigned i = 0; i < mo->size; i++)
          os->write8(i, obj->bytes[i]);
      }
    }
  }
}

/***/
void Executor::runFunctionAsMain(Function *f, int argc, char **argv,
                                 char **envp) {
  std::vector<ref<Expr>> arguments;

  // force deterministic initialization of memory objects
  srand(1);
  srandom(1);

  MemoryObject *argvMO = 0;
  // In order to make uclibc happy and be closer to what the system is
  // doing we lay out the environments at the end of the argv array
  // (both are terminated by a null). There is also a final terminating
  // null that uclibc seems to expect, possibly the ELF header?

  int envc;
  for (envc = 0; envp[envc]; ++envc)
    ;

  unsigned NumPtrBytes = Context::get().getPointerWidth() / 8;
  KFunction *kf = kmodule->functionMap[f];
  assert(kf);
  Function::arg_iterator ai = f->arg_begin(), ae = f->arg_end();
  if (ai != ae) {
    arguments.push_back(ConstantExpr::alloc(argc, Expr::Int32));
    if (++ai != ae) {
      Instruction *first = &*(f->begin()->begin());
      argvMO = memory->allocate((argc + 1 + envc + 1 + 1) * NumPtrBytes,
                                /*isLocal=*/false, /*isGlobal=*/true,
                                /*allocSite=*/first, /*alignment=*/8);

      if (!argvMO)
        klee_error("Could not allocate memory for function arguments");

      arguments.push_back(argvMO->getBaseExpr());

      if (++ai != ae) {
        uint64_t envp_start = argvMO->address + (argc + 1) * NumPtrBytes;
        arguments.push_back(Expr::createPointer(envp_start));

        if (++ai != ae)
          klee_error("invalid main function (expect 0-3 arguments)");
      }
    }
  }

  ExecutionState *state = new ExecutionState(kmodule->functionMap[f]);

  if (pathWriter)
    state->pathOS = pathWriter->open();
  if (symPathWriter)
    state->symPathOS = symPathWriter->open();

  if (statsTracker)
    statsTracker->framePushed(*state, 0);

  assert(arguments.size() == f->arg_size() && "wrong number of arguments");
  for (unsigned i = 0, e = f->arg_size(); i != e; ++i)
    bindArgument(kf, i, *state, arguments[i]);

  if (argvMO) {
    ObjectState *argvOS = bindObjectInState(*state, argvMO, false);

    for (int i = 0; i < argc + 1 + envc + 1 + 1; i++) {
      if (i == argc || i >= argc + 1 + envc) {
        // Write NULL pointer
        argvOS->write(i * NumPtrBytes, Expr::createPointer(0));
      } else {
        char *s = i < argc ? argv[i] : envp[i - (argc + 1)];
        int j, len = strlen(s);

        MemoryObject *arg =
            memory->allocate(len + 1, /*isLocal=*/false, /*isGlobal=*/true,
                             /*allocSite=*/state->pc->inst, /*alignment=*/8);
        if (!arg)
          klee_error("Could not allocate memory for function arguments");
        ObjectState *os = bindObjectInState(*state, arg, false);
        for (j = 0; j < len + 1; j++)
          os->write8(j, s[j]);

        // Write pointer to newly allocated and initialised argv/envp c-string
        argvOS->write(i * NumPtrBytes, arg->getBaseExpr());
      }
    }
  }

  initializeGlobals(*state);
  processTree = std::make_unique<PTree>(state);
  kqueryDumpFileptr = interpreterHandler->openOutputFile("kquery_dump.txt");
  writeDistFileptr = interpreterHandler->openOutputFile("results_dists.txt");

  run(*state);

  /* COMMENT : Check to as to how the dump is. */
  if (dumpAllLogs) {
    std::fstream constraintsJson;
    constraintsJson.open(fileNameActual + "_summary.json", std::fstream::out);
    summaryObj["symbolic_execution_tree"] = executionTreeJSON;
    constraintsJson << std::setw(4) << summaryObj << "\n";
    constraintsJson.close();
  }

  // executionTree = nullptr;
  processTree = nullptr;

  // hack to clear memory objects
  delete memory;
  memory = new MemoryManager(NULL);

  globalObjects.clear();
  globalAddresses.clear();

  if (statsTracker)
    statsTracker->done();
}

unsigned Executor::getPathStreamID(const ExecutionState &state) {
  assert(pathWriter);
  return state.pathOS.getID();
}

unsigned Executor::getSymbolicPathStreamID(const ExecutionState &state) {
  assert(symPathWriter);
  return state.symPathOS.getID();
}

void Executor::getConstraintLog(const ExecutionState &state, std::string &res,
                                Interpreter::LogType logFormat) {

  switch (logFormat) {
  case STP: {
    Query query(state.constraints, ConstantExpr::alloc(0, Expr::Bool));
    char *log = solver->getConstraintLog(query);
    res = std::string(log);
    free(log);
  } break;

  case KQUERY: {
    std::string Str;
    llvm::raw_string_ostream info(Str);
    ExprPPrinter::printConstraints(info, state.constraints);
    res = info.str();
  } break;

  case SMTLIB2: {
    std::string Str;
    llvm::raw_string_ostream info(Str);
    ExprSMTLIBPrinter printer;
    printer.setOutput(info);
    Query query(state.constraints, ConstantExpr::alloc(0, Expr::Bool));
    printer.setQuery(query);
    printer.generateOutput();
    res = info.str();
  } break;

  default:
    klee_warning("Executor::getConstraintLog() : Log format not supported!");
  }
}

bool Executor::getSymbolicSolution(
    const ExecutionState &state,
    std::vector<std::pair<std::string, std::vector<unsigned char>>> &res) {
  solver->setTimeout(coreSolverTimeout);

  ConstraintSet extendedConstraints(state.constraints);
  ConstraintManager cm(extendedConstraints);

  // Go through each byte in every test case and attempt to restrict
  // it to the constraints contained in cexPreferences.  (Note:
  // usually this means trying to make it an ASCII character (0-127)
  // and therefore human readable. It is also possible to customize
  // the preferred constraints.  See test/Features/PreferCex.c for
  // an example) While this process can be very expensive, it can
  // also make understanding individual test cases much easier.
<<<<<<< HEAD
  for (unsigned i = 0; i != state.symbolics.size(); ++i) {
    const auto &mo = state.symbolics[i].first;
    std::vector<ref<Expr>>::const_iterator pi = mo->cexPreferences.begin(),
                                           pie = mo->cexPreferences.end();
    for (; pi != pie; ++pi) {
      bool mustBeTrue;
      // Attempt to bound byte to constraints held in cexPreferences
      bool success =
          solver->mustBeTrue(extendedConstraints, Expr::createIsZero(*pi),
                             mustBeTrue, state.queryMetaData);
      // If it isn't possible to constrain this particular byte in the desired
      // way (normally this would mean that the byte can't be constrained to
      // be between 0 and 127 without making the entire constraint list UNSAT)
      // then just continue on to the next byte.
      if (!success)
        break;
      // If the particular constraint operated on in this iteration through
      // the loop isn't implied then add it to the list of constraints.
      if (!mustBeTrue)
        cm.addConstraint(*pi);
    }
    if (pi != pie)
      break;
=======
  for (auto& pi: state.cexPreferences) {
    bool mustBeTrue;
    // Attempt to bound byte to constraints held in cexPreferences
    bool success =
      solver->mustBeTrue(extendedConstraints, Expr::createIsZero(pi),
        mustBeTrue, state.queryMetaData);
    // If it isn't possible to add the condition without making the entire list
    // UNSAT, then just continue to the next condition
    if (!success) break;
    // If the particular constraint operated on in this iteration through
    // the loop isn't implied then add it to the list of constraints.
    if (!mustBeTrue)
      cm.addConstraint(pi);
>>>>>>> 885997a9
  }

  std::vector<std::vector<unsigned char>> values;
  std::vector<const Array *> objects;
  for (unsigned i = 0; i != state.symbolics.size(); ++i)
    objects.push_back(state.symbolics[i].second);
  bool success = solver->getInitialValues(extendedConstraints, objects, values,
                                          state.queryMetaData);
  solver->setTimeout(time::Span());
  if (!success) {
    klee_warning("unable to compute initial values (invalid constraints?)!");
    ExprPPrinter::printQuery(llvm::errs(), state.constraints,
                             ConstantExpr::alloc(0, Expr::Bool));
    return false;
  }

  for (unsigned i = 0; i != state.symbolics.size(); ++i)
    res.push_back(std::make_pair(state.symbolics[i].first->name, values[i]));
  return true;
}

void Executor::getCoveredLines(
    const ExecutionState &state,
    std::map<const std::string *, std::set<unsigned>> &res) {
  res = state.coveredLines;
}

void Executor::doImpliedValueConcretization(ExecutionState &state, ref<Expr> e,
                                            ref<ConstantExpr> value) {
  abort(); // FIXME: Broken until we sort out how to do the write back.

  if (DebugCheckForImpliedValues)
    ImpliedValue::checkForImpliedValues(solver->solver.get(), e, value);

  ImpliedValueList results;
  ImpliedValue::getImpliedValues(e, value, results);
  for (ImpliedValueList::iterator it = results.begin(), ie = results.end();
       it != ie; ++it) {
    ReadExpr *re = it->first.get();

    if (ConstantExpr *CE = dyn_cast<ConstantExpr>(re->index)) {
      // FIXME: This is the sole remaining usage of the Array object
      // variable. Kill me.
      const MemoryObject *mo = 0; // re->updates.root->object;
      const ObjectState *os = state.addressSpace.findObject(mo);

      if (!os) {
        // object has been free'd, no need to concretize (although as
        // in other cases we would like to concretize the outstanding
        // reads, but we have no facility for that yet)
      } else {
        assert(!os->readOnly &&
               "not possible? read only object with static read?");
        ObjectState *wos = state.addressSpace.getWriteable(mo, os);
        wos->write(CE, it->second);
      }
    }
  }
}

Expr::Width Executor::getWidthForLLVMType(llvm::Type *type) const {
  return kmodule->targetData->getTypeSizeInBits(type);
}

size_t Executor::getAllocationAlignment(const llvm::Value *allocSite) const {
  // FIXME: 8 was the previous default. We shouldn't hard code this
  // and should fetch the default from elsewhere.
  const size_t forcedAlignment = 8;
  size_t alignment = 0;
  llvm::Type *type = NULL;
  std::string allocationSiteName(allocSite->getName().str());
  if (const GlobalObject *GO = dyn_cast<GlobalObject>(allocSite)) {
    alignment = GO->getAlignment();
    if (const GlobalVariable *globalVar = dyn_cast<GlobalVariable>(GO)) {
      // All GlobalVariables's have pointer type
      llvm::PointerType *ptrType =
          dyn_cast<llvm::PointerType>(globalVar->getType());
      assert(ptrType && "globalVar's type is not a pointer");
      type = ptrType->getElementType();
    } else {
      type = GO->getType();
    }
  } else if (const AllocaInst *AI = dyn_cast<AllocaInst>(allocSite)) {
    alignment = AI->getAlignment();
    type = AI->getAllocatedType();
  } else if (isa<InvokeInst>(allocSite) || isa<CallInst>(allocSite)) {
    // FIXME: Model the semantics of the call to use the right alignment
#if LLVM_VERSION_CODE >= LLVM_VERSION(8, 0)
    const CallBase &cs = cast<CallBase>(*allocSite);
#else
    llvm::Value *allocSiteNonConst = const_cast<llvm::Value *>(allocSite);
    const CallSite cs(isa<InvokeInst>(allocSiteNonConst)
                          ? CallSite(cast<InvokeInst>(allocSiteNonConst))
                          : CallSite(cast<CallInst>(allocSiteNonConst)));
#endif
    llvm::Function *fn =
        klee::getDirectCallTarget(cs, /*moduleIsFullyLinked=*/true);
    if (fn)
      allocationSiteName = fn->getName().str();

    klee_warning_once(fn != NULL ? fn : allocSite,
                      "Alignment of memory from call \"%s\" is not "
                      "modelled. Using alignment of %zu.",
                      allocationSiteName.c_str(), forcedAlignment);
    alignment = forcedAlignment;
  } else {
    llvm_unreachable("Unhandled allocation site");
  }

  if (alignment == 0) {
    assert(type != NULL);
    // No specified alignment. Get the alignment for the type.
    if (type->isSized()) {
      alignment = kmodule->targetData->getPrefTypeAlignment(type);
    } else {
      klee_warning_once(allocSite,
                        "Cannot determine memory alignment for "
                        "\"%s\". Using alignment of %zu.",
                        allocationSiteName.c_str(), forcedAlignment);
      alignment = forcedAlignment;
    }
  }

  // Currently we require alignment be a power of 2
  if (!bits64::isPowerOfTwo(alignment)) {
    klee_warning_once(allocSite,
                      "Alignment of %zu requested for %s but this "
                      "not supported. Using alignment of %zu",
                      alignment, allocSite->getName().str().c_str(),
                      forcedAlignment);
    alignment = forcedAlignment;
  }
  assert(bits64::isPowerOfTwo(alignment) &&
         "Returned alignment must be a power of two");
  return alignment;
}

void Executor::prepareForEarlyExit() {
  if (statsTracker) {
    // Make sure stats get flushed out
    statsTracker->done();
  }
}

/// Returns the errno location in memory
int *Executor::getErrnoLocation(const ExecutionState &state) const {
#if !defined(__APPLE__) && !defined(__FreeBSD__)
  /* From /usr/include/errno.h: it [errno] is a per-thread variable. */
  return __errno_location();
#else
  return __error();
#endif
}

void Executor::printETree() {
  char fileName[32];
  setSourceCodeFlow ? snprintf(fileName, sizeof(fileName), "execgraph_%08d.dot",
                               (int)stats::instructions)
                    : snprintf(fileName, sizeof(fileName), "etree_%08d.dot",
                               (int)stats::instructions);

  auto os = interpreterHandler->openOutputFile(fileName);
  if (os) {
    executionTree->dumpETree(*os);
  }
}

void Executor::dumpPTree() {
  char name[32];
  snprintf(name, sizeof(name), "ptree_%08d.dot", (int)stats::instructions);
  auto os = interpreterHandler->openOutputFile(name);
  if (os) {
    processTree->dump(*os);
  }
}

void Executor::dumpStates() {
  if (!::dumpStates)
    return;

  auto os = interpreterHandler->openOutputFile("states.txt");

  if (os) {
    for (ExecutionState *es : states) {
      *os << "(" << es << ",";
      *os << "[";
      auto next = es->stack.begin();
      ++next;
      for (auto sfIt = es->stack.begin(), sf_ie = es->stack.end();
           sfIt != sf_ie; ++sfIt) {
        *os << "('" << sfIt->kf->function->getName().str() << "',";
        if (next == es->stack.end()) {
          *os << es->prevPC->info->line << "), ";
        } else {
          *os << next->caller->info->line << "), ";
          ++next;
        }
      }
      *os << "], ";

      StackFrame &sf = es->stack.back();
      uint64_t md2u =
          computeMinDistToUncovered(es->pc, sf.minDistToUncoveredOnReturn);
      uint64_t icnt = theStatisticManager->getIndexedValue(stats::instructions,
                                                           es->pc->info->id);
      uint64_t cpicnt =
          sf.callPathNode->statistics.getValue(stats::instructions);

      *os << "{";
      *os << "'depth' : " << es->depth << ", ";
      *os << "'queryCost' : " << es->queryMetaData.queryCost << ", ";
      *os << "'coveredNew' : " << es->coveredNew << ", ";
      *os << "'instsSinceCovNew' : " << es->instsSinceCovNew << ", ";
      *os << "'md2u' : " << md2u << ", ";
      *os << "'icnt' : " << icnt << ", ";
      *os << "'CPicnt' : " << cpicnt << ", ";
      *os << "}";
      *os << ")\n";
    }
  }

  ::dumpStates = 0;
}

///

Interpreter *Interpreter::create(LLVMContext &ctx,
                                 const InterpreterOptions &opts,
                                 InterpreterHandler *ih) {
  return new Executor(ctx, opts, ih);
}<|MERGE_RESOLUTION|>--- conflicted
+++ resolved
@@ -203,15 +203,9 @@
                    "allowed (default)"),
         clEnumValN(ExternalCallPolicy::All, "all",
                    "All external function calls are allowed.  This concretizes "
-<<<<<<< HEAD
-                   "any symbolic arguments in calls to external functions.")
-            KLEE_LLVM_CL_VAL_END),
-    cl::init(ExternalCallPolicy::Concrete), cl::cat(ExtCallsCat));
-=======
                    "any symbolic arguments in calls to external functions.")),
     cl::init(ExternalCallPolicy::Concrete),
     cl::cat(ExtCallsCat));
->>>>>>> 885997a9
 
 cl::opt<bool> SuppressExternalWarnings(
     "suppress-external-warnings", cl::init(false),
@@ -297,23 +291,10 @@
                    "Write to read-only memory"),
         clEnumValN(StateTerminationType::ReportError, "ReportError",
                    "klee_report_error called"),
-<<<<<<< HEAD
-        clEnumValN(Executor::User, "User", "Wrong klee_* functions invocation"),
-#ifdef SUPPORT_KLEE_EH_CXX
-        clEnumValN(Executor::UncaughtException, "UncaughtException",
-                   "Exception was not caught"),
-        clEnumValN(Executor::UnexpectedException, "UnexpectedException",
-                   "An unexpected exception was thrown"),
-#endif
-        clEnumValN(Executor::Unhandled, "Unhandled",
-                   "Unhandled instruction hit") KLEE_LLVM_CL_VAL_END),
-    cl::ZeroOrMore, cl::cat(TerminationCat));
-=======
         clEnumValN(StateTerminationType::User, "User",
                    "Wrong klee_* functions invocation")),
     cl::ZeroOrMore,
     cl::cat(TerminationCat));
->>>>>>> 885997a9
 
 cl::opt<unsigned long long>
     MaxInstructions("max-instructions",
@@ -424,14 +405,9 @@
                    "inst_id]"),
         clEnumValN(FILE_COMPACT, "compact:file",
                    "Log all instructions to file instructions.txt in format "
-<<<<<<< HEAD
-                   "[inst_id]") KLEE_LLVM_CL_VAL_END),
-    llvm::cl::CommaSeparated, cl::cat(DebugCat));
-=======
                    "[inst_id]")),
     llvm::cl::CommaSeparated,
     cl::cat(DebugCat));
->>>>>>> 885997a9
 
 #ifdef HAVE_ZLIB_H
 cl::opt<bool> DebugCompressInstructions(
@@ -497,29 +473,6 @@
 /// COMMENT
 unsigned dumpStates = SetDumpState ? 1 : 0, dumpPTree = SetPTREEDump ? 1 : 0;
 
-<<<<<<< HEAD
-const char *Executor::TerminateReasonNames[] = {
-    [Abort] = "abort",
-    [Assert] = "assert",
-    [BadVectorAccess] = "bad_vector_access",
-    [Exec] = "exec",
-    [External] = "external",
-    [Free] = "free",
-    [Model] = "model",
-    [Overflow] = "overflow",
-    [Ptr] = "ptr",
-    [ReadOnly] = "readonly",
-    [ReportError] = "reporterror",
-    [User] = "user",
-#ifdef SUPPORT_KLEE_EH_CXX
-    [UncaughtException] = "uncaught_exception",
-    [UnexpectedException] = "unexpected_exception",
-#endif
-    [Unhandled] = "xxx",
-};
-
-=======
->>>>>>> 885997a9
 Executor::Executor(LLVMContext &ctx, const InterpreterOptions &opts,
                    InterpreterHandler *ih)
     : Interpreter(opts), interpreterHandler(ih), searcher(0),
@@ -944,12 +897,8 @@
 
 void Executor::branch(ExecutionState &state,
                       const std::vector<ref<Expr>> &conditions,
-<<<<<<< HEAD
-                      std::vector<ExecutionState *> &result) {
-=======
                       std::vector<ExecutionState *> &result,
                       BranchType reason) {
->>>>>>> 885997a9
   TimerStatIncrementer timer(stats::forkTime);
   unsigned N = conditions.size();
   assert(N);
@@ -973,12 +922,7 @@
       ExecutionState *ns = es->branch();
       addedStates.push_back(ns);
       result.push_back(ns);
-<<<<<<< HEAD
-      processTree->attach(es->ptreeNode, ns, es);
-      dumpPTree();
-=======
       processTree->attach(es->ptreeNode, ns, es, reason);
->>>>>>> 885997a9
     }
   }
 
@@ -1092,17 +1036,7 @@
 }
 
 Executor::StatePair Executor::fork(ExecutionState &current, ref<Expr> condition,
-<<<<<<< HEAD
-                                   bool isInternal) {
-
-  /* COMMENT : Capture before KLEE re-use at Fork. */
-  // Current State Id.
-  int currentStateId = current.emphemeralStateId;
-  std::vector<std::string> fileLocInfo = current.fileLocation;
-
-=======
                                    bool isInternal, BranchType reason) {
->>>>>>> 885997a9
   Solver::Validity res;
   std::map<ExecutionState *, std::vector<SeedInfo>>::iterator it =
       seedMap.find(&current);
@@ -1406,15 +1340,9 @@
     }
 
     // Kinda gross, do we even really still want this option?
-<<<<<<< HEAD
-    if (MaxDepth && MaxDepth <= trueState->depth) {
-      terminateStateEarly(*trueState, "max-depth exceeded.");
-      terminateStateEarly(*falseState, "max-depth exceeded.");
-=======
     if (MaxDepth && MaxDepth<=trueState->depth) {
       terminateStateEarly(*trueState, "max-depth exceeded.", StateTerminationType::MaxDepth);
       terminateStateEarly(*falseState, "max-depth exceeded.", StateTerminationType::MaxDepth);
->>>>>>> 885997a9
       return StatePair(nullptr, nullptr);
     }
 
@@ -1573,21 +1501,12 @@
          vit != vie; ++vit)
       conditions.push_back(EqExpr::create(e, *vit));
 
-<<<<<<< HEAD
-    std::vector<ExecutionState *> branches;
-    branch(state, conditions, branches);
-
-    std::vector<ExecutionState *>::iterator bit = branches.begin();
-    for (std::set<ref<Expr>>::iterator vit = values.begin(), vie = values.end();
-         vit != vie; ++vit) {
-=======
     std::vector<ExecutionState*> branches;
     branch(state, conditions, branches, BranchType::GetVal);
     
     std::vector<ExecutionState*>::iterator bit = branches.begin();
     for (std::set< ref<Expr> >::iterator vit = values.begin(), 
            vie = values.end(); vit != vie; ++vit) {
->>>>>>> 885997a9
       ExecutionState *es = *bit;
       if (es)
         bindLocal(target, *es, *vit);
@@ -2210,13 +2129,7 @@
 
           // AMD64-ABI 3.5.7p5: Step 9. Set l->overflow_arg_area to:
           // l->overflow_arg_area + sizeof(type)
-<<<<<<< HEAD
-          // Step 10. Align l->overflow_arg_area upwards to an 8 byte
-          // boundary.
-#if LLVM_VERSION_CODE >= LLVM_VERSION(3, 9)
-=======
           // Step 10. Align l->overflow_arg_area upwards to an 8 byte boundary.
->>>>>>> 885997a9
           size += llvm::alignTo(argWidth, WordSize) / 8;
         }
       }
@@ -2649,13 +2562,8 @@
            it != ie; ++it) {
         conditions.push_back(branchTargets[*it]);
       }
-<<<<<<< HEAD
-      std::vector<ExecutionState *> branches;
-      branch(state, conditions, branches);
-=======
       std::vector<ExecutionState*> branches;
       branch(state, conditions, branches, BranchType::Switch);
->>>>>>> 885997a9
 
       std::vector<ExecutionState *>::iterator bit = branches.begin();
       for (std::vector<BasicBlock *>::iterator it = bbOrder.begin(),
@@ -2730,12 +2638,6 @@
             if (from != to) {
               // XXX need to check other param attrs ?
               bool isSExt = cs.paramHasAttr(i, llvm::Attribute::SExt);
-<<<<<<< HEAD
-#else
-              bool isSExt = cs.paramHasAttr(i + 1, llvm::Attribute::SExt);
-#endif
-=======
->>>>>>> 885997a9
               if (isSExt) {
                 arguments[i] = SExtExpr::create(arguments[i], to);
               } else {
@@ -2764,13 +2666,8 @@
         bool success =
             solver->getValue(free->constraints, v, value, free->queryMetaData);
         assert(success && "FIXME: Unhandled solver failure");
-<<<<<<< HEAD
-        (void)success;
-        StatePair res = fork(*free, EqExpr::create(v, value), true);
-=======
         (void) success;
         StatePair res = fork(*free, EqExpr::create(v, value), true, BranchType::Call);
->>>>>>> 885997a9
         if (res.first) {
           uint64_t addr = value->getZExtValue();
           auto it = legalFunctions.find(addr);
@@ -3711,16 +3608,9 @@
     if (StructType *st = dyn_cast<StructType>(*ii)) {
       const StructLayout *sl = kmodule->targetData->getStructLayout(st);
       const ConstantInt *ci = cast<ConstantInt>(ii.getOperand());
-<<<<<<< HEAD
-      uint64_t addend = sl->getElementOffset((unsigned)ci->getZExtValue());
-      constantOffset = constantOffset->Add(
-          ConstantExpr::alloc(addend, Context::get().getPointerWidth()));
-#if LLVM_VERSION_CODE >= LLVM_VERSION(4, 0)
-=======
       uint64_t addend = sl->getElementOffset((unsigned) ci->getZExtValue());
       constantOffset = constantOffset->Add(ConstantExpr::alloc(addend,
                                                                Context::get().getPointerWidth()));
->>>>>>> 885997a9
     } else if (isa<ArrayType>(*ii)) {
       computeOffsetsSeqTy<ArrayType>(kgepi, constantOffset, index, ii);
     } else if (isa<VectorType>(*ii)) {
@@ -4019,18 +3909,8 @@
   }
 }
 
-<<<<<<< HEAD
-void Executor::terminateStateEarly(ExecutionState &state,
-                                   const Twine &message) {
-  if (!OnlyOutputStatesCoveringNew || state.coveredNew ||
-      (AlwaysOutputSeeds && seedMap.count(&state)))
-    interpreterHandler->processTestCase(state, (message + "\n").str().c_str(),
-                                        "early");
-  terminateState(state);
-=======
 static bool shouldWriteTest(const ExecutionState &state) {
   return !OnlyOutputStatesCoveringNew || state.coveredNew;
->>>>>>> 885997a9
 }
 
 static std::string terminationTypeFileExtension(StateTerminationType type) {
@@ -4046,31 +3926,15 @@
 };
 
 void Executor::terminateStateOnExit(ExecutionState &state) {
-<<<<<<< HEAD
-  if (!OnlyOutputStatesCoveringNew || state.coveredNew ||
-      (AlwaysOutputSeeds && seedMap.count(&state)))
-    interpreterHandler->processTestCase(state, 0, 0);
-
-  /* COMMENT : See if the states reaching here are leaf states. */
-  if (dumpAllLogs)
-    llvm::errs() << "Terminated : " << std::to_string(state.emphemeralStateId)
-                 << "\n";
-=======
   if (shouldWriteTest(state) || (AlwaysOutputSeeds && seedMap.count(&state)))
     interpreterHandler->processTestCase(
         state, nullptr,
         terminationTypeFileExtension(StateTerminationType::Exit).c_str());
 
->>>>>>> 885997a9
   interpreterHandler->incPathsCompleted();
   terminateState(state);
 }
 
-<<<<<<< HEAD
-const InstructionInfo &
-Executor::getLastNonKleeInternalInstruction(const ExecutionState &state,
-                                            Instruction **lastInstruction) {
-=======
 void Executor::terminateStateEarly(ExecutionState &state, const Twine &message,
                                    StateTerminationType terminationType) {
   if ((terminationType <= StateTerminationType::EXECERR &&
@@ -4090,7 +3954,6 @@
 
 const InstructionInfo & Executor::getLastNonKleeInternalInstruction(const ExecutionState &state,
     Instruction ** lastInstruction) {
->>>>>>> 885997a9
   // unroll the stack of the applications state and find
   // the last instruction which is not inside a KLEE internal function
   ExecutionState::stack_ty::const_reverse_iterator it = state.stack.rbegin(),
@@ -4144,18 +4007,6 @@
                                      const llvm::Twine &info,
                                      const char *suffix) {
   std::string message = messaget.str();
-<<<<<<< HEAD
-  static std::set<std::pair<Instruction *, std::string>> emittedErrors;
-  Instruction *lastInst;
-  const InstructionInfo &ii =
-      getLastNonKleeInternalInstruction(state, &lastInst);
-
-  if (EmitAllErrors ||
-      emittedErrors.insert(std::make_pair(lastInst, message)).second) {
-    if (ii.file != "") {
-      klee_message("ERROR: %s:%d: %s", ii.file.c_str(), ii.line,
-                   message.c_str());
-=======
   static std::set< std::pair<Instruction*, std::string> > emittedErrors;
   Instruction * lastInst;
   const InstructionInfo &ii = getLastNonKleeInternalInstruction(state, &lastInst);
@@ -4164,7 +4015,6 @@
       emittedErrors.insert(std::make_pair(lastInst, message)).second) {
     if (!ii.file.empty()) {
       klee_message("ERROR: %s:%d: %s", ii.file.c_str(), ii.line, message.c_str());
->>>>>>> 885997a9
     } else {
       klee_message("ERROR: (location information missing) %s", message.c_str());
     }
@@ -4193,7 +4043,6 @@
     interpreterHandler->processTestCase(state, msg.str().c_str(), file_suffix);
   }
 
-<<<<<<< HEAD
   if (dumpAllLogs) {
     llvm::errs() << "\033[1;34m\tState Errored : " << state.getID()
                  << "\033[0m\n";
@@ -4203,8 +4052,6 @@
         {"Id", state.getID()}, {"EmphId", state.emphemeralStateId}};
   }
 
-=======
->>>>>>> 885997a9
   terminateState(state);
 
   if (shouldExitOn(terminationType))
@@ -4238,13 +4085,8 @@
   if (ExternalCalls == ExternalCallPolicy::None &&
       !okExternals.count(function->getName().str())) {
     klee_warning("Disallowed call to external function: %s\n",
-<<<<<<< HEAD
-                 function->getName().str().c_str());
-    terminateStateOnError(state, "external calls disallowed", User);
-=======
                function->getName().str().c_str());
     terminateStateOnUserError(state, "external calls disallowed");
->>>>>>> 885997a9
     return;
   }
 
@@ -4288,11 +4130,7 @@
       } else {
         terminateStateOnExecError(state,
                                   "external call with symbolic argument: " +
-<<<<<<< HEAD
-                                      function->getName());
-=======
                                   function->getName());
->>>>>>> 885997a9
         return;
       }
     }
@@ -4479,16 +4317,10 @@
       example = tmp;
     }
 
-<<<<<<< HEAD
-    StatePair fixedSize = fork(state, EqExpr::create(example, size), true);
-
-    if (fixedSize.second) {
-=======
     StatePair fixedSize =
         fork(state, EqExpr::create(example, size), true, BranchType::Alloc);
 
     if (fixedSize.second) { 
->>>>>>> 885997a9
       // Check for exactly two values
       ref<ConstantExpr> tmp;
       bool success = solver->getValue(fixedSize.second->constraints, size, tmp,
@@ -4509,12 +4341,8 @@
         // malloc will fail for it, so lets fork and return 0.
         StatePair hugeSize =
             fork(*fixedSize.second,
-<<<<<<< HEAD
-                 UltExpr::create(ConstantExpr::alloc(1U << 31, W), size), true);
-=======
                  UltExpr::create(ConstantExpr::alloc(1U << 31, W), size), true,
                  BranchType::Alloc);
->>>>>>> 885997a9
         if (hugeSize.first) {
           klee_message("NOTE: found huge malloc, returning 0");
           bindLocal(target, *hugeSize.first,
@@ -4585,13 +4413,9 @@
   for (ResolutionList::iterator it = rl.begin(), ie = rl.end(); it != ie;
        ++it) {
     ref<Expr> inBounds = EqExpr::create(p, it->first->getBaseExpr());
-<<<<<<< HEAD
-    StatePair branches = fork(*unbound, inBounds, true);
-=======
 
     StatePair branches =
         fork(*unbound, inBounds, true, BranchType::ResolvePointer);
->>>>>>> 885997a9
 
     if (branches.first)
       results.push_back(std::make_pair(*it, branches.first));
@@ -4696,12 +4520,8 @@
     const MemoryObject *mo = i->first;
     const ObjectState *os = i->second;
     ref<Expr> inBounds = mo->getBoundsCheckPointer(address, bytes);
-<<<<<<< HEAD
-    StatePair branches = fork(*unbound, inBounds, true);
-=======
     
     StatePair branches = fork(*unbound, inBounds, true, BranchType::MemOp);
->>>>>>> 885997a9
     ExecutionState *bound = branches.first;
 
     // bound can be 0 on failure or overlapped
@@ -4987,31 +4807,6 @@
   // the preferred constraints.  See test/Features/PreferCex.c for
   // an example) While this process can be very expensive, it can
   // also make understanding individual test cases much easier.
-<<<<<<< HEAD
-  for (unsigned i = 0; i != state.symbolics.size(); ++i) {
-    const auto &mo = state.symbolics[i].first;
-    std::vector<ref<Expr>>::const_iterator pi = mo->cexPreferences.begin(),
-                                           pie = mo->cexPreferences.end();
-    for (; pi != pie; ++pi) {
-      bool mustBeTrue;
-      // Attempt to bound byte to constraints held in cexPreferences
-      bool success =
-          solver->mustBeTrue(extendedConstraints, Expr::createIsZero(*pi),
-                             mustBeTrue, state.queryMetaData);
-      // If it isn't possible to constrain this particular byte in the desired
-      // way (normally this would mean that the byte can't be constrained to
-      // be between 0 and 127 without making the entire constraint list UNSAT)
-      // then just continue on to the next byte.
-      if (!success)
-        break;
-      // If the particular constraint operated on in this iteration through
-      // the loop isn't implied then add it to the list of constraints.
-      if (!mustBeTrue)
-        cm.addConstraint(*pi);
-    }
-    if (pi != pie)
-      break;
-=======
   for (auto& pi: state.cexPreferences) {
     bool mustBeTrue;
     // Attempt to bound byte to constraints held in cexPreferences
@@ -5025,7 +4820,6 @@
     // the loop isn't implied then add it to the list of constraints.
     if (!mustBeTrue)
       cm.addConstraint(pi);
->>>>>>> 885997a9
   }
 
   std::vector<std::vector<unsigned char>> values;
