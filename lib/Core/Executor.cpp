//===-- Executor.cpp ------------------------------------------------------===//
//
//                     The KLEE Symbolic Virtual Machine
//
// This file is distributed under the University of Illinois Open Source
// License. See LICENSE.TXT for details.
//
//===----------------------------------------------------------------------===//

#include "Executor.h"
#include "Context.h"
#include "CoreStats.h"
#include "ExternalDispatcher.h"
#include "ImpliedValue.h"
#include "Memory.h"
#include "MemoryManager.h"
#include "PTree.h"
#include "ITree.h"
#include "Searcher.h"
#include "SeedInfo.h"
#include "SpecialFunctionHandler.h"
#include "StatsTracker.h"
#include "TimingSolver.h"
#include "UserSearcher.h"
#include "ExecutorTimerInfo.h"


#include "klee/ExecutionState.h"
#include "klee/Expr.h"
#include "klee/Interpreter.h"
#include "klee/TimerStatIncrementer.h"
#include "klee/CommandLine.h"
#include "klee/Common.h"
#include "klee/util/Assignment.h"
#include "klee/util/ExprPPrinter.h"
#include "klee/util/ExprSMTLIBPrinter.h"
#include "klee/util/ExprUtil.h"
#include "klee/util/GetElementPtrTypeIterator.h"
#include "klee/Config/Version.h"
#include "klee/Internal/ADT/KTest.h"
#include "klee/Internal/ADT/RNG.h"
#include "klee/Internal/Module/Cell.h"
#include "klee/Internal/Module/InstructionInfoTable.h"
#include "klee/Internal/Module/KInstruction.h"
#include "klee/Internal/Module/KModule.h"
#include "klee/Internal/Support/ErrorHandling.h"
#include "klee/Internal/Support/FloatEvaluation.h"
#include "klee/Internal/System/Time.h"
#include "klee/Internal/System/MemoryUsage.h"
#include "klee/SolverStats.h"

#if LLVM_VERSION_CODE >= LLVM_VERSION(3, 3)
#include "llvm/IR/Function.h"
#include "llvm/IR/Attributes.h"
#include "llvm/IR/BasicBlock.h"
#include "llvm/IR/Constants.h"
#include "llvm/IR/Function.h"
#include "llvm/IR/Instructions.h"
#include "llvm/IR/IntrinsicInst.h"
#include "llvm/IR/LLVMContext.h"
#include "llvm/IR/Module.h"
#include "llvm/IR/DataLayout.h"
#include "llvm/IR/TypeBuilder.h"
#else
#include "llvm/Attributes.h"
#include "llvm/BasicBlock.h"
#include "llvm/Constants.h"
#include "llvm/Function.h"
#include "llvm/Instructions.h"
#include "llvm/IntrinsicInst.h"
#include "llvm/LLVMContext.h"
#include "llvm/Module.h"

#if LLVM_VERSION_CODE <= LLVM_VERSION(3, 1)
#include "llvm/Target/TargetData.h"
#else
#include "llvm/DataLayout.h"
#include "llvm/TypeBuilder.h"
#endif
#endif
#include "llvm/ADT/SmallPtrSet.h"
#include "llvm/ADT/StringExtras.h"
#include "llvm/Support/CommandLine.h"
#include "llvm/Support/ErrorHandling.h"
#include "llvm/Support/Process.h"
#include "llvm/Support/raw_ostream.h"
#include "llvm/Analysis/MemoryDependenceAnalysis.h"

#if LLVM_VERSION_CODE < LLVM_VERSION(3, 5)
#include "llvm/Support/CallSite.h"
#else
#include "llvm/IR/CallSite.h"
#endif

#ifdef HAVE_ZLIB_H
#include "klee/Internal/Support/CompressionStream.h"
#endif

#include <cassert>
#include <algorithm>
#include <iomanip>
#include <iosfwd>
#include <fstream>
#include <sstream>
#include <vector>
#include <string>

#include <sys/mman.h>

#include <errno.h>
#include <cxxabi.h>

using namespace llvm;
using namespace klee;



namespace {
  cl::opt<bool>
  DumpStatesOnHalt("dump-states-on-halt",
                   cl::init(true),
		   cl::desc("Dump test cases for all active states on exit (default=on)"));
 
  cl::opt<bool>
  RandomizeFork("randomize-fork",
                cl::init(false),
		cl::desc("Randomly swap the true and false states on a fork (default=off)"));
 
  cl::opt<bool>
  AllowExternalSymCalls("allow-external-sym-calls",
                        cl::init(false),
			cl::desc("Allow calls with symbolic arguments to external functions.  This concretizes the symbolic arguments.  (default=off)"));

  /// The different query logging solvers that can switched on/off
  enum PrintDebugInstructionsType {
    STDERR_ALL, ///
    STDERR_SRC,
    STDERR_COMPACT,
    FILE_ALL,    ///
    FILE_SRC,    ///
    FILE_COMPACT ///
  };

  llvm::cl::list<PrintDebugInstructionsType> DebugPrintInstructions(
      "debug-print-instructions",
      llvm::cl::desc("Log instructions during execution."),
      llvm::cl::values(
          clEnumValN(STDERR_ALL, "all:stderr", "Log all instructions to stderr "
                                               "in format [src, inst_id, "
                                               "llvm_inst]"),
          clEnumValN(STDERR_SRC, "src:stderr",
                     "Log all instructions to stderr in format [src, inst_id]"),
          clEnumValN(STDERR_COMPACT, "compact:stderr",
                     "Log all instructions to stderr in format [inst_id]"),
          clEnumValN(FILE_ALL, "all:file", "Log all instructions to file "
                                           "instructions.txt in format [src, "
                                           "inst_id, llvm_inst]"),
          clEnumValN(FILE_SRC, "src:file", "Log all instructions to file "
                                           "instructions.txt in format [src, "
                                           "inst_id]"),
          clEnumValN(FILE_COMPACT, "compact:file",
                     "Log all instructions to file instructions.txt in format "
                     "[inst_id]"),
          clEnumValEnd),
      llvm::cl::CommaSeparated);
  #ifdef HAVE_ZLIB_H
  cl::opt<bool> DebugCompressInstructions(
      "debug-compress-instructions", cl::init(false),
      cl::desc("Compress the logged instructions in gzip format."));
  #endif

  cl::opt<bool>
  DebugCheckForImpliedValues("debug-check-for-implied-values");

  cl::opt<bool>
  SimplifySymIndices("simplify-sym-indices", cl::init(false),
                     cl::desc("Simplify symbolic accesses using equalities "
                              "from other constraints (default=off)"));

  cl::opt<bool>
  EqualitySubstitution("equality-substitution", cl::init(true),
                       cl::desc("Simplify equality expressions before querying "
                                "the solver (default=on)."));

  cl::opt<unsigned>
  MaxSymArraySize("max-sym-array-size",
                  cl::init(0));

  cl::opt<bool> SuppressExternalWarnings(
      "suppress-external-warnings", cl::init(false),
      cl::desc("Supress warnings about calling external functions."));

  cl::opt<bool> AllExternalWarnings(
      "all-external-warnings", cl::init(false),
      cl::desc("Issue an warning everytime an external call is made,"
               "as opposed to once per function (default=off)"));

  cl::opt<bool> OnlyOutputStatesCoveringNew(
      "only-output-states-covering-new", cl::init(false),
      cl::desc("Only output test cases covering new code (default=off)."));

  cl::opt<bool>
  EmitAllErrors("emit-all-errors",
                cl::init(false),
                cl::desc("Generate tests cases for all errors "
                         "(default=off, i.e. one per (error,instruction) pair)"));
  
  cl::opt<bool>
  NoExternals("no-externals", 
           cl::desc("Do not allow external function calls (default=off)"));

  cl::opt<bool>
  AlwaysOutputSeeds("always-output-seeds",
		    cl::init(true));

  cl::opt<bool> OnlyReplaySeeds(
      "only-replay-seeds", cl::init(false),
      cl::desc("Discard states that do not have a seed (default=off)."));

  cl::opt<bool>
  OnlySeed("only-seed", cl::init(false),
           cl::desc("Stop execution after seeding is done without doing "
                    "regular search (default=off)."));

  cl::opt<bool>
  AllowSeedExtension("allow-seed-extension", cl::init(false),
                     cl::desc("Allow extra (unbound) values to become symbolic "
                              "during seeding (default=false)."));

  cl::opt<bool> ZeroSeedExtension("zero-seed-extension", cl::init(false),
                                  cl::desc("(default=off)"));

  cl::opt<bool> AllowSeedTruncation(
      "allow-seed-truncation", cl::init(false),
      cl::desc("Allow smaller buffers than in seeds (default=off)."));

  cl::opt<bool> NamedSeedMatching(
      "named-seed-matching", cl::init(false),
      cl::desc("Use names to match symbolic objects to inputs (default=off)."));

  cl::opt<double> MaxStaticForkPct("max-static-fork-pct", cl::init(1.),
                                   cl::desc("(default=1.0)"));

  cl::opt<double> MaxStaticSolvePct("max-static-solve-pct", cl::init(1.),
                                    cl::desc("(default=1.0)"));

  cl::opt<double> MaxStaticCPForkPct("max-static-cpfork-pct", cl::init(1.),
                                     cl::desc("(default=1.0)"));

  cl::opt<double> MaxStaticCPSolvePct("max-static-cpsolve-pct", cl::init(1.),
                                      cl::desc("(default=1.0)"));

  cl::opt<double>
  MaxInstructionTime("max-instruction-time",
                     cl::desc("Only allow a single instruction to take this much time (default=0s (off)). Enables --use-forked-solver"),
                     cl::init(0));
  
  cl::opt<double>
  SeedTime("seed-time",
           cl::desc("Amount of time to dedicate to seeds, before normal search (default=0 (off))"),
           cl::init(0));

  cl::list<Executor::TerminateReason> ExitOnErrorType(
      "exit-on-error-type", cl::desc("Stop execution after reaching a "
                                     "specified condition.  (default=off)"),
      cl::values(clEnumValN(Executor::Abort, "Abort", "The program crashed"),
                 clEnumValN(Executor::Assert, "Assert", "An assertion was hit"),
                 clEnumValN(Executor::Exec, "Exec",
                            "Trying to execute an unexpected instruction"),
                 clEnumValN(Executor::External, "External",
                            "External objects referenced"),
                 clEnumValN(Executor::Free, "Free", "Freeing invalid memory"),
                 clEnumValN(Executor::Model, "Model", "Memory model limit hit"),
                 clEnumValN(Executor::Overflow, "Overflow",
                            "An overflow occurred"),
                 clEnumValN(Executor::Ptr, "Ptr", "Pointer error"),
                 clEnumValN(Executor::ReadOnly, "ReadOnly",
                            "Write to read-only memory"),
                 clEnumValN(Executor::ReportError, "ReportError",
                            "klee_report_error called"),
                 clEnumValN(Executor::User, "User",
                            "Wrong klee_* functions invocation"),
                 clEnumValN(Executor::Unhandled, "Unhandled",
                            "Unhandled instruction hit"),
                 clEnumValEnd),
      cl::ZeroOrMore);

  cl::opt<unsigned int>
  StopAfterNInstructions("stop-after-n-instructions",
                         cl::desc("Stop execution after specified number of instructions (default=0 (off))"),
                         cl::init(0));
  
  cl::opt<unsigned>
  MaxForks("max-forks",
           cl::desc("Only fork this many times (default=-1 (off))"),
           cl::init(~0u));
  
  cl::opt<unsigned>
  MaxDepth("max-depth",
           cl::desc("Only allow this many symbolic branches (default=0 (off))"),
           cl::init(0));
  
  cl::opt<unsigned>
  MaxMemory("max-memory",
            cl::desc("Refuse to fork when above this amount of memory (in MB, default=2000)"),
            cl::init(2000));

  cl::opt<bool>
  MaxMemoryInhibit("max-memory-inhibit",
            cl::desc("Inhibit forking at memory cap (vs. random terminate) (default=on)"),
            cl::init(true));
}


namespace klee {
  RNG theRNG;
}

const char *Executor::TerminateReasonNames[] =
    {[Abort] = "abort",       [Assert] = "assert",
     [Exec] = "exec",         [External] = "external",
     [Free] = "free",         [Model] = "model",
     [Overflow] = "overflow", [Ptr] = "ptr",
     [ReadOnly] = "readonly", [ReportError] = "reporterror",
     [User] = "user",         [Unhandled] = "xxx", };

Executor::Executor(const InterpreterOptions &opts, InterpreterHandler *ih)
    : Interpreter(opts), kmodule(0), interpreterHandler(ih), searcher(0),
      externalDispatcher(new ExternalDispatcher()), statsTracker(0),
      pathWriter(0), symPathWriter(0), specialFunctionHandler(0),
      processTree(0), interpTree(0), replayKTest(0), replayPath(0),
      usingSeeds(0), atMemoryLimit(false), inhibitForking(false),
      haltExecution(false), ivcEnabled(false),
      coreSolverTimeout(MaxCoreSolverTime != 0 && MaxInstructionTime != 0
                            ? std::min(MaxCoreSolverTime, MaxInstructionTime)
                            : std::max(MaxCoreSolverTime, MaxInstructionTime)),
      debugInstFile(0), debugLogBuffer(debugBufferString) {

  if (coreSolverTimeout) UseForkedCoreSolver = true;
  Solver *coreSolver = klee::createCoreSolver(CoreSolverToUse);
  if (!coreSolver) {
    klee_error("Failed to create core solver\n");
  }
  Solver *solver = constructSolverChain(
      coreSolver,
      interpreterHandler->getOutputFilename(ALL_QUERIES_SMT2_FILE_NAME),
      interpreterHandler->getOutputFilename(SOLVER_QUERIES_SMT2_FILE_NAME),
      interpreterHandler->getOutputFilename(ALL_QUERIES_PC_FILE_NAME),
      interpreterHandler->getOutputFilename(SOLVER_QUERIES_PC_FILE_NAME));

  this->solver = new TimingSolver(solver, EqualitySubstitution);
  memory = new MemoryManager(&arrayCache);

  if (optionIsSet(DebugPrintInstructions, FILE_ALL) ||
      optionIsSet(DebugPrintInstructions, FILE_COMPACT) ||
      optionIsSet(DebugPrintInstructions, FILE_SRC)) {
    std::string debug_file_name =
        interpreterHandler->getOutputFilename("instructions.txt");
    std::string ErrorInfo;
#ifdef HAVE_ZLIB_H
    if (!DebugCompressInstructions) {
#endif

#if LLVM_VERSION_CODE >= LLVM_VERSION(3, 5)
      debugInstFile = new llvm::raw_fd_ostream(
          debug_file_name.c_str(), ErrorInfo, llvm::sys::fs::OpenFlags::F_Text),
#else
    debugInstFile =
        new llvm::raw_fd_ostream(debug_file_name.c_str(), ErrorInfo);
#endif
#ifdef HAVE_ZLIB_H
    } else {
      debugInstFile = new compressed_fd_ostream(
          (debug_file_name + ".gz").c_str(), ErrorInfo);
    }
#endif
    if (ErrorInfo != "") {
      klee_error("Could not open file %s : %s", debug_file_name.c_str(),
                 ErrorInfo.c_str());
    }
  }
}


const Module *Executor::setModule(llvm::Module *module, 
                                  const ModuleOptions &opts) {
  assert(!kmodule && module && "can only register one module"); // XXX gross
  
  kmodule = new KModule(module);

  // Initialize the context.
#if LLVM_VERSION_CODE <= LLVM_VERSION(3, 1)
  TargetData *TD = kmodule->targetData;
#else
  DataLayout *TD = kmodule->targetData;
#endif
  Context::initialize(TD->isLittleEndian(),
                      (Expr::Width) TD->getPointerSizeInBits());

  specialFunctionHandler = new SpecialFunctionHandler(*this);

  specialFunctionHandler->prepare();
  kmodule->prepare(opts, interpreterHandler);
  specialFunctionHandler->bind();

  if (StatsTracker::useStatistics() || userSearcherRequiresMD2U()) {
    statsTracker = 
      new StatsTracker(*this,
                       interpreterHandler->getOutputFilename("assembly.ll"),
                       userSearcherRequiresMD2U());
  }
  
  return module;
}

Executor::~Executor() {
  delete memory;
  delete externalDispatcher;
  if (processTree)
    delete processTree;
  if (specialFunctionHandler)
    delete specialFunctionHandler;
  if (statsTracker)
    delete statsTracker;
  delete solver;
  delete kmodule;
  while(!timers.empty()) {
    delete timers.back();
    timers.pop_back();
  }
  if (debugInstFile) {
    delete debugInstFile;
  }
}

/***/

void Executor::initializeGlobalObject(ExecutionState &state, ObjectState *os,
                                      const Constant *c, 
                                      unsigned offset) {
#if LLVM_VERSION_CODE <= LLVM_VERSION(3, 1)
  TargetData *targetData = kmodule->targetData;
#else
  DataLayout *targetData = kmodule->targetData;
#endif
  if (const ConstantVector *cp = dyn_cast<ConstantVector>(c)) {
    unsigned elementSize =
      targetData->getTypeStoreSize(cp->getType()->getElementType());
    for (unsigned i=0, e=cp->getNumOperands(); i != e; ++i)
      initializeGlobalObject(state, os, cp->getOperand(i), 
			     offset + i*elementSize);
  } else if (isa<ConstantAggregateZero>(c)) {
    unsigned i, size = targetData->getTypeStoreSize(c->getType());
    for (i=0; i<size; i++)
      os->write8(offset+i, (uint8_t) 0);
  } else if (const ConstantArray *ca = dyn_cast<ConstantArray>(c)) {
    unsigned elementSize =
      targetData->getTypeStoreSize(ca->getType()->getElementType());
    for (unsigned i=0, e=ca->getNumOperands(); i != e; ++i)
      initializeGlobalObject(state, os, ca->getOperand(i), 
			     offset + i*elementSize);
  } else if (const ConstantStruct *cs = dyn_cast<ConstantStruct>(c)) {
    const StructLayout *sl =
      targetData->getStructLayout(cast<StructType>(cs->getType()));
    for (unsigned i=0, e=cs->getNumOperands(); i != e; ++i)
      initializeGlobalObject(state, os, cs->getOperand(i), 
			     offset + sl->getElementOffset(i));
#if LLVM_VERSION_CODE >= LLVM_VERSION(3, 1)
  } else if (const ConstantDataSequential *cds =
               dyn_cast<ConstantDataSequential>(c)) {
    unsigned elementSize =
      targetData->getTypeStoreSize(cds->getElementType());
    for (unsigned i=0, e=cds->getNumElements(); i != e; ++i)
      initializeGlobalObject(state, os, cds->getElementAsConstant(i),
                             offset + i*elementSize);
#endif
  } else if (!isa<UndefValue>(c)) {
    unsigned StoreBits = targetData->getTypeStoreSizeInBits(c->getType());
    ref<ConstantExpr> C = evalConstant(c);

    // Extend the constant if necessary;
    assert(StoreBits >= C->getWidth() && "Invalid store size!");
    if (StoreBits > C->getWidth())
      C = C->ZExt(StoreBits);

    os->write(offset, C);
  }
}

MemoryObject * Executor::addExternalObject(ExecutionState &state, 
                                           void *addr, unsigned size, 
                                           bool isReadOnly) {
  MemoryObject *mo = memory->allocateFixed((uint64_t) (unsigned long) addr, 
                                           size, 0);
  ObjectState *os = bindObjectInState(state, mo, false);
  for(unsigned i = 0; i < size; i++)
    os->write8(i, ((uint8_t*)addr)[i]);
  if(isReadOnly)
    os->setReadOnly(true);  
  return mo;
}


extern void *__dso_handle __attribute__ ((__weak__));

void Executor::initializeGlobals(ExecutionState &state) {
  Module *m = kmodule->module;

  if (m->getModuleInlineAsm() != "")
    klee_warning("executable has module level assembly (ignoring)");
#if LLVM_VERSION_CODE < LLVM_VERSION(3, 3)
  assert(m->lib_begin() == m->lib_end() &&
         "XXX do not support dependent libraries");
#endif
  // represent function globals using the address of the actual llvm function
  // object. given that we use malloc to allocate memory in states this also
  // ensures that we won't conflict. we don't need to allocate a memory object
  // since reading/writing via a function pointer is unsupported anyway.
  for (Module::iterator i = m->begin(), ie = m->end(); i != ie; ++i) {
    Function *f = i;
    ref<ConstantExpr> addr(0);

    // If the symbol has external weak linkage then it is implicitly
    // not defined in this module; if it isn't resolvable then it
    // should be null.
    if (f->hasExternalWeakLinkage() && 
        !externalDispatcher->resolveSymbol(f->getName())) {
      addr = Expr::createPointer(0);
    } else {
      addr = Expr::createPointer((unsigned long) (void*) f);
      legalFunctions.insert((uint64_t) (unsigned long) (void*) f);
    }
    
    globalAddresses.insert(std::make_pair(f, addr));
  }

  // Disabled, we don't want to promote use of live externals.
#ifdef HAVE_CTYPE_EXTERNALS
#ifndef WINDOWS
#ifndef DARWIN
  /* From /usr/include/errno.h: it [errno] is a per-thread variable. */
  int *errno_addr = __errno_location();
  addExternalObject(state, (void *)errno_addr, sizeof *errno_addr, false);

  /* from /usr/include/ctype.h:
       These point into arrays of 384, so they can be indexed by any `unsigned
       char' value [0,255]; by EOF (-1); or by any `signed char' value
       [-128,-1).  ISO C requires that the ctype functions work for `unsigned */
  const uint16_t **addr = __ctype_b_loc();
  addExternalObject(state, const_cast<uint16_t*>(*addr-128),
                    384 * sizeof **addr, true);
  addExternalObject(state, addr, sizeof(*addr), true);
    
  const int32_t **lower_addr = __ctype_tolower_loc();
  addExternalObject(state, const_cast<int32_t*>(*lower_addr-128),
                    384 * sizeof **lower_addr, true);
  addExternalObject(state, lower_addr, sizeof(*lower_addr), true);
  
  const int32_t **upper_addr = __ctype_toupper_loc();
  addExternalObject(state, const_cast<int32_t*>(*upper_addr-128),
                    384 * sizeof **upper_addr, true);
  addExternalObject(state, upper_addr, sizeof(*upper_addr), true);
#endif
#endif
#endif

  // allocate and initialize globals, done in two passes since we may
  // need address of a global in order to initialize some other one.

  // allocate memory objects for all globals
  for (Module::const_global_iterator i = m->global_begin(),
         e = m->global_end();
       i != e; ++i) {
    if (i->isDeclaration()) {
      // FIXME: We have no general way of handling unknown external
      // symbols. If we really cared about making external stuff work
      // better we could support user definition, or use the EXE style
      // hack where we check the object file information.

      LLVM_TYPE_Q Type *ty = i->getType()->getElementType();
      uint64_t size = 0;
      if (ty->isSized()) {
        size = kmodule->targetData->getTypeStoreSize(ty);
      } else {
        klee_warning("Type for %.*s is not sized", (int)i->getName().size(),
                     i->getName().data());
      }

      // XXX - DWD - hardcode some things until we decide how to fix.
#ifndef WINDOWS
      if (i->getName() == "_ZTVN10__cxxabiv117__class_type_infoE") {
        size = 0x2C;
      } else if (i->getName() == "_ZTVN10__cxxabiv120__si_class_type_infoE") {
        size = 0x2C;
      } else if (i->getName() == "_ZTVN10__cxxabiv121__vmi_class_type_infoE") {
        size = 0x2C;
      }
#endif

      if (size == 0) {
        klee_warning("Unable to find size for global variable: %.*s (use will "
                     "result in out of bounds access)",
                     (int)i->getName().size(), i->getName().data());
      }

      MemoryObject *mo = memory->allocate(size, false, true, i);
      ObjectState *os = bindObjectInState(state, mo, false);
      globalObjects.insert(std::make_pair(i, mo));
      globalAddresses.insert(std::make_pair(i, mo->getBaseExpr()));

      // Program already running = object already initialized.  Read
      // concrete value and write it to our copy.
      if (size) {
        void *addr;
        if (i->getName() == "__dso_handle") {
          addr = &__dso_handle; // wtf ?
        } else {
          addr = externalDispatcher->resolveSymbol(i->getName());
        }
        if (!addr)
          klee_error("unable to load symbol(%s) while initializing globals.", 
                     i->getName().data());

        for (unsigned offset=0; offset<mo->size; offset++)
          os->write8(offset, ((unsigned char*)addr)[offset]);
      }
    } else {
      LLVM_TYPE_Q Type *ty = i->getType()->getElementType();
      uint64_t size = kmodule->targetData->getTypeStoreSize(ty);
      MemoryObject *mo = memory->allocate(size, false, true, &*i);
      if (!mo)
        llvm::report_fatal_error("out of memory");
      ObjectState *os = bindObjectInState(state, mo, false);
      globalObjects.insert(std::make_pair(i, mo));
      globalAddresses.insert(std::make_pair(i, mo->getBaseExpr()));

      if (!i->hasInitializer())
          os->initializeToRandom();
    }
  }
  
  // link aliases to their definitions (if bound)
  for (Module::alias_iterator i = m->alias_begin(), ie = m->alias_end(); 
       i != ie; ++i) {
    // Map the alias to its aliasee's address. This works because we have
    // addresses for everything, even undefined functions. 
    globalAddresses.insert(std::make_pair(i, evalConstant(i->getAliasee())));
  }

  // once all objects are allocated, do the actual initialization
  for (Module::const_global_iterator i = m->global_begin(),
         e = m->global_end();
       i != e; ++i) {
    if (i->hasInitializer()) {
      MemoryObject *mo = globalObjects.find(i)->second;
      const ObjectState *os = state.addressSpace.findObject(mo);
      assert(os);
      ObjectState *wos = state.addressSpace.getWriteable(mo, os);
      
      initializeGlobalObject(state, wos, i->getInitializer(), 0);
      // if(i->isConstant()) os->setReadOnly(true);
    }
  }
}

void Executor::branch(ExecutionState &state, 
                      const std::vector< ref<Expr> > &conditions,
                      std::vector<ExecutionState*> &result) {
  TimerStatIncrementer timer(stats::forkTime);
  unsigned N = conditions.size();
  assert(N);

  if (MaxForks!=~0u && stats::forks >= MaxForks) {
    unsigned next = theRNG.getInt32() % N;
    for (unsigned i=0; i<N; ++i) {
      if (i == next) {
        result.push_back(&state);
      } else {
        result.push_back(NULL);
      }
    }
  } else {
    stats::forks += N-1;

    // XXX do proper balance or keep random?
    result.push_back(&state);
    for (unsigned i=1; i<N; ++i) {
      ExecutionState *es = result[theRNG.getInt32() % i];
      ExecutionState *ns = es->branch();
      addedStates.push_back(ns);
      result.push_back(ns);
      es->ptreeNode->data = 0;
      std::pair<PTree::Node*,PTree::Node*> res = 
        processTree->split(es->ptreeNode, ns, es);
      ns->ptreeNode = res.first;
      es->ptreeNode = res.second;

      if (INTERPOLATION_ENABLED) {
        std::pair<ITreeNode *, ITreeNode *> ires =
	  interpTree->split(es->itreeNode, ns, es);
        ns->itreeNode = ires.first;
        es->itreeNode = ires.second;
      }
    }
  }

  // If necessary redistribute seeds to match conditions, killing
  // states if necessary due to OnlyReplaySeeds (inefficient but
  // simple).
  
  std::map< ExecutionState*, std::vector<SeedInfo> >::iterator it = 
    seedMap.find(&state);
  if (it != seedMap.end()) {
    std::vector<SeedInfo> seeds = it->second;
    seedMap.erase(it);

    // Assume each seed only satisfies one condition (necessarily true
    // when conditions are mutually exclusive and their conjunction is
    // a tautology).
    for (std::vector<SeedInfo>::iterator siit = seeds.begin(), 
           siie = seeds.end(); siit != siie; ++siit) {
      unsigned i;
      for (i=0; i<N; ++i) {
        ref<ConstantExpr> res;
        bool success = 
          solver->getValue(state, siit->assignment.evaluate(conditions[i]), 
                           res);
        assert(success && "FIXME: Unhandled solver failure");
        (void) success;
        if (res->isTrue())
          break;
      }
      
      // If we didn't find a satisfying condition randomly pick one
      // (the seed will be patched).
      if (i==N)
        i = theRNG.getInt32() % N;

      // Extra check in case we're replaying seeds with a max-fork
      if (result[i])
        seedMap[result[i]].push_back(*siit);
    }

    if (OnlyReplaySeeds) {
      for (unsigned i=0; i<N; ++i) {
        if (result[i] && !seedMap.count(result[i])) {
          terminateState(*result[i]);
          result[i] = NULL;
        }
      } 
    }
  }

  for (unsigned i=0; i<N; ++i)
    if (result[i])
      addConstraint(*result[i], conditions[i]);
}

Executor::StatePair 
Executor::fork(ExecutionState &current, ref<Expr> condition, bool isInternal) {
  Solver::Validity res;
  std::map< ExecutionState*, std::vector<SeedInfo> >::iterator it = 
    seedMap.find(&current);
  bool isSeeding = it != seedMap.end();

  if (!isSeeding && !isa<ConstantExpr>(condition) && 
      (MaxStaticForkPct!=1. || MaxStaticSolvePct != 1. ||
       MaxStaticCPForkPct!=1. || MaxStaticCPSolvePct != 1.) &&
      statsTracker->elapsed() > 60.) {
    StatisticManager &sm = *theStatisticManager;
    CallPathNode *cpn = current.stack.back().callPathNode;
    if ((MaxStaticForkPct<1. &&
         sm.getIndexedValue(stats::forks, sm.getIndex()) > 
         stats::forks*MaxStaticForkPct) ||
        (MaxStaticCPForkPct<1. &&
         cpn && (cpn->statistics.getValue(stats::forks) > 
                 stats::forks*MaxStaticCPForkPct)) ||
        (MaxStaticSolvePct<1 &&
         sm.getIndexedValue(stats::solverTime, sm.getIndex()) > 
         stats::solverTime*MaxStaticSolvePct) ||
        (MaxStaticCPForkPct<1. &&
         cpn && (cpn->statistics.getValue(stats::solverTime) > 
                 stats::solverTime*MaxStaticCPSolvePct))) {
      ref<ConstantExpr> value; 
      bool success = solver->getValue(current, condition, value);
      assert(success && "FIXME: Unhandled solver failure");
      (void) success;
      addConstraint(current, EqExpr::create(value, condition));
      condition = value;
    }
  }

  double timeout = coreSolverTimeout;
  if (isSeeding)
    timeout *= it->second.size();

  // llvm::errs() << "Calling solver->evaluate on query:\n";
  // ExprPPrinter::printQuery(llvm::errs(), current.constraints, condition);

  solver->setTimeout(timeout);
  bool success = solver->evaluate(current, condition, res);
  solver->setTimeout(0);

  if (!success) {
    current.pc = current.prevPC;
    terminateStateEarly(current, "Query timed out (fork).");
    return StatePair(0, 0);
  }

  if (!isSeeding) {
    if (replayPath && !isInternal) {
      assert(replayPosition<replayPath->size() &&
             "ran out of branches in replay path mode");
      bool branch = (*replayPath)[replayPosition++];
      
      if (res==Solver::True) {
        assert(branch && "hit invalid branch in replay path mode");
      } else if (res==Solver::False) {
        assert(!branch && "hit invalid branch in replay path mode");
      } else {
        // add constraints
        if(branch) {
          res = Solver::True;
          addConstraint(current, condition);
        } else  {
          res = Solver::False;
          addConstraint(current, Expr::createIsZero(condition));
        }
      }
    } else if (res==Solver::Unknown) {
      assert(!replayKTest && "in replay mode, only one branch can be true.");

      if ((MaxMemoryInhibit && atMemoryLimit) || 
          current.forkDisabled ||
          inhibitForking || 
          (MaxForks!=~0u && stats::forks >= MaxForks)) {

	if (MaxMemoryInhibit && atMemoryLimit)
	  klee_warning_once(0, "skipping fork (memory cap exceeded)");
	else if (current.forkDisabled)
	  klee_warning_once(0, "skipping fork (fork disabled on current path)");
	else if (inhibitForking)
	  klee_warning_once(0, "skipping fork (fork disabled globally)");
	else 
	  klee_warning_once(0, "skipping fork (max-forks reached)");

        TimerStatIncrementer timer(stats::forkTime);
        if (theRNG.getBool()) {
          addConstraint(current, condition);
          res = Solver::True;        
        } else {
          addConstraint(current, Expr::createIsZero(condition));
          res = Solver::False;
        }
      }
    }
  }

  // Fix branch in only-replay-seed mode, if we don't have both true
  // and false seeds.
  if (isSeeding && 
      (current.forkDisabled || OnlyReplaySeeds) && 
      res == Solver::Unknown) {
    bool trueSeed=false, falseSeed=false;
    // Is seed extension still ok here?
    for (std::vector<SeedInfo>::iterator siit = it->second.begin(), 
           siie = it->second.end(); siit != siie; ++siit) {
      ref<ConstantExpr> res;
      bool success = 
        solver->getValue(current, siit->assignment.evaluate(condition), res);
      assert(success && "FIXME: Unhandled solver failure");
      (void) success;
      if (res->isTrue()) {
        trueSeed = true;
      } else {
        falseSeed = true;
      }
      if (trueSeed && falseSeed)
        break;
    }
    if (!(trueSeed && falseSeed)) {
      assert(trueSeed || falseSeed);
      
      res = trueSeed ? Solver::True : Solver::False;
      addConstraint(current,
                    trueSeed ? condition : Expr::createIsZero(condition));
    }
  }

  // XXX - even if the constraint is provable one way or the other we
  // can probably benefit by adding this constraint and allowing it to
  // reduce the other constraints. For example, if we do a binary
  // search on a particular value, and then see a comparison against
  // the value it has been fixed at, we should take this as a nice
  // hint to just use the single constraint instead of all the binary
  // search ones. If that makes sense.
  if (res==Solver::True) {

    if (!isInternal) {
      if (pathWriter) {
        current.pathOS << "1";
      }
    }

    if (INTERPOLATION_ENABLED) {
      // Validity proof succeeded of a query: antecedent -> consequent.
      // We then extract the unsatisfiability core of antecedent and not
      // consequent as the Craig interpolant.
      interpTree->markPathCondition(current, solver);
    }

    return StatePair(&current, 0);
  } else if (res==Solver::False) {
    if (!isInternal) {
      if (pathWriter) {
        current.pathOS << "0";
      }
    }

    if (INTERPOLATION_ENABLED) {
      // Falsity proof succeeded of a query: antecedent -> consequent,
      // which means that antecedent -> not(consequent) is valid. In this
      // case also we extract the unsat core of the proof
      interpTree->markPathCondition(current, solver);
    }

    return StatePair(0, &current);
  } else {
    TimerStatIncrementer timer(stats::forkTime);
    ExecutionState *falseState, *trueState = &current;

    ++stats::forks;

    falseState = trueState->branch();
    addedStates.push_back(falseState);

    if (RandomizeFork && theRNG.getBool())
      std::swap(trueState, falseState);

    if (it != seedMap.end()) {
      std::vector<SeedInfo> seeds = it->second;
      it->second.clear();
      std::vector<SeedInfo> &trueSeeds = seedMap[trueState];
      std::vector<SeedInfo> &falseSeeds = seedMap[falseState];
      for (std::vector<SeedInfo>::iterator siit = seeds.begin(), 
             siie = seeds.end(); siit != siie; ++siit) {
        ref<ConstantExpr> res;
        bool success =
          solver->getValue(current, siit->assignment.evaluate(condition), res);
        assert(success && "FIXME: Unhandled solver failure");
        (void) success;
        if (res->isTrue()) {
          trueSeeds.push_back(*siit);
        } else {
          falseSeeds.push_back(*siit);
        }
      }
      
      bool swapInfo = false;
      if (trueSeeds.empty()) {
        if (&current == trueState) swapInfo = true;
        seedMap.erase(trueState);
      }
      if (falseSeeds.empty()) {
        if (&current == falseState) swapInfo = true;
        seedMap.erase(falseState);
      }
      if (swapInfo) {
        std::swap(trueState->coveredNew, falseState->coveredNew);
        std::swap(trueState->coveredLines, falseState->coveredLines);
      }
    }

    current.ptreeNode->data = 0;
    std::pair<PTree::Node*, PTree::Node*> res =
      processTree->split(current.ptreeNode, falseState, trueState);
    falseState->ptreeNode = res.first;
    trueState->ptreeNode = res.second;

    if (!isInternal) {
      if (pathWriter) {
        falseState->pathOS = pathWriter->open(current.pathOS);
        trueState->pathOS << "1";
        falseState->pathOS << "0";
      }      
      if (symPathWriter) {
        falseState->symPathOS = symPathWriter->open(current.symPathOS);
        trueState->symPathOS << "1";
        falseState->symPathOS << "0";
      }
    }

    if (INTERPOLATION_ENABLED) {
      std::pair<ITreeNode *, ITreeNode *> ires =
	  interpTree->split(current.itreeNode, falseState, trueState);
      falseState->itreeNode = ires.first;
      trueState->itreeNode = ires.second;
    }

    addConstraint(*trueState, condition);
    addConstraint(*falseState, Expr::createIsZero(condition));

    // Kinda gross, do we even really still want this option?
    if (MaxDepth && MaxDepth<=trueState->depth) {
      terminateStateEarly(*trueState, "max-depth exceeded.");
      terminateStateEarly(*falseState, "max-depth exceeded.");
      return StatePair(0, 0);
    }

    return StatePair(trueState, falseState);
  }
}

void Executor::addConstraint(ExecutionState &state, ref<Expr> condition) {
  if (ConstantExpr *CE = dyn_cast<ConstantExpr>(condition)) {
    if (!CE->isTrue())
      llvm::report_fatal_error("attempt to add invalid constraint");
    return;
  }

  // Check to see if this constraint violates seeds.
  std::map< ExecutionState*, std::vector<SeedInfo> >::iterator it = 
    seedMap.find(&state);
  if (it != seedMap.end()) {
    bool warn = false;
    for (std::vector<SeedInfo>::iterator siit = it->second.begin(), 
           siie = it->second.end(); siit != siie; ++siit) {
      bool res;
      bool success = 
        solver->mustBeFalse(state, siit->assignment.evaluate(condition), res);
      assert(success && "FIXME: Unhandled solver failure");
      (void) success;
      if (res) {
        siit->patchSeed(state, condition, solver);
        warn = true;
      }
    }
    if (warn)
      klee_warning("seeds patched for violating constraint"); 
  }

  state.addConstraint(condition);
  if (ivcEnabled)
    doImpliedValueConcretization(state, condition, 
                                 ConstantExpr::alloc(1, Expr::Bool));
}

ref<klee::ConstantExpr> Executor::evalConstant(const Constant *c) {
  if (const llvm::ConstantExpr *ce = dyn_cast<llvm::ConstantExpr>(c)) {
    return evalConstantExpr(ce);
  } else {
    if (const ConstantInt *ci = dyn_cast<ConstantInt>(c)) {
      return ConstantExpr::alloc(ci->getValue());
    } else if (const ConstantFP *cf = dyn_cast<ConstantFP>(c)) {      
      return ConstantExpr::alloc(cf->getValueAPF().bitcastToAPInt());
    } else if (const GlobalValue *gv = dyn_cast<GlobalValue>(c)) {
      return globalAddresses.find(gv)->second;
    } else if (isa<ConstantPointerNull>(c)) {
      return Expr::createPointer(0);
    } else if (isa<UndefValue>(c) || isa<ConstantAggregateZero>(c)) {
      return ConstantExpr::create(0, getWidthForLLVMType(c->getType()));
#if LLVM_VERSION_CODE >= LLVM_VERSION(3, 1)
    } else if (const ConstantDataSequential *cds =
                 dyn_cast<ConstantDataSequential>(c)) {
      std::vector<ref<Expr> > kids;
      for (unsigned i = 0, e = cds->getNumElements(); i != e; ++i) {
        ref<Expr> kid = evalConstant(cds->getElementAsConstant(i));
        kids.push_back(kid);
      }
      ref<Expr> res = ConcatExpr::createN(kids.size(), kids.data());
      return cast<ConstantExpr>(res);
#endif
    } else if (const ConstantStruct *cs = dyn_cast<ConstantStruct>(c)) {
      const StructLayout *sl = kmodule->targetData->getStructLayout(cs->getType());
      llvm::SmallVector<ref<Expr>, 4> kids;
      for (unsigned i = cs->getNumOperands(); i != 0; --i) {
        unsigned op = i-1;
        ref<Expr> kid = evalConstant(cs->getOperand(op));

        uint64_t thisOffset = sl->getElementOffsetInBits(op),
                 nextOffset = (op == cs->getNumOperands() - 1)
                              ? sl->getSizeInBits()
                              : sl->getElementOffsetInBits(op+1);
        if (nextOffset-thisOffset > kid->getWidth()) {
          uint64_t paddingWidth = nextOffset-thisOffset-kid->getWidth();
          kids.push_back(ConstantExpr::create(0, paddingWidth));
        }

        kids.push_back(kid);
      }
      ref<Expr> res = ConcatExpr::createN(kids.size(), kids.data());
      return cast<ConstantExpr>(res);
    } else if (const ConstantArray *ca = dyn_cast<ConstantArray>(c)){
      llvm::SmallVector<ref<Expr>, 4> kids;
      for (unsigned i = ca->getNumOperands(); i != 0; --i) {
        unsigned op = i-1;
        ref<Expr> kid = evalConstant(ca->getOperand(op));
        kids.push_back(kid);
      }
      ref<Expr> res = ConcatExpr::createN(kids.size(), kids.data());
      return cast<ConstantExpr>(res);
    } else {
      // Constant{Vector}
      llvm::report_fatal_error("invalid argument to evalConstant()");
    }
  }
}

const Cell& Executor::eval(KInstruction *ki, unsigned index, 
                           ExecutionState &state) const {
  assert(index < ki->inst->getNumOperands());
  int vnumber = ki->operands[index];

  assert(vnumber != -1 &&
         "Invalid operand to eval(), not a value or constant!");

  // Determine if this is a constant or not.
  if (vnumber < 0) {
    unsigned index = -vnumber - 2;
    return kmodule->constantTable[index];
  } else {
    unsigned index = vnumber;
    StackFrame &sf = state.stack.back();
    return sf.locals[index];
  }
}

void Executor::bindLocal(KInstruction *target, ExecutionState &state, 
                         ref<Expr> value) {
  getDestCell(state, target).value = value;
}

void Executor::bindArgument(KFunction *kf, unsigned index, 
                            ExecutionState &state, ref<Expr> value) {
  getArgumentCell(state, kf, index).value = value;
}

ref<Expr> Executor::toUnique(const ExecutionState &state, 
                             ref<Expr> &e) {
  ref<Expr> result = e;

  if (!isa<ConstantExpr>(e)) {
    ref<ConstantExpr> value;
    bool isTrue = false;

    solver->setTimeout(coreSolverTimeout);      
    if (solver->getValue(state, e, value) &&
        solver->mustBeTrue(state, EqExpr::create(e, value), isTrue) &&
        isTrue)
      result = value;
    solver->setTimeout(0);
  }
  
  return result;
}


/* Concretize the given expression, and return a possible constant value. 
   'reason' is just a documentation string stating the reason for concretization. */
ref<klee::ConstantExpr> 
Executor::toConstant(ExecutionState &state, 
                     ref<Expr> e,
                     const char *reason) {
  e = state.constraints.simplifyExpr(e);
  if (ConstantExpr *CE = dyn_cast<ConstantExpr>(e))
    return CE;

  ref<ConstantExpr> value;
  bool success = solver->getValue(state, e, value);
  assert(success && "FIXME: Unhandled solver failure");
  (void) success;

  std::string str;
  llvm::raw_string_ostream os(str);
  os << "silently concretizing (reason: " << reason << ") expression " << e
     << " to value " << value << " (" << (*(state.pc)).info->file << ":"
     << (*(state.pc)).info->line << ")";

  if (AllExternalWarnings)
    klee_warning(reason, os.str().c_str());
  else
    klee_warning_once(reason, "%s", os.str().c_str());

  addConstraint(state, EqExpr::create(e, value));

  return value;
}

void Executor::executeGetValue(ExecutionState &state,
                               ref<Expr> e,
                               KInstruction *target) {
  e = state.constraints.simplifyExpr(e);
  std::map< ExecutionState*, std::vector<SeedInfo> >::iterator it = 
    seedMap.find(&state);
  if (it==seedMap.end() || isa<ConstantExpr>(e)) {
    ref<ConstantExpr> value;
    bool success = solver->getValue(state, e, value);
    assert(success && "FIXME: Unhandled solver failure");
    (void) success;
    bindLocal(target, state, value);

    if (INTERPOLATION_ENABLED) {
      interpTree->execute(target->inst, e, value);
    }
  } else {
    std::set< ref<Expr> > values;
    for (std::vector<SeedInfo>::iterator siit = it->second.begin(), 
           siie = it->second.end(); siit != siie; ++siit) {
      ref<ConstantExpr> value;
      bool success = 
        solver->getValue(state, siit->assignment.evaluate(e), value);
      assert(success && "FIXME: Unhandled solver failure");
      (void) success;
      values.insert(value);
    }
    
    std::vector< ref<Expr> > conditions;
    for (std::set< ref<Expr> >::iterator vit = values.begin(), 
           vie = values.end(); vit != vie; ++vit)
      conditions.push_back(EqExpr::create(e, *vit));

    std::vector<ExecutionState*> branches;
    branch(state, conditions, branches);
    
    std::vector<ExecutionState*>::iterator bit = branches.begin();
    for (std::set< ref<Expr> >::iterator vit = values.begin(), 
           vie = values.end(); vit != vie; ++vit) {
      ExecutionState *es = *bit;
      if (es)
        bindLocal(target, *es, *vit);
      if (INTERPOLATION_ENABLED) {
        std::vector<ref<Expr> > args;
        args.push_back(e);
        args.push_back(*vit);
        ITree::executeOnNode(es->itreeNode, target->inst, args);
      }
      ++bit;
    }
  }
}

void Executor::printDebugInstructions(ExecutionState &state) {
  // check do not print
  if (DebugPrintInstructions.size() == 0)
    return;

  llvm::raw_ostream *stream = 0;
  if (optionIsSet(DebugPrintInstructions, STDERR_ALL) ||
      optionIsSet(DebugPrintInstructions, STDERR_SRC) ||
      optionIsSet(DebugPrintInstructions, STDERR_COMPACT))
    stream = &llvm::errs();
  else
    stream = &debugLogBuffer;

  if (!optionIsSet(DebugPrintInstructions, STDERR_COMPACT) &&
      !optionIsSet(DebugPrintInstructions, FILE_COMPACT))
    printFileLine(state, state.pc, *stream);

  (*stream) << state.pc->info->id;

  if (optionIsSet(DebugPrintInstructions, STDERR_ALL) ||
      optionIsSet(DebugPrintInstructions, FILE_ALL))
    (*stream) << ":" << *(state.pc->inst);
  (*stream) << "\n";

  if (optionIsSet(DebugPrintInstructions, FILE_ALL) ||
      optionIsSet(DebugPrintInstructions, FILE_COMPACT) ||
      optionIsSet(DebugPrintInstructions, FILE_SRC)) {
    debugLogBuffer.flush();
    (*debugInstFile) << debugLogBuffer.str();
    debugBufferString = "";
  }
}

void Executor::stepInstruction(ExecutionState &state) {
  printDebugInstructions(state);
  if (statsTracker)
    statsTracker->stepInstruction(state);

  ++stats::instructions;
  state.prevPC = state.pc;
  ++state.pc;

  if (stats::instructions==StopAfterNInstructions)
    haltExecution = true;
}

void Executor::executeCall(ExecutionState &state, 
                           KInstruction *ki,
                           Function *f,
                           std::vector< ref<Expr> > &arguments) {
  Instruction *i = ki->inst;
  if (f && f->isDeclaration()) {
    switch(f->getIntrinsicID()) {
    case Intrinsic::not_intrinsic:
      // state may be destroyed by this call, cannot touch
      callExternalFunction(state, ki, f, arguments);
      break;
        
      // va_arg is handled by caller and intrinsic lowering, see comment for
      // ExecutionState::varargs
    case Intrinsic::vastart:  {
      StackFrame &sf = state.stack.back();

      // varargs can be zero if no varargs were provided
      if (!sf.varargs)
        return;

      // FIXME: This is really specific to the architecture, not the pointer
      // size. This happens to work fir x86-32 and x86-64, however.
      Expr::Width WordSize = Context::get().getPointerWidth();
      if (WordSize == Expr::Int32) {
        executeMemoryOperation(state, true, arguments[0], 
                               sf.varargs->getBaseExpr(), 0);
      } else {
        assert(WordSize == Expr::Int64 && "Unknown word size!");

        // X86-64 has quite complicated calling convention. However,
        // instead of implementing it, we can do a simple hack: just
        // make a function believe that all varargs are on stack.
        executeMemoryOperation(state, true, arguments[0],
                               ConstantExpr::create(48, 32), 0); // gp_offset
        executeMemoryOperation(state, true,
                               AddExpr::create(arguments[0], 
                                               ConstantExpr::create(4, 64)),
                               ConstantExpr::create(304, 32), 0); // fp_offset
        executeMemoryOperation(state, true,
                               AddExpr::create(arguments[0], 
                                               ConstantExpr::create(8, 64)),
                               sf.varargs->getBaseExpr(), 0); // overflow_arg_area
        executeMemoryOperation(state, true,
                               AddExpr::create(arguments[0], 
                                               ConstantExpr::create(16, 64)),
                               ConstantExpr::create(0, 64), 0); // reg_save_area
      }
      break;
    }
    case Intrinsic::vaend:
      // va_end is a noop for the interpreter.
      //
      // FIXME: We should validate that the target didn't do something bad
      // with vaeend, however (like call it twice).
      break;
        
    case Intrinsic::vacopy:
      // va_copy should have been lowered.
      //
      // FIXME: It would be nice to check for errors in the usage of this as
      // well.
    default:
      klee_error("unknown intrinsic: %s", f->getName().data());
    }

    if (InvokeInst *ii = dyn_cast<InvokeInst>(i))
      transferToBasicBlock(ii->getNormalDest(), i->getParent(), state);
  } else {
    // FIXME: I'm not really happy about this reliance on prevPC but it is ok, I
    // guess. This just done to avoid having to pass KInstIterator everywhere
    // instead of the actual instruction, since we can't make a KInstIterator
    // from just an instruction (unlike LLVM).
    KFunction *kf = kmodule->functionMap[f];
    state.pushFrame(state.prevPC, kf);
    state.pc = kf->instructions;

    if (statsTracker)
      statsTracker->framePushed(state, &state.stack[state.stack.size()-2]);

     // TODO: support "byval" parameter attribute
     // TODO: support zeroext, signext, sret attributes

    unsigned callingArgs = arguments.size();
    unsigned funcArgs = f->arg_size();
    if (!f->isVarArg()) {
      if (callingArgs > funcArgs) {
        klee_warning_once(f, "calling %s with extra arguments.", 
                          f->getName().data());
      } else if (callingArgs < funcArgs) {
        terminateStateOnError(state, "calling function with too few arguments",
                              User);
        return;
      }
    } else {
      Expr::Width WordSize = Context::get().getPointerWidth();

      if (callingArgs < funcArgs) {
        terminateStateOnError(state, "calling function with too few arguments",
                              User);
        return;
      }

      StackFrame &sf = state.stack.back();
      unsigned size = 0;
      bool requires16ByteAlignment = false;
      for (unsigned i = funcArgs; i < callingArgs; i++) {
        // FIXME: This is really specific to the architecture, not the pointer
        // size. This happens to work for x86-32 and x86-64, however.
        if (WordSize == Expr::Int32) {
          size += Expr::getMinBytesForWidth(arguments[i]->getWidth());
        } else {
          Expr::Width argWidth = arguments[i]->getWidth();
          // AMD64-ABI 3.5.7p5: Step 7. Align l->overflow_arg_area upwards to a
          // 16 byte boundary if alignment needed by type exceeds 8 byte
          // boundary.
          //
          // Alignment requirements for scalar types is the same as their size
          if (argWidth > Expr::Int64) {
             size = llvm::RoundUpToAlignment(size, 16);
             requires16ByteAlignment = true;
          }
          size += llvm::RoundUpToAlignment(argWidth, WordSize) / 8;
        }
      }

      MemoryObject *mo = sf.varargs =
          memory->allocate(size, true, false, state.prevPC->inst,
                           (requires16ByteAlignment ? 16 : 8));
      if (!mo && size) {
        terminateStateOnExecError(state, "out of memory (varargs)");
        return;
      }

      if (mo) {
        if ((WordSize == Expr::Int64) && (mo->address & 15) &&
            requires16ByteAlignment) {
          // Both 64bit Linux/Glibc and 64bit MacOSX should align to 16 bytes.
          klee_warning_once(
              0, "While allocating varargs: malloc did not align to 16 bytes.");
        }

        ObjectState *os = bindObjectInState(state, mo, true);
        unsigned offset = 0;
        for (unsigned i = funcArgs; i < callingArgs; i++) {
          // FIXME: This is really specific to the architecture, not the pointer
          // size. This happens to work for x86-32 and x86-64, however.
          if (WordSize == Expr::Int32) {
            os->write(offset, arguments[i]);
            offset += Expr::getMinBytesForWidth(arguments[i]->getWidth());
          } else {
            assert(WordSize == Expr::Int64 && "Unknown word size!");

            Expr::Width argWidth = arguments[i]->getWidth();
            if (argWidth > Expr::Int64) {
              offset = llvm::RoundUpToAlignment(offset, 16);
            }
            os->write(offset, arguments[i]);
            offset += llvm::RoundUpToAlignment(argWidth, WordSize) / 8;
          }
        }
      }
    }

    unsigned numFormals = f->arg_size();
    for (unsigned i=0; i<numFormals; ++i) 
      bindArgument(kf, i, state, arguments[i]);

    if (INTERPOLATION_ENABLED)
      // We bind the abstract dependency call arguments
      state.itreeNode->bindCallArguments(state.prevPC->inst, arguments);
  }
}

void Executor::transferToBasicBlock(BasicBlock *dst, BasicBlock *src, 
                                    ExecutionState &state) {
  // Note that in general phi nodes can reuse phi values from the same
  // block but the incoming value is the eval() result *before* the
  // execution of any phi nodes. this is pathological and doesn't
  // really seem to occur, but just in case we run the PhiCleanerPass
  // which makes sure this cannot happen and so it is safe to just
  // eval things in order. The PhiCleanerPass also makes sure that all
  // incoming blocks have the same order for each PHINode so we only
  // have to compute the index once.
  //
  // With that done we simply set an index in the state so that PHI
  // instructions know which argument to eval, set the pc, and continue.
  
  // XXX this lookup has to go ?
  KFunction *kf = state.stack.back().kf;
  unsigned entry = kf->basicBlockEntry[dst];
  state.pc = &kf->instructions[entry];
  if (state.pc->inst->getOpcode() == Instruction::PHI) {
    PHINode *first = static_cast<PHINode*>(state.pc->inst);
    state.incomingBBIndex = first->getBasicBlockIndex(src);
  }
}

void Executor::printFileLine(ExecutionState &state, KInstruction *ki,
                             llvm::raw_ostream &debugFile) {
  const InstructionInfo &ii = *ki->info;
  if (ii.file != "")
    debugFile << "     " << ii.file << ":" << ii.line << ":";
  else
    debugFile << "     [no debug info]:";
}

/// Compute the true target of a function call, resolving LLVM and KLEE aliases
/// and bitcasts.
Function* Executor::getTargetFunction(Value *calledVal, ExecutionState &state) {
  SmallPtrSet<const GlobalValue*, 3> Visited;

  Constant *c = dyn_cast<Constant>(calledVal);
  if (!c)
    return 0;

  while (true) {
    if (GlobalValue *gv = dyn_cast<GlobalValue>(c)) {
      if (!Visited.insert(gv))
        return 0;

      std::string alias = state.getFnAlias(gv->getName());
      if (alias != "") {
        llvm::Module* currModule = kmodule->module;
        GlobalValue *old_gv = gv;
        gv = currModule->getNamedValue(alias);
        if (!gv) {
          klee_error("Function %s(), alias for %s not found!\n", alias.c_str(),
                     old_gv->getName().str().c_str());
        }
      }
     
      if (Function *f = dyn_cast<Function>(gv))
        return f;
      else if (GlobalAlias *ga = dyn_cast<GlobalAlias>(gv))
        c = ga->getAliasee();
      else
        return 0;
    } else if (llvm::ConstantExpr *ce = dyn_cast<llvm::ConstantExpr>(c)) {
      if (ce->getOpcode()==Instruction::BitCast)
        c = ce->getOperand(0);
      else
        return 0;
    } else
      return 0;
  }
}

/// TODO remove?
static bool isDebugIntrinsic(const Function *f, KModule *KM) {
  return false;
}

static inline const llvm::fltSemantics * fpWidthToSemantics(unsigned width) {
  switch(width) {
  case Expr::Int32:
    return &llvm::APFloat::IEEEsingle;
  case Expr::Int64:
    return &llvm::APFloat::IEEEdouble;
  case Expr::Fl80:
    return &llvm::APFloat::x87DoubleExtended;
  default:
    return 0;
  }
}

void Executor::executeInstruction(ExecutionState &state, KInstruction *ki) {
  Instruction *i = ki->inst;

  switch (i->getOpcode()) {
    // Control flow
  case Instruction::Ret: {
    ReturnInst *ri = cast<ReturnInst>(i);
    KInstIterator kcaller = state.stack.back().caller;
    Instruction *caller = kcaller ? kcaller->inst : 0;
    bool isVoidReturn = (ri->getNumOperands() == 0);
    ref<Expr> result = ConstantExpr::alloc(0, Expr::Bool);
    
    if (!isVoidReturn) {
      result = eval(ki, 0, state).value;
    }

    if (state.stack.size() <= 1) {
      assert(!caller && "caller set on initial stack frame");
      terminateStateOnExit(state);
    } else {
      state.popFrame(ki, result);

      if (statsTracker)
        statsTracker->framePopped(state);

      if (InvokeInst *ii = dyn_cast<InvokeInst>(caller)) {
        transferToBasicBlock(ii->getNormalDest(), caller->getParent(), state);
      } else {
        state.pc = kcaller;
        ++state.pc;
      }

      if (!isVoidReturn) {
        LLVM_TYPE_Q Type *t = caller->getType();
        if (t != Type::getVoidTy(getGlobalContext())) {
          // may need to do coercion due to bitcasts
          Expr::Width from = result->getWidth();
          Expr::Width to = getWidthForLLVMType(t);
            
          if (from != to) {
            CallSite cs = (isa<InvokeInst>(caller) ? CallSite(cast<InvokeInst>(caller)) : 
                           CallSite(cast<CallInst>(caller)));

            // XXX need to check other param attrs ?
#if LLVM_VERSION_CODE >= LLVM_VERSION(3, 3)
      bool isSExt = cs.paramHasAttr(0, llvm::Attribute::SExt);
#elif LLVM_VERSION_CODE >= LLVM_VERSION(3, 2)
	    bool isSExt = cs.paramHasAttr(0, llvm::Attributes::SExt);
#else
	    bool isSExt = cs.paramHasAttr(0, llvm::Attribute::SExt);
#endif
            if (isSExt) {
              result = SExtExpr::create(result, to);
            } else {
              result = ZExtExpr::create(result, to);
            }
          }

          bindLocal(kcaller, state, result);
        }
      } else {
        // We check that the return value has no users instead of
        // checking the type, since C defaults to returning int for
        // undeclared functions.
        if (!caller->use_empty()) {
          terminateStateOnExecError(state, "return void when caller expected a result");
        }
      }
    }
    break;
  }
#if LLVM_VERSION_CODE < LLVM_VERSION(3, 1)
  case Instruction::Unwind: {
    for (;;) {
      KInstruction *kcaller = state.stack.back().caller;
      state.popFrame(ki, ConstantExpr::alloc(0, Expr::Bool));

      if (statsTracker)
        statsTracker->framePopped(state);

      if (state.stack.empty()) {
        terminateStateOnExecError(state, "unwind from initial stack frame");
        break;
      } else {
        Instruction *caller = kcaller->programPoint;
        if (InvokeInst *ii = dyn_cast<InvokeInst>(caller)) {
          transferToBasicBlock(ii->getUnwindDest(), caller->getParent(), state);
          break;
        }
      }
    }
    if (INTERPOLATION_ENABLED)
      interpTree->execute(i);
    break;
  }
#endif
  case Instruction::Br: {
    BranchInst *bi = cast<BranchInst>(i);
    if (bi->isUnconditional()) {
      transferToBasicBlock(bi->getSuccessor(0), bi->getParent(), state);
      if (INTERPOLATION_ENABLED)
        interpTree->execute(i);
    } else {
      // FIXME: Find a way that we don't have this hidden dependency.
      assert(bi->getCondition() == bi->getOperand(0) &&
             "Wrong operand index!");
      ref<Expr> cond = eval(ki, 0, state).value;
      Executor::StatePair branches = fork(state, cond, false);

      // NOTE: There is a hidden dependency here, markBranchVisited
      // requires that we still be in the context of the branch
      // instruction (it reuses its statistic id). Should be cleaned
      // up with convenient instruction specific data.
      if (statsTracker && state.stack.back().kf->trackCoverage)
        statsTracker->markBranchVisited(branches.first, branches.second);

      if (branches.first)
        transferToBasicBlock(bi->getSuccessor(0), bi->getParent(), *branches.first);
      if (branches.second)
        transferToBasicBlock(bi->getSuccessor(1), bi->getParent(), *branches.second);

      // Below we test if some of the branches are not available for
      // exploration, which means that there is a dependency of the program
      // state on the control variables in the conditional. Such variables
      // (allocations) need to be marked as belonging to the core.
      // This is mainly to take care of the case when the conditional
      // variables are not marked using unsatisfiability core as the
      // conditional is concrete and therefore there has been no invocation
      // of the solver to decide its satisfiability, and no generation
      // of the unsatisfiability core.
      if (INTERPOLATION_ENABLED && ((!branches.first && branches.second) ||
                                    (branches.first && !branches.second)))
        interpTree->execute(i);
    }
    break;
  }
  case Instruction::Switch: {
    SwitchInst *si = cast<SwitchInst>(i);
    ref<Expr> cond = eval(ki, 0, state).value;
    BasicBlock *bb = si->getParent();

    cond = toUnique(state, cond);
    if (ConstantExpr *CE = dyn_cast<ConstantExpr>(cond)) {
      // Somewhat gross to create these all the time, but fine till we
      // switch to an internal rep.
      LLVM_TYPE_Q llvm::IntegerType *Ty = 
        cast<IntegerType>(si->getCondition()->getType());
      ConstantInt *ci = ConstantInt::get(Ty, CE->getZExtValue());
#if LLVM_VERSION_CODE >= LLVM_VERSION(3, 1)
      unsigned index = si->findCaseValue(ci).getSuccessorIndex();
#else
      unsigned index = si->findCaseValue(ci);
#endif
      transferToBasicBlock(si->getSuccessor(index), si->getParent(), state);
    } else {
      // Handle possible different branch targets

      // We have the following assumptions:
      // - each case value is mutual exclusive to all other values including the
      //   default value
      // - order of case branches is based on the order of the expressions of
      //   the scase values, still default is handled last
      std::vector<BasicBlock *> bbOrder;
      std::map<BasicBlock *, ref<Expr> > branchTargets;

      std::map<ref<Expr>, BasicBlock *> expressionOrder;

// Iterate through all non-default cases and order them by expressions
#if LLVM_VERSION_CODE >= LLVM_VERSION(3, 1)
      for (SwitchInst::CaseIt i = si->case_begin(), e = si->case_end(); i != e;
           ++i) {
        ref<Expr> value = evalConstant(i.getCaseValue());
#else
      for (unsigned i = 1, cases = si->getNumCases(); i < cases; ++i) {
        ref<Expr> value = evalConstant(si->getCaseValue(i));
#endif

#if LLVM_VERSION_CODE >= LLVM_VERSION(3, 1)
        BasicBlock *caseSuccessor = i.getCaseSuccessor();
#else
        BasicBlock *caseSuccessor = si->getSuccessor(i);
#endif
        expressionOrder.insert(std::make_pair(value, caseSuccessor));
      }

      // Track default branch values
      ref<Expr> defaultValue = ConstantExpr::alloc(1, Expr::Bool);

      // iterate through all non-default cases but in order of the expressions
      for (std::map<ref<Expr>, BasicBlock *>::iterator
               it = expressionOrder.begin(),
               itE = expressionOrder.end();
           it != itE; ++it) {
        ref<Expr> match = EqExpr::create(cond, it->first);

        // Make sure that the default value does not contain this target's value
        defaultValue = AndExpr::create(defaultValue, Expr::createIsZero(match));

        // Check if control flow could take this case
        bool result;
        bool success = solver->mayBeTrue(state, match, result);
        assert(success && "FIXME: Unhandled solver failure");
        (void) success;
        if (result) {
          BasicBlock *caseSuccessor = it->second;

          // Handle the case that a basic block might be the target of multiple
          // switch cases.
          // Currently we generate an expression containing all switch-case
          // values for the same target basic block. We spare us forking too
          // many times but we generate more complex condition expressions
          // TODO Add option to allow to choose between those behaviors
          std::pair<std::map<BasicBlock *, ref<Expr> >::iterator, bool> res =
              branchTargets.insert(std::make_pair(
                  caseSuccessor, ConstantExpr::alloc(0, Expr::Bool)));

          res.first->second = OrExpr::create(match, res.first->second);

          // Only add basic blocks which have not been target of a branch yet
          if (res.second) {
            bbOrder.push_back(caseSuccessor);
          }
        }
      }

      // Check if control could take the default case
      bool res;
      bool success = solver->mayBeTrue(state, defaultValue, res);
      assert(success && "FIXME: Unhandled solver failure");
      (void) success;
      if (res) {
        std::pair<std::map<BasicBlock *, ref<Expr> >::iterator, bool> ret =
            branchTargets.insert(
                std::make_pair(si->getDefaultDest(), defaultValue));
        if (ret.second) {
          bbOrder.push_back(si->getDefaultDest());
        }
      }

      // Fork the current state with each state having one of the possible
      // successors of this switch
      std::vector< ref<Expr> > conditions;
      for (std::vector<BasicBlock *>::iterator it = bbOrder.begin(),
                                               ie = bbOrder.end();
           it != ie; ++it) {
        conditions.push_back(branchTargets[*it]);
      }
      std::vector<ExecutionState*> branches;
      branch(state, conditions, branches);

      std::vector<ExecutionState*>::iterator bit = branches.begin();
      for (std::vector<BasicBlock *>::iterator it = bbOrder.begin(),
                                               ie = bbOrder.end();
           it != ie; ++it) {
        ExecutionState *es = *bit;
        if (es)
          transferToBasicBlock(*it, bb, *es);
        ++bit;
      }
    }
    if (INTERPOLATION_ENABLED)
      interpTree->execute(i);
    break;
 }
  case Instruction::Unreachable:
    // Note that this is not necessarily an internal bug, llvm will
    // generate unreachable instructions in cases where it knows the
    // program will crash. So it is effectively a SEGV or internal
    // error.
    terminateStateOnExecError(state, "reached \"unreachable\" instruction");
    break;

  case Instruction::Invoke:
  case Instruction::Call: {
    CallSite cs(i);
    unsigned numArgs = cs.arg_size();
    Value *fp = cs.getCalledValue();
    Function *f = getTargetFunction(fp, state);

    // Skip debug intrinsics, we can't evaluate their metadata arguments.
    if (f && isDebugIntrinsic(f, kmodule))
      break;

    if (isa<InlineAsm>(fp)) {
      terminateStateOnExecError(state, "inline assembly is unsupported");
      break;
    }
    // evaluate arguments
    std::vector< ref<Expr> > arguments;
    arguments.reserve(numArgs);

    for (unsigned j=0; j<numArgs; ++j)
      arguments.push_back(eval(ki, j+1, state).value);

    if (f) {
      const FunctionType *fType = 
        dyn_cast<FunctionType>(cast<PointerType>(f->getType())->getElementType());
      const FunctionType *fpType =
        dyn_cast<FunctionType>(cast<PointerType>(fp->getType())->getElementType());

      // special case the call with a bitcast case
      if (fType != fpType) {
        assert(fType && fpType && "unable to get function type");

        // XXX check result coercion

        // XXX this really needs thought and validation
        unsigned i=0;
        for (std::vector< ref<Expr> >::iterator
               ai = arguments.begin(), ie = arguments.end();
             ai != ie; ++ai) {
          Expr::Width to, from = (*ai)->getWidth();
            
          if (i<fType->getNumParams()) {
            to = getWidthForLLVMType(fType->getParamType(i));

            if (from != to) {
              // XXX need to check other param attrs ?
#if LLVM_VERSION_CODE >= LLVM_VERSION(3, 3)
              bool isSExt = cs.paramHasAttr(i+1, llvm::Attribute::SExt);
#elif LLVM_VERSION_CODE >= LLVM_VERSION(3, 2)
	      bool isSExt = cs.paramHasAttr(i+1, llvm::Attributes::SExt);
#else
	      bool isSExt = cs.paramHasAttr(i+1, llvm::Attribute::SExt);
#endif
              if (isSExt) {
                arguments[i] = SExtExpr::create(arguments[i], to);
              } else {
                arguments[i] = ZExtExpr::create(arguments[i], to);
              }
            }
          }
            
          i++;
        }
      }
      executeCall(state, ki, f, arguments);
    } else {
      ref<Expr> v = eval(ki, 0, state).value;

      ExecutionState *free = &state;
      bool hasInvalid = false, first = true;

      /* XXX This is wasteful, no need to do a full evaluate since we
         have already got a value. But in the end the caches should
         handle it for us, albeit with some overhead. */
      do {
        ref<ConstantExpr> value;
        bool success = solver->getValue(*free, v, value);
        assert(success && "FIXME: Unhandled solver failure");
        (void) success;
        StatePair res = fork(*free, EqExpr::create(v, value), true);
        if (res.first) {
          uint64_t addr = value->getZExtValue();
          if (legalFunctions.count(addr)) {
            f = (Function*) addr;

            // Don't give warning on unique resolution
            if (res.second || !first)
              klee_warning_once((void*) (unsigned long) addr, 
                                "resolved symbolic function pointer to: %s",
                                f->getName().data());

            executeCall(*res.first, ki, f, arguments);
          } else {
            if (!hasInvalid) {
              terminateStateOnExecError(state, "invalid function pointer");
              hasInvalid = true;
            }
          }
        }

        first = false;
        free = res.second;
      } while (free);
    }
    break;
  }
  case Instruction::PHI: {
#if LLVM_VERSION_CODE >= LLVM_VERSION(3, 0)
    ref<Expr> result = eval(ki, state.incomingBBIndex, state).value;
#else
    ref<Expr> result = eval(ki, state.incomingBBIndex * 2, state).value;
#endif
    bindLocal(ki, state, result);

    // Update dependency
    if (INTERPOLATION_ENABLED) {
#if LLVM_VERSION_CODE >= LLVM_VERSION(3, 0)
      interpTree->executePHI(i, state.incomingBBIndex, result);
#else
      interpTree->executePHI(i, state.incomingBBIndex * 2, result);
#endif
    }

    break;
  }

    // Special instructions
  case Instruction::Select: {
    ref<Expr> cond = eval(ki, 0, state).value;
    ref<Expr> tExpr = eval(ki, 1, state).value;
    ref<Expr> fExpr = eval(ki, 2, state).value;
    ref<Expr> result = SelectExpr::create(cond, tExpr, fExpr);
    bindLocal(ki, state, result);

    // Update dependency
    if (INTERPOLATION_ENABLED)
      interpTree->execute(i, result, tExpr, fExpr);
    break;
  }

  case Instruction::VAArg:
    terminateStateOnExecError(state, "unexpected VAArg instruction");
    break;

    // Arithmetic / logical

  case Instruction::Add: {
    ref<Expr> left = eval(ki, 0, state).value;
    ref<Expr> right = eval(ki, 1, state).value;
    ref<Expr> result = AddExpr::create(left, right);
    bindLocal(ki, state, result);

    // Update dependency
    if (INTERPOLATION_ENABLED)
      interpTree->execute(i, result, left, right);
    break;
  }

  case Instruction::Sub: {
    ref<Expr> left = eval(ki, 0, state).value;
    ref<Expr> right = eval(ki, 1, state).value;
    ref<Expr> result = SubExpr::create(left, right);
    bindLocal(ki, state, result);

    // Update dependency
    if (INTERPOLATION_ENABLED)
      interpTree->execute(i, result, left, right);
    break;
  }
 
  case Instruction::Mul: {
    ref<Expr> left = eval(ki, 0, state).value;
    ref<Expr> right = eval(ki, 1, state).value;
    ref<Expr> result = MulExpr::create(left, right);
    bindLocal(ki, state, result);

    // Update dependency
    if (INTERPOLATION_ENABLED)
      interpTree->execute(i, result, left, right);
    break;
  }

  case Instruction::UDiv: {
    ref<Expr> left = eval(ki, 0, state).value;
    ref<Expr> right = eval(ki, 1, state).value;
    ref<Expr> result = UDivExpr::create(left, right);
    bindLocal(ki, state, result);

    // Update dependency
    if (INTERPOLATION_ENABLED)
      interpTree->execute(i, result, left, right);
    break;
  }

  case Instruction::SDiv: {
    ref<Expr> left = eval(ki, 0, state).value;
    ref<Expr> right = eval(ki, 1, state).value;
    ref<Expr> result = SDivExpr::create(left, right);
    bindLocal(ki, state, result);

    // Update dependency
    if (INTERPOLATION_ENABLED)
      interpTree->execute(i, result, left, right);
    break;
  }

  case Instruction::URem: {
    ref<Expr> left = eval(ki, 0, state).value;
    ref<Expr> right = eval(ki, 1, state).value;
    ref<Expr> result = URemExpr::create(left, right);
    bindLocal(ki, state, result);

    // Update dependency
    if (INTERPOLATION_ENABLED)
      interpTree->execute(i, result, left, right);
    break;
  }
 
  case Instruction::SRem: {
    ref<Expr> left = eval(ki, 0, state).value;
    ref<Expr> right = eval(ki, 1, state).value;
    ref<Expr> result = SRemExpr::create(left, right);
    bindLocal(ki, state, result);

    // Update dependency
    if (INTERPOLATION_ENABLED)
      interpTree->execute(i, result, left, right);
    break;
  }

  case Instruction::And: {
    ref<Expr> left = eval(ki, 0, state).value;
    ref<Expr> right = eval(ki, 1, state).value;
    ref<Expr> result = AndExpr::create(left, right);
    bindLocal(ki, state, result);

    // Update dependency
    if (INTERPOLATION_ENABLED)
      interpTree->execute(i, result, left, right);
    break;
  }

  case Instruction::Or: {
    ref<Expr> left = eval(ki, 0, state).value;
    ref<Expr> right = eval(ki, 1, state).value;
    ref<Expr> result = OrExpr::create(left, right);
    bindLocal(ki, state, result);

    // Update dependency
    if (INTERPOLATION_ENABLED)
      interpTree->execute(i, result, left, right);
    break;
  }

  case Instruction::Xor: {
    ref<Expr> left = eval(ki, 0, state).value;
    ref<Expr> right = eval(ki, 1, state).value;
    ref<Expr> result = XorExpr::create(left, right);
    bindLocal(ki, state, result);

    // Update dependency
    if (INTERPOLATION_ENABLED)
      interpTree->execute(i, result, left, right);
    break;
  }

  case Instruction::Shl: {
    ref<Expr> left = eval(ki, 0, state).value;
    ref<Expr> right = eval(ki, 1, state).value;
    ref<Expr> result = ShlExpr::create(left, right);
    bindLocal(ki, state, result);

    // Update dependency
    if (INTERPOLATION_ENABLED)
      interpTree->execute(i, result, left, right);
    break;
  }

  case Instruction::LShr: {
    ref<Expr> left = eval(ki, 0, state).value;
    ref<Expr> right = eval(ki, 1, state).value;
    ref<Expr> result = LShrExpr::create(left, right);
    bindLocal(ki, state, result);

    // Update dependency
    if (INTERPOLATION_ENABLED)
      interpTree->execute(i, result, left, right);
    break;
  }

  case Instruction::AShr: {
    ref<Expr> left = eval(ki, 0, state).value;
    ref<Expr> right = eval(ki, 1, state).value;
    ref<Expr> result = AShrExpr::create(left, right);
    bindLocal(ki, state, result);

    // Update dependency
    if (INTERPOLATION_ENABLED)
      interpTree->execute(i, result, left, right);
    break;
  }

    // Compare

  case Instruction::ICmp: {
    CmpInst *ci = cast<CmpInst>(i);
    ICmpInst *ii = cast<ICmpInst>(ci);
    ref<Expr> result, left, right;

    switch(ii->getPredicate()) {
    case ICmpInst::ICMP_EQ: {
      left = eval(ki, 0, state).value;
      right = eval(ki, 1, state).value;
      result = EqExpr::create(left, right);
      bindLocal(ki, state, result);
      break;
    }

    case ICmpInst::ICMP_NE: {
      left = eval(ki, 0, state).value;
      right = eval(ki, 1, state).value;
      result = NeExpr::create(left, right);
      bindLocal(ki, state, result);
      break;
    }

    case ICmpInst::ICMP_UGT: {
      left = eval(ki, 0, state).value;
      right = eval(ki, 1, state).value;
      result = UgtExpr::create(left, right);
      bindLocal(ki, state,result);
      break;
    }

    case ICmpInst::ICMP_UGE: {
      left = eval(ki, 0, state).value;
      right = eval(ki, 1, state).value;
      result = UgeExpr::create(left, right);
      bindLocal(ki, state, result);
      break;
    }

    case ICmpInst::ICMP_ULT: {
      left = eval(ki, 0, state).value;
      right = eval(ki, 1, state).value;
      result = UltExpr::create(left, right);
      bindLocal(ki, state, result);
      break;
    }

    case ICmpInst::ICMP_ULE: {
      left = eval(ki, 0, state).value;
      right = eval(ki, 1, state).value;
      result = UleExpr::create(left, right);
      bindLocal(ki, state, result);
      break;
    }

    case ICmpInst::ICMP_SGT: {
      left = eval(ki, 0, state).value;
      right = eval(ki, 1, state).value;
      result = SgtExpr::create(left, right);
      bindLocal(ki, state, result);
      break;
    }

    case ICmpInst::ICMP_SGE: {
      left = eval(ki, 0, state).value;
      right = eval(ki, 1, state).value;
      result = SgeExpr::create(left, right);
      bindLocal(ki, state, result);
      break;
    }

    case ICmpInst::ICMP_SLT: {
      left = eval(ki, 0, state).value;
      right = eval(ki, 1, state).value;
      result = SltExpr::create(left, right);
      bindLocal(ki, state, result);
      break;
    }

    case ICmpInst::ICMP_SLE: {
      left = eval(ki, 0, state).value;
      right = eval(ki, 1, state).value;
      result = SleExpr::create(left, right);
      bindLocal(ki, state, result);
      break;
    }

    default:
      terminateStateOnExecError(state, "invalid ICmp predicate");
    }

    // Update dependency
    if (INTERPOLATION_ENABLED)
      interpTree->execute(i, result, left, right);
    break;
  }
 
    // Memory instructions...
  case Instruction::Alloca: {
    AllocaInst *ai = cast<AllocaInst>(i);
    unsigned elementSize = 
      kmodule->targetData->getTypeStoreSize(ai->getAllocatedType());
    ref<Expr> size = Expr::createPointer(elementSize);
    if (ai->isArrayAllocation()) {
      ref<Expr> count = eval(ki, 0, state).value;
      count = Expr::createZExtToPointerWidth(count);
      size = MulExpr::create(size, count);
    }
    executeAlloc(state, size, true, ki);
    break;
  }

  case Instruction::Load: {
    ref<Expr> base = eval(ki, 0, state).value;
    executeMemoryOperation(state, false, base, 0, ki);
    break;
  }
  case Instruction::Store: {
    ref<Expr> base = eval(ki, 1, state).value;
    ref<Expr> value = eval(ki, 0, state).value;
    executeMemoryOperation(state, true, base, value, ki);
    break;
  }

  case Instruction::GetElementPtr: {
    KGEPInstruction *kgepi = static_cast<KGEPInstruction*>(ki);
    ref<Expr> base = eval(ki, 0, state).value;
    ref<Expr> oldBase = base;

    for (std::vector< std::pair<unsigned, uint64_t> >::iterator 
           it = kgepi->indices.begin(), ie = kgepi->indices.end(); 
         it != ie; ++it) {
      uint64_t elementSize = it->second;
      ref<Expr> index = eval(ki, it->first, state).value;
      base = AddExpr::create(base,
                             MulExpr::create(Expr::createSExtToPointerWidth(index),
                                             Expr::createPointer(elementSize)));
    }
    if (kgepi->offset)
      base = AddExpr::create(base,
                             Expr::createPointer(kgepi->offset));
    bindLocal(ki, state, base);

    // Update dependency
    if (INTERPOLATION_ENABLED)
      interpTree->execute(i, base, oldBase);
    break;
  }

    // Conversion
  case Instruction::Trunc: {
    CastInst *ci = cast<CastInst>(i);
    ref<Expr> result = ExtractExpr::create(eval(ki, 0, state).value,
                                           0,
                                           getWidthForLLVMType(ci->getType()));
    bindLocal(ki, state, result);

    // Update dependency
    if (INTERPOLATION_ENABLED)
      interpTree->execute(i, result);
    break;
  }
  case Instruction::ZExt: {
    CastInst *ci = cast<CastInst>(i);
    ref<Expr> result = ZExtExpr::create(eval(ki, 0, state).value,
                                        getWidthForLLVMType(ci->getType()));
    bindLocal(ki, state, result);

    // Update dependency
    if (INTERPOLATION_ENABLED)
      interpTree->execute(i, result);
    break;
  }
  case Instruction::SExt: {
    CastInst *ci = cast<CastInst>(i);
    ref<Expr> result = SExtExpr::create(eval(ki, 0, state).value,
                                        getWidthForLLVMType(ci->getType()));
    bindLocal(ki, state, result);

    // Update dependency
    if (INTERPOLATION_ENABLED)
      interpTree->execute(i, result);
    break;
  }

  case Instruction::IntToPtr: {
    CastInst *ci = cast<CastInst>(i);
    Expr::Width pType = getWidthForLLVMType(ci->getType());
    ref<Expr> arg = eval(ki, 0, state).value;
    ref<Expr> result = ZExtExpr::create(arg, pType);
    bindLocal(ki, state, result);

    // Update dependency
    if (INTERPOLATION_ENABLED)
      interpTree->execute(i, result);
    break;
  } 
  case Instruction::PtrToInt: {
    CastInst *ci = cast<CastInst>(i);
    Expr::Width iType = getWidthForLLVMType(ci->getType());
    ref<Expr> arg = eval(ki, 0, state).value;
    ref<Expr> result = ZExtExpr::create(arg, iType);
    bindLocal(ki, state, result);

    // Update dependency
    if (INTERPOLATION_ENABLED)
      interpTree->execute(i, result);
    break;
  }

  case Instruction::BitCast: {
    ref<Expr> result = eval(ki, 0, state).value;
    bindLocal(ki, state, result);

    // Update dependency
    if (INTERPOLATION_ENABLED)
      interpTree->execute(i, result);
    break;
  }

    // Floating point instructions

  case Instruction::FAdd: {
    ref<ConstantExpr> left = toConstant(state, eval(ki, 0, state).value,
                                        "floating point");
    ref<ConstantExpr> right = toConstant(state, eval(ki, 1, state).value,
                                         "floating point");
    if (!fpWidthToSemantics(left->getWidth()) ||
        !fpWidthToSemantics(right->getWidth()))
      return terminateStateOnExecError(state, "Unsupported FAdd operation");

#if LLVM_VERSION_CODE >= LLVM_VERSION(3, 3)
    llvm::APFloat Res(*fpWidthToSemantics(left->getWidth()), left->getAPValue());
    Res.add(APFloat(*fpWidthToSemantics(right->getWidth()),right->getAPValue()), APFloat::rmNearestTiesToEven);
#else
    llvm::APFloat Res(left->getAPValue());
    Res.add(APFloat(right->getAPValue()), APFloat::rmNearestTiesToEven);
#endif
    ref<Expr> result = ConstantExpr::alloc(Res.bitcastToAPInt());
    bindLocal(ki, state, result);

    // Update dependency
    if (INTERPOLATION_ENABLED)
      interpTree->execute(i, result, left, right);
    break;
  }

  case Instruction::FSub: {
    ref<ConstantExpr> left = toConstant(state, eval(ki, 0, state).value,
                                        "floating point");
    ref<ConstantExpr> right = toConstant(state, eval(ki, 1, state).value,
                                         "floating point");
    if (!fpWidthToSemantics(left->getWidth()) ||
        !fpWidthToSemantics(right->getWidth()))
      return terminateStateOnExecError(state, "Unsupported FSub operation");
#if LLVM_VERSION_CODE >= LLVM_VERSION(3, 3)
    llvm::APFloat Res(*fpWidthToSemantics(left->getWidth()), left->getAPValue());
    Res.subtract(APFloat(*fpWidthToSemantics(right->getWidth()), right->getAPValue()), APFloat::rmNearestTiesToEven);
#else
    llvm::APFloat Res(left->getAPValue());
    Res.subtract(APFloat(right->getAPValue()), APFloat::rmNearestTiesToEven);
#endif
    ref<Expr> result = ConstantExpr::alloc(Res.bitcastToAPInt());
    bindLocal(ki, state, result);

    // Update dependency
    if (INTERPOLATION_ENABLED)
      interpTree->execute(i, result, left, right);
    break;
  }
 
  case Instruction::FMul: {
    ref<ConstantExpr> left = toConstant(state, eval(ki, 0, state).value,
                                        "floating point");
    ref<ConstantExpr> right = toConstant(state, eval(ki, 1, state).value,
                                         "floating point");
    if (!fpWidthToSemantics(left->getWidth()) ||
        !fpWidthToSemantics(right->getWidth()))
      return terminateStateOnExecError(state, "Unsupported FMul operation");

#if LLVM_VERSION_CODE >= LLVM_VERSION(3, 3)
    llvm::APFloat Res(*fpWidthToSemantics(left->getWidth()), left->getAPValue());
    Res.multiply(APFloat(*fpWidthToSemantics(right->getWidth()), right->getAPValue()), APFloat::rmNearestTiesToEven);
#else
    llvm::APFloat Res(left->getAPValue());
    Res.multiply(APFloat(right->getAPValue()), APFloat::rmNearestTiesToEven);
#endif
    ref<Expr> result = ConstantExpr::alloc(Res.bitcastToAPInt());
    bindLocal(ki, state, result);

    // Update dependency
    if (INTERPOLATION_ENABLED)
      interpTree->execute(i, result, left, right);
    break;
  }

  case Instruction::FDiv: {
    ref<ConstantExpr> left = toConstant(state, eval(ki, 0, state).value,
                                        "floating point");
    ref<ConstantExpr> right = toConstant(state, eval(ki, 1, state).value,
                                         "floating point");
    if (!fpWidthToSemantics(left->getWidth()) ||
        !fpWidthToSemantics(right->getWidth()))
      return terminateStateOnExecError(state, "Unsupported FDiv operation");

#if LLVM_VERSION_CODE >= LLVM_VERSION(3, 3)
    llvm::APFloat Res(*fpWidthToSemantics(left->getWidth()), left->getAPValue());
    Res.divide(APFloat(*fpWidthToSemantics(right->getWidth()), right->getAPValue()), APFloat::rmNearestTiesToEven);
#else
    llvm::APFloat Res(left->getAPValue());
    Res.divide(APFloat(right->getAPValue()), APFloat::rmNearestTiesToEven);
#endif
    ref<Expr> result = ConstantExpr::alloc(Res.bitcastToAPInt());
    bindLocal(ki, state, result);

    // Update dependency
    if (INTERPOLATION_ENABLED)
      interpTree->execute(i, result, left, right);
    break;
  }

  case Instruction::FRem: {
    ref<ConstantExpr> left = toConstant(state, eval(ki, 0, state).value,
                                        "floating point");
    ref<ConstantExpr> right = toConstant(state, eval(ki, 1, state).value,
                                         "floating point");
    if (!fpWidthToSemantics(left->getWidth()) ||
        !fpWidthToSemantics(right->getWidth()))
      return terminateStateOnExecError(state, "Unsupported FRem operation");
#if LLVM_VERSION_CODE >= LLVM_VERSION(3, 3)
    llvm::APFloat Res(*fpWidthToSemantics(left->getWidth()), left->getAPValue());
    Res.mod(APFloat(*fpWidthToSemantics(right->getWidth()),right->getAPValue()),
            APFloat::rmNearestTiesToEven);
#else
    llvm::APFloat Res(left->getAPValue());
    Res.mod(APFloat(right->getAPValue()), APFloat::rmNearestTiesToEven);
#endif
    ref<Expr> result = ConstantExpr::alloc(Res.bitcastToAPInt());
    bindLocal(ki, state, result);

    // Update dependency
    if (INTERPOLATION_ENABLED)
      interpTree->execute(i, result, left, right);
    break;
  }

  case Instruction::FPTrunc: {
    FPTruncInst *fi = cast<FPTruncInst>(i);
    Expr::Width resultType = getWidthForLLVMType(fi->getType());
    ref<ConstantExpr> arg = toConstant(state, eval(ki, 0, state).value,
                                       "floating point");
    if (!fpWidthToSemantics(arg->getWidth()) || resultType > arg->getWidth())
      return terminateStateOnExecError(state, "Unsupported FPTrunc operation");

#if LLVM_VERSION_CODE >= LLVM_VERSION(3, 3)
    llvm::APFloat Res(*fpWidthToSemantics(arg->getWidth()), arg->getAPValue());
#else
    llvm::APFloat Res(arg->getAPValue());
#endif
    bool losesInfo = false;
    Res.convert(*fpWidthToSemantics(resultType),
                llvm::APFloat::rmNearestTiesToEven,
                &losesInfo);
    ref<Expr> result = ConstantExpr::alloc(Res);
    bindLocal(ki, state, result);

    // Update dependency
    if (INTERPOLATION_ENABLED)
      interpTree->execute(i, result);
    break;
  }

  case Instruction::FPExt: {
    FPExtInst *fi = cast<FPExtInst>(i);
    Expr::Width resultType = getWidthForLLVMType(fi->getType());
    ref<ConstantExpr> arg = toConstant(state, eval(ki, 0, state).value,
                                        "floating point");
    if (!fpWidthToSemantics(arg->getWidth()) || arg->getWidth() > resultType)
      return terminateStateOnExecError(state, "Unsupported FPExt operation");
#if LLVM_VERSION_CODE >= LLVM_VERSION(3, 3)
    llvm::APFloat Res(*fpWidthToSemantics(arg->getWidth()), arg->getAPValue());
#else
    llvm::APFloat Res(arg->getAPValue());
#endif
    bool losesInfo = false;
    Res.convert(*fpWidthToSemantics(resultType),
                llvm::APFloat::rmNearestTiesToEven,
                &losesInfo);
    ref<Expr> result = ConstantExpr::alloc(Res);
    bindLocal(ki, state, result);

    // Update dependency
    if (INTERPOLATION_ENABLED)
      interpTree->execute(i, result);
    break;
  }

  case Instruction::FPToUI: {
    FPToUIInst *fi = cast<FPToUIInst>(i);
    Expr::Width resultType = getWidthForLLVMType(fi->getType());
    ref<ConstantExpr> arg = toConstant(state, eval(ki, 0, state).value,
                                       "floating point");
    if (!fpWidthToSemantics(arg->getWidth()) || resultType > 64)
      return terminateStateOnExecError(state, "Unsupported FPToUI operation");

#if LLVM_VERSION_CODE >= LLVM_VERSION(3, 3)
    llvm::APFloat Arg(*fpWidthToSemantics(arg->getWidth()), arg->getAPValue());
#else
    llvm::APFloat Arg(arg->getAPValue());
#endif
    uint64_t value = 0;
    bool isExact = true;
    Arg.convertToInteger(&value, resultType, false,
                         llvm::APFloat::rmTowardZero, &isExact);
    ref<Expr> result = ConstantExpr::alloc(value, resultType);
    bindLocal(ki, state, result);

    // Update dependency
    if (INTERPOLATION_ENABLED)
      interpTree->execute(i, result);
    break;
  }

  case Instruction::FPToSI: {
    FPToSIInst *fi = cast<FPToSIInst>(i);
    Expr::Width resultType = getWidthForLLVMType(fi->getType());
    ref<ConstantExpr> arg = toConstant(state, eval(ki, 0, state).value,
                                       "floating point");
    if (!fpWidthToSemantics(arg->getWidth()) || resultType > 64)
      return terminateStateOnExecError(state, "Unsupported FPToSI operation");
#if LLVM_VERSION_CODE >= LLVM_VERSION(3, 3)
    llvm::APFloat Arg(*fpWidthToSemantics(arg->getWidth()), arg->getAPValue());
#else
    llvm::APFloat Arg(arg->getAPValue());

#endif
    uint64_t value = 0;
    bool isExact = true;
    Arg.convertToInteger(&value, resultType, true,
                         llvm::APFloat::rmTowardZero, &isExact);
    ref<Expr> result = ConstantExpr::alloc(value, resultType);
    bindLocal(ki, state, result);

    // Update dependency
    if (INTERPOLATION_ENABLED)
      interpTree->execute(i, result);
    break;
  }

  case Instruction::UIToFP: {
    UIToFPInst *fi = cast<UIToFPInst>(i);
    Expr::Width resultType = getWidthForLLVMType(fi->getType());
    ref<ConstantExpr> arg = toConstant(state, eval(ki, 0, state).value,
                                       "floating point");
    const llvm::fltSemantics *semantics = fpWidthToSemantics(resultType);
    if (!semantics)
      return terminateStateOnExecError(state, "Unsupported UIToFP operation");
    llvm::APFloat f(*semantics, 0);
    f.convertFromAPInt(arg->getAPValue(), false,
                       llvm::APFloat::rmNearestTiesToEven);

    ref<Expr> result = ConstantExpr::alloc(f);
    bindLocal(ki, state, result);

    // Update dependency
    if (INTERPOLATION_ENABLED)
      interpTree->execute(i, result);
    break;
  }

  case Instruction::SIToFP: {
    SIToFPInst *fi = cast<SIToFPInst>(i);
    Expr::Width resultType = getWidthForLLVMType(fi->getType());
    ref<ConstantExpr> arg = toConstant(state, eval(ki, 0, state).value,
                                       "floating point");
    const llvm::fltSemantics *semantics = fpWidthToSemantics(resultType);
    if (!semantics)
      return terminateStateOnExecError(state, "Unsupported SIToFP operation");
    llvm::APFloat f(*semantics, 0);
    f.convertFromAPInt(arg->getAPValue(), true,
                       llvm::APFloat::rmNearestTiesToEven);

    ref<Expr> result = ConstantExpr::alloc(f);
    bindLocal(ki, state, result);

    // Update dependency
    if (INTERPOLATION_ENABLED)
      interpTree->execute(i, result);
    break;
  }

  case Instruction::FCmp: {
    FCmpInst *fi = cast<FCmpInst>(i);
    ref<ConstantExpr> left = toConstant(state, eval(ki, 0, state).value,
                                        "floating point");
    ref<ConstantExpr> right = toConstant(state, eval(ki, 1, state).value,
                                         "floating point");
    if (!fpWidthToSemantics(left->getWidth()) ||
        !fpWidthToSemantics(right->getWidth()))
      return terminateStateOnExecError(state, "Unsupported FCmp operation");

#if LLVM_VERSION_CODE >= LLVM_VERSION(3, 3)
    APFloat LHS(*fpWidthToSemantics(left->getWidth()),left->getAPValue());
    APFloat RHS(*fpWidthToSemantics(right->getWidth()),right->getAPValue());
#else
    APFloat LHS(left->getAPValue());
    APFloat RHS(right->getAPValue());
#endif
    APFloat::cmpResult CmpRes = LHS.compare(RHS);

    bool Result = false;
    switch( fi->getPredicate() ) {
      // Predicates which only care about whether or not the operands are NaNs.
    case FCmpInst::FCMP_ORD:
      Result = CmpRes != APFloat::cmpUnordered;
      break;

    case FCmpInst::FCMP_UNO:
      Result = CmpRes == APFloat::cmpUnordered;
      break;

      // Ordered comparisons return false if either operand is NaN.  Unordered
      // comparisons return true if either operand is NaN.
    case FCmpInst::FCMP_UEQ:
      if (CmpRes == APFloat::cmpUnordered) {
        Result = true;
        break;
      }
    case FCmpInst::FCMP_OEQ:
      Result = CmpRes == APFloat::cmpEqual;
      break;

    case FCmpInst::FCMP_UGT:
      if (CmpRes == APFloat::cmpUnordered) {
        Result = true;
        break;
      }
    case FCmpInst::FCMP_OGT:
      Result = CmpRes == APFloat::cmpGreaterThan;
      break;

    case FCmpInst::FCMP_UGE:
      if (CmpRes == APFloat::cmpUnordered) {
        Result = true;
        break;
      }
    case FCmpInst::FCMP_OGE:
      Result = CmpRes == APFloat::cmpGreaterThan || CmpRes == APFloat::cmpEqual;
      break;

    case FCmpInst::FCMP_ULT:
      if (CmpRes == APFloat::cmpUnordered) {
        Result = true;
        break;
      }
    case FCmpInst::FCMP_OLT:
      Result = CmpRes == APFloat::cmpLessThan;
      break;

    case FCmpInst::FCMP_ULE:
      if (CmpRes == APFloat::cmpUnordered) {
        Result = true;
        break;
      }
    case FCmpInst::FCMP_OLE:
      Result = CmpRes == APFloat::cmpLessThan || CmpRes == APFloat::cmpEqual;
      break;

    case FCmpInst::FCMP_UNE:
      Result = CmpRes == APFloat::cmpUnordered || CmpRes != APFloat::cmpEqual;
      break;
    case FCmpInst::FCMP_ONE:
      Result = CmpRes != APFloat::cmpUnordered && CmpRes != APFloat::cmpEqual;
      break;

    default:
      assert(0 && "Invalid FCMP predicate!");
    case FCmpInst::FCMP_FALSE:
      Result = false;
      break;
    case FCmpInst::FCMP_TRUE:
      Result = true;
      break;
    }

    ref<Expr> result = ConstantExpr::alloc(Result, Expr::Bool);
    bindLocal(ki, state, result);

    // Update dependency
    if (INTERPOLATION_ENABLED)
      interpTree->execute(i, result, left, right);
    break;
  }
  case Instruction::InsertValue: {
    KGEPInstruction *kgepi = static_cast<KGEPInstruction*>(ki);

    ref<Expr> agg = eval(ki, 0, state).value;
    ref<Expr> val = eval(ki, 1, state).value;

    ref<Expr> l = NULL, r = NULL;
    unsigned lOffset = kgepi->offset*8, rOffset = kgepi->offset*8 + val->getWidth();

    if (lOffset > 0)
      l = ExtractExpr::create(agg, 0, lOffset);
    if (rOffset < agg->getWidth())
      r = ExtractExpr::create(agg, rOffset, agg->getWidth() - rOffset);

    ref<Expr> result;
    if (!l.isNull() && !r.isNull())
      result = ConcatExpr::create(r, ConcatExpr::create(val, l));
    else if (!l.isNull())
      result = ConcatExpr::create(val, l);
    else if (!r.isNull())
      result = ConcatExpr::create(r, val);
    else
      result = val;

    bindLocal(ki, state, result);

    // Update dependency
    if (INTERPOLATION_ENABLED)
      interpTree->execute(i, result, agg, val);
    break;
  }
  case Instruction::ExtractValue: {
    KGEPInstruction *kgepi = static_cast<KGEPInstruction*>(ki);

    ref<Expr> agg = eval(ki, 0, state).value;

    ref<Expr> result = ExtractExpr::create(agg, kgepi->offset*8, getWidthForLLVMType(i->getType()));

    bindLocal(ki, state, result);

    // Update dependency
    if (INTERPOLATION_ENABLED)
      interpTree->execute(i, result);
    break;
  }
#if LLVM_VERSION_CODE >= LLVM_VERSION(3, 3)
  case Instruction::Fence: {
    // Ignore for now
    break;
  }
#endif

  // Other instructions...
  // Unhandled
  case Instruction::ExtractElement:
  case Instruction::InsertElement:
  case Instruction::ShuffleVector:
    terminateStateOnError(state, "XXX vector instructions unhandled",
                          Unhandled);
    break;
 
  default:
    terminateStateOnExecError(state, "illegal instruction");
    break;
  }
}

void Executor::updateStates(ExecutionState *current) {
  if (searcher) {
    searcher->update(current, addedStates, removedStates);
  }
  
  states.insert(addedStates.begin(), addedStates.end());
  addedStates.clear();

  for (std::vector<ExecutionState *>::iterator it = removedStates.begin(),
                                               ie = removedStates.end();
       it != ie; ++it) {
    ExecutionState *es = *it;
    std::set<ExecutionState*>::iterator it2 = states.find(es);
    assert(it2!=states.end());
    states.erase(it2);
    std::map<ExecutionState*, std::vector<SeedInfo> >::iterator it3 = 
      seedMap.find(es);
    if (it3 != seedMap.end())
      seedMap.erase(it3);
    processTree->remove(es->ptreeNode);
    if (INTERPOLATION_ENABLED)
      interpTree->remove(es->itreeNode);
    delete es;
  }
  removedStates.clear();
}

template <typename TypeIt>
void Executor::computeOffsets(KGEPInstruction *kgepi, TypeIt ib, TypeIt ie) {
  ref<ConstantExpr> constantOffset =
    ConstantExpr::alloc(0, Context::get().getPointerWidth());
  uint64_t index = 1;
  for (TypeIt ii = ib; ii != ie; ++ii) {
    if (LLVM_TYPE_Q StructType *st = dyn_cast<StructType>(*ii)) {
      const StructLayout *sl = kmodule->targetData->getStructLayout(st);
      const ConstantInt *ci = cast<ConstantInt>(ii.getOperand());
      uint64_t addend = sl->getElementOffset((unsigned) ci->getZExtValue());
      constantOffset = constantOffset->Add(ConstantExpr::alloc(addend,
                                                               Context::get().getPointerWidth()));
    } else {
      const SequentialType *set = cast<SequentialType>(*ii);
      uint64_t elementSize = 
        kmodule->targetData->getTypeStoreSize(set->getElementType());
      Value *operand = ii.getOperand();
      if (Constant *c = dyn_cast<Constant>(operand)) {
        ref<ConstantExpr> index = 
          evalConstant(c)->SExt(Context::get().getPointerWidth());
        ref<ConstantExpr> addend = 
          index->Mul(ConstantExpr::alloc(elementSize,
                                         Context::get().getPointerWidth()));
        constantOffset = constantOffset->Add(addend);
      } else {
        kgepi->indices.push_back(std::make_pair(index, elementSize));
      }
    }
    index++;
  }
  kgepi->offset = constantOffset->getZExtValue();
}

void Executor::bindInstructionConstants(KInstruction *KI) {
  KGEPInstruction *kgepi = static_cast<KGEPInstruction*>(KI);

  if (GetElementPtrInst *gepi = dyn_cast<GetElementPtrInst>(KI->inst)) {
    computeOffsets(kgepi, gep_type_begin(gepi), gep_type_end(gepi));
  } else if (InsertValueInst *ivi = dyn_cast<InsertValueInst>(KI->inst)) {
    computeOffsets(kgepi, iv_type_begin(ivi), iv_type_end(ivi));
    assert(kgepi->indices.empty() && "InsertValue constant offset expected");
  } else if (ExtractValueInst *evi = dyn_cast<ExtractValueInst>(KI->inst)) {
    computeOffsets(kgepi, ev_type_begin(evi), ev_type_end(evi));
    assert(kgepi->indices.empty() && "ExtractValue constant offset expected");
  }
}

void Executor::bindModuleConstants() {
  for (std::vector<KFunction*>::iterator it = kmodule->functions.begin(), 
         ie = kmodule->functions.end(); it != ie; ++it) {
    KFunction *kf = *it;
    for (unsigned i=0; i<kf->numInstructions; ++i)
      bindInstructionConstants(kf->instructions[i]);
  }

  kmodule->constantTable = new Cell[kmodule->constants.size()];
  for (unsigned i=0; i<kmodule->constants.size(); ++i) {
    Cell &c = kmodule->constantTable[i];
    c.value = evalConstant(kmodule->constants[i]);
  }
}

void Executor::checkMemoryUsage() {
  if (!MaxMemory)
    return;
  if ((stats::instructions & 0xFFFF) == 0) {
    // We need to avoid calling GetTotalMallocUsage() often because it
    // is O(elts on freelist). This is really bad since we start
    // to pummel the freelist once we hit the memory cap.
    unsigned mbs = (util::GetTotalMallocUsage() >> 20) +
                   (memory->getUsedDeterministicSize() >> 20);

    if (mbs > MaxMemory) {
      if (mbs > MaxMemory + 100) {
        // just guess at how many to kill
        unsigned numStates = states.size();
        unsigned toKill = std::max(1U, numStates - numStates * MaxMemory / mbs);
        klee_warning("killing %d states (over memory cap)", toKill);
        std::vector<ExecutionState *> arr(states.begin(), states.end());
        for (unsigned i = 0, N = arr.size(); N && i < toKill; ++i, --N) {
          unsigned idx = rand() % N;
          // Make two pulls to try and not hit a state that
          // covered new code.
          if (arr[idx]->coveredNew)
            idx = rand() % N;

          std::swap(arr[idx], arr[N - 1]);
          terminateStateEarly(*arr[N - 1], "Memory limit exceeded.");
        }
      }
      atMemoryLimit = true;
    } else {
      atMemoryLimit = false;
    }
  }
}

void Executor::doDumpStates() {
  if (!DumpStatesOnHalt || states.empty())
    return;
  klee_message("halting execution, dumping remaining states");
  for (std::set<ExecutionState *>::iterator it = states.begin(),
                                            ie = states.end();
       it != ie; ++it) {
    ExecutionState &state = **it;
    stepInstruction(state); // keep stats rolling
    terminateStateEarly(state, "Execution halting.");
  }
  updateStates(0);
}

void Executor::run(ExecutionState &initialState) {

  bindModuleConstants();

  // Delay init till now so that ticks don't accrue during
  // optimization and such.
  initTimers();

  states.insert(&initialState);

  if (usingSeeds) {
    std::vector<SeedInfo> &v = seedMap[&initialState];
    
    for (std::vector<KTest*>::const_iterator it = usingSeeds->begin(), 
           ie = usingSeeds->end(); it != ie; ++it)
      v.push_back(SeedInfo(*it));

    int lastNumSeeds = usingSeeds->size()+10;
    double lastTime, startTime = lastTime = util::getWallTime();
    ExecutionState *lastState = 0;
    while (!seedMap.empty()) {
      if (haltExecution) {
        doDumpStates();
        return;
      }

      std::map<ExecutionState*, std::vector<SeedInfo> >::iterator it = 
        seedMap.upper_bound(lastState);
      if (it == seedMap.end())
        it = seedMap.begin();
      lastState = it->first;
      unsigned numSeeds = it->second.size();
      ExecutionState &state = *lastState;
      KInstruction *ki = state.pc;
      stepInstruction(state);

      executeInstruction(state, ki);
      processTimers(&state, MaxInstructionTime * numSeeds);
      updateStates(&state);

      if ((stats::instructions % 1000) == 0) {
        int numSeeds = 0, numStates = 0;
        for (std::map<ExecutionState*, std::vector<SeedInfo> >::iterator
               it = seedMap.begin(), ie = seedMap.end();
             it != ie; ++it) {
          numSeeds += it->second.size();
          numStates++;
        }
        double time = util::getWallTime();
        if (SeedTime>0. && time > startTime + SeedTime) {
          klee_warning("seed time expired, %d seeds remain over %d states",
                       numSeeds, numStates);
          break;
        } else if (numSeeds<=lastNumSeeds-10 ||
                   time >= lastTime+10) {
          lastTime = time;
          lastNumSeeds = numSeeds;          
          klee_message("%d seeds remaining over: %d states", 
                       numSeeds, numStates);
        }
      }
    }

    klee_message("seeding done (%d states remain)", (int) states.size());

    // XXX total hack, just because I like non uniform better but want
    // seed results to be equally weighted.
    for (std::set<ExecutionState*>::iterator
           it = states.begin(), ie = states.end();
         it != ie; ++it) {
      (*it)->weight = 1.;
    }

    if (OnlySeed) {
      doDumpStates();
      return;
    }
  }

  searcher = constructUserSearcher(*this);

  std::vector<ExecutionState *> newStates(states.begin(), states.end());
  searcher->update(0, newStates, std::vector<ExecutionState *>());

  while (!states.empty() && !haltExecution) {
    ExecutionState &state = searcher->selectState();

    if (INTERPOLATION_ENABLED) {
      // We synchronize the node id to that of the state. The node id
      // is set only when it was the address of the first instruction
      // in the node.
      interpTree->setCurrentINode(state);

      // Uncomment the following statements to show the state
      // of the interpolation tree and the active node.

      //      llvm::errs() << "\nCurrent state:\n";
      //      processTree->dump();
      //      interpTree->dump();
      //      state.itreeNode->dump();
      //      llvm::errs() << "------------------- Executing New Instruction "
      //                      "-----------------------\n";
      //      state.pc->inst->dump();
    }

    if (INTERPOLATION_ENABLED &&
        interpTree->subsumptionCheck(solver, state, coreSolverTimeout)) {
      terminateStateOnSubsumption(state);
    } else
      {
	KInstruction *ki = state.pc;
	stepInstruction(state);

	executeInstruction(state, ki);
        if (INTERPOLATION_ENABLED) {
          state.itreeNode->incInstructionsDepth();
        }
        processTimers(&state, MaxInstructionTime);

        checkMemoryUsage();
      }
    updateStates(&state);
  }

  delete searcher;
  searcher = 0;

  doDumpStates();
}

std::string Executor::getAddressInfo(ExecutionState &state, 
                                     ref<Expr> address) const{
  std::string Str;
  llvm::raw_string_ostream info(Str);
  info << "\taddress: " << address << "\n";
  uint64_t example;
  if (ConstantExpr *CE = dyn_cast<ConstantExpr>(address)) {
    example = CE->getZExtValue();
  } else {
    ref<ConstantExpr> value;
    bool success = solver->getValue(state, address, value);
    assert(success && "FIXME: Unhandled solver failure");
    (void) success;
    example = value->getZExtValue();
    info << "\texample: " << example << "\n";
    std::pair< ref<Expr>, ref<Expr> > res = solver->getRange(state, address);
    info << "\trange: [" << res.first << ", " << res.second <<"]\n";
  }
  
  MemoryObject hack((unsigned) example);    
  MemoryMap::iterator lower = state.addressSpace.objects.upper_bound(&hack);
  info << "\tnext: ";
  if (lower==state.addressSpace.objects.end()) {
    info << "none\n";
  } else {
    const MemoryObject *mo = lower->first;
    std::string alloc_info;
    mo->getAllocInfo(alloc_info);
    info << "object at " << mo->address
         << " of size " << mo->size << "\n"
         << "\t\t" << alloc_info << "\n";
  }
  if (lower!=state.addressSpace.objects.begin()) {
    --lower;
    info << "\tprev: ";
    if (lower==state.addressSpace.objects.end()) {
      info << "none\n";
    } else {
      const MemoryObject *mo = lower->first;
      std::string alloc_info;
      mo->getAllocInfo(alloc_info);
      info << "object at " << mo->address 
           << " of size " << mo->size << "\n"
           << "\t\t" << alloc_info << "\n";
    }
  }

  return info.str();
}

void Executor::terminateState(ExecutionState &state) {
  if (replayKTest && replayPosition != replayKTest->numObjects) {
    klee_warning_once(replayKTest,
                      "replay did not consume all objects in test input.");
  }

  interpreterHandler->incPathsExplored();

  std::vector<ExecutionState *>::iterator it =
      std::find(addedStates.begin(), addedStates.end(), &state);
  if (it==addedStates.end()) {
    state.pc = state.prevPC;

    removedStates.push_back(&state);
  } else {
    // never reached searcher, just delete immediately
    std::map< ExecutionState*, std::vector<SeedInfo> >::iterator it3 = 
      seedMap.find(&state);
    if (it3 != seedMap.end())
      seedMap.erase(it3);
    addedStates.erase(it);
    processTree->remove(state.ptreeNode);

    if (INTERPOLATION_ENABLED)
      interpTree->remove(state.itreeNode);
    delete &state;
  }
}

void Executor::terminateStateOnSubsumption(ExecutionState &state) {
  assert(INTERPOLATION_ENABLED);

  // Implementationwise, basically the same as terminateStateEarly method,
  // but with different statistics functions called, and empty error
  // message as this is not an error.
  interpreterHandler->incSubsumptionTermination();
  interpreterHandler->incInstructionsDepthOnSubsumption(state.depth);
  interpreterHandler->incTotalInstructionsOnSubsumption(
      state.itreeNode->getInstructionsDepth());

  if (!OnlyOutputStatesCoveringNew || state.coveredNew ||
      (AlwaysOutputSeeds && seedMap.count(&state))) {
    interpreterHandler->incSubsumptionTerminationTest();
    interpreterHandler->processTestCase(state, 0, "early");
  }
  terminateState(state);
}

void Executor::terminateStateEarly(ExecutionState &state, 
                                   const Twine &message) {
  interpreterHandler->incEarlyTermination();
  if (INTERPOLATION_ENABLED) {
    interpreterHandler->incBranchingDepthOnEarlyTermination(state.depth);
    interpreterHandler->incInstructionsDepthOnEarlyTermination(
        state.itreeNode->getInstructionsDepth());
  }

  if (!OnlyOutputStatesCoveringNew || state.coveredNew ||
      (AlwaysOutputSeeds && seedMap.count(&state))) {
    interpreterHandler->incEarlyTerminationTest();
    interpreterHandler->processTestCase(state, (message + "\n").str().c_str(),
                                        "early");
  }
  terminateState(state);
}

void Executor::terminateStateOnExit(ExecutionState &state) {
  interpreterHandler->incExitTermination();
  if (INTERPOLATION_ENABLED) {
    interpreterHandler->incBranchingDepthOnExitTermination(state.depth);
    interpreterHandler->incTotalInstructionsOnExit(
        state.itreeNode->getInstructionsDepth());
  }

  if (!OnlyOutputStatesCoveringNew || state.coveredNew || 
      (AlwaysOutputSeeds && seedMap.count(&state))) {
    interpreterHandler->incExitTerminationTest();
    interpreterHandler->processTestCase(state, 0, 0);
  }
  terminateState(state);
}

const InstructionInfo & Executor::getLastNonKleeInternalInstruction(const ExecutionState &state,
    Instruction ** lastInstruction) {
  // unroll the stack of the applications state and find
  // the last instruction which is not inside a KLEE internal function
  ExecutionState::stack_ty::const_reverse_iterator it = state.stack.rbegin(),
      itE = state.stack.rend();

  // don't check beyond the outermost function (i.e. main())
  itE--;

  const InstructionInfo * ii = 0;
  if (kmodule->internalFunctions.count(it->kf->function) == 0){
    ii =  state.prevPC->info;
    *lastInstruction = state.prevPC->inst;
    //  Cannot return yet because even though
    //  it->function is not an internal function it might of
    //  been called from an internal function.
  }

  // Wind up the stack and check if we are in a KLEE internal function.
  // We visit the entire stack because we want to return a CallInstruction
  // that was not reached via any KLEE internal functions.
  for (;it != itE; ++it) {
    // check calling instruction and if it is contained in a KLEE internal function
    const Function * f = (*it->caller).inst->getParent()->getParent();
    if (kmodule->internalFunctions.count(f)){
      ii = 0;
      continue;
    }
    if (!ii){
      ii = (*it->caller).info;
      *lastInstruction = (*it->caller).inst;
    }
  }

  if (!ii) {
    // something went wrong, play safe and return the current instruction info
    *lastInstruction = state.prevPC->inst;
    return *state.prevPC->info;
  }
  return *ii;
}

bool Executor::shouldExitOn(enum TerminateReason termReason) {
  std::vector<TerminateReason>::iterator s = ExitOnErrorType.begin();
  std::vector<TerminateReason>::iterator e = ExitOnErrorType.end();

  for (; s != e; ++s)
    if (termReason == *s)
      return true;

  return false;
}

void Executor::terminateStateOnError(ExecutionState &state,
                                     const llvm::Twine &messaget,
                                     enum TerminateReason termReason,
                                     const char *suffix,
                                     const llvm::Twine &info) {
  interpreterHandler->incErrorTermination();
  if (INTERPOLATION_ENABLED) {
    interpreterHandler->incBranchingDepthOnErrorTermination(state.depth);
    interpreterHandler->incInstructionsDepthOnErrorTermination(
        state.itreeNode->getInstructionsDepth());
  }

  std::string message = messaget.str();
  static std::set< std::pair<Instruction*, std::string> > emittedErrors;
  Instruction * lastInst;
  const InstructionInfo &ii = getLastNonKleeInternalInstruction(state, &lastInst);
  
  if (EmitAllErrors ||
      emittedErrors.insert(std::make_pair(lastInst, message)).second) {
    if (ii.file != "") {
      klee_message("ERROR: %s:%d: %s", ii.file.c_str(), ii.line, message.c_str());
    } else {
      klee_message("ERROR: (location information missing) %s", message.c_str());
    }
    if (!EmitAllErrors)
      klee_message("NOTE: now ignoring this error at this location");

    std::string MsgString;
    llvm::raw_string_ostream msg(MsgString);
    msg << "Error: " << message << "\n";
    if (ii.file != "") {
      msg << "File: " << ii.file << "\n";
      msg << "Line: " << ii.line << "\n";
      msg << "assembly.ll line: " << ii.assemblyLine << "\n";
    }
    msg << "Stack: \n";
    state.dumpStack(msg);

    std::string info_str = info.str();
    if (info_str != "")
      msg << "Info: \n" << info_str;

    std::string suffix_buf;
    if (!suffix) {
      suffix_buf = TerminateReasonNames[termReason];
      suffix_buf += ".err";
      suffix = suffix_buf.c_str();
    }

    interpreterHandler->incErrorTerminationTest();
    interpreterHandler->processTestCase(state, msg.str().c_str(), suffix);
  }
    
  terminateState(state);

  if (shouldExitOn(termReason))
    haltExecution = true;
}

// XXX shoot me
static const char *okExternalsList[] = { "printf", 
                                         "fprintf", 
                                         "puts",
                                         "getpid" };
static std::set<std::string> okExternals(okExternalsList,
                                         okExternalsList + 
                                         (sizeof(okExternalsList)/sizeof(okExternalsList[0])));

void Executor::callExternalFunction(ExecutionState &state,
                                    KInstruction *target,
                                    Function *function,
                                    std::vector< ref<Expr> > &arguments) {
  // check if specialFunctionHandler wants it
  if (specialFunctionHandler->handle(state, function, target, arguments))
    return;

  if (NoExternals && !okExternals.count(function->getName())) {
    klee_warning("Calling not-OK external function : %s\n",
                 function->getName().str().c_str());
    terminateStateOnError(state, "externals disallowed", User);
    return;
  }

  // normal external function handling path
  // allocate 128 bits for each argument (+return value) to support fp80's;
  // we could iterate through all the arguments first and determine the exact
  // size we need, but this is faster, and the memory usage isn't significant.
  uint64_t *args = (uint64_t*) alloca(2*sizeof(*args) * (arguments.size() + 1));
  memset(args, 0, 2 * sizeof(*args) * (arguments.size() + 1));
  unsigned wordIndex = 2;
  for (std::vector<ref<Expr> >::iterator ai = arguments.begin(), 
       ae = arguments.end(); ai!=ae; ++ai) {
    if (AllowExternalSymCalls) { // don't bother checking uniqueness
      ref<ConstantExpr> ce;
      bool success = solver->getValue(state, *ai, ce);
      assert(success && "FIXME: Unhandled solver failure");
      (void) success;
      ce->toMemory(&args[wordIndex]);
      wordIndex += (ce->getWidth()+63)/64;
    } else {
      ref<Expr> arg = toUnique(state, *ai);
      if (ConstantExpr *ce = dyn_cast<ConstantExpr>(arg)) {
        // XXX kick toMemory functions from here
        ce->toMemory(&args[wordIndex]);
        wordIndex += (ce->getWidth()+63)/64;
      } else {
        terminateStateOnExecError(state, 
                                  "external call with symbolic argument: " + 
                                  function->getName());
        return;
      }
    }
  }

  state.addressSpace.copyOutConcretes();

  if (!SuppressExternalWarnings) {

    std::string TmpStr;
    llvm::raw_string_ostream os(TmpStr);
    os << "calling external: " << function->getName().str() << "(";
    for (unsigned i=0; i<arguments.size(); i++) {
      os << arguments[i];
      if (i != arguments.size()-1)
	os << ", ";
    }
    os << ")";
    
    if (AllExternalWarnings)
      klee_warning("%s", os.str().c_str());
    else
      klee_warning_once(function, "%s", os.str().c_str());
  }

  bool success = externalDispatcher->executeCall(function, target->inst, args);
  if (!success) {
    terminateStateOnError(state, "failed external call: " + function->getName(),
                          External);
    return;
  }

  if (!state.addressSpace.copyInConcretes()) {
    terminateStateOnError(state, "external modified read-only object",
                          External);
    return;
  }

  LLVM_TYPE_Q Type *resultType = target->inst->getType();
  if (resultType != Type::getVoidTy(getGlobalContext())) {
    ref<Expr> e = ConstantExpr::fromMemory((void*) args, 
                                           getWidthForLLVMType(resultType));
    bindLocal(target, state, e);

    if (INTERPOLATION_ENABLED) {
      std::vector<ref<Expr> > tmpArgs;
      tmpArgs.push_back(e);
      for (unsigned i = 0; i < arguments.size(); ++i) {
        tmpArgs.push_back(arguments.at(i));
      }
      interpTree->execute(target->inst, tmpArgs);
    }
  }
}

/***/

ref<Expr> Executor::replaceReadWithSymbolic(ExecutionState &state, 
                                            ref<Expr> e) {
  unsigned n = interpreterOpts.MakeConcreteSymbolic;
  if (!n || replayKTest || replayPath)
    return e;

  // right now, we don't replace symbolics (is there any reason to?)
  if (!isa<ConstantExpr>(e))
    return e;

  if (n != 1 && random() % n)
    return e;

  // create a new fresh location, assert it is equal to concrete value in e
  // and return it.
  
  static unsigned id;
  const std::string arrayName("rrws_arr" + llvm::utostr(++id));
  const unsigned arrayWidth(Expr::getMinBytesForWidth(e->getWidth()));
  const Array *array = arrayCache.CreateArray(arrayName, arrayWidth);
  ref<Expr> res = Expr::createTempRead(array, e->getWidth());
  ref<Expr> eq = NotOptimizedExpr::create(EqExpr::create(e, res));
  llvm::errs() << "Making symbolic: " << eq << "\n";
  state.addConstraint(eq);

  if (INTERPOLATION_ENABLED) {
    // We create shadow array as existentially-quantified
    // variables for subsumption checking
    const Array *shadow = arrayCache.CreateArray(
        ShadowArray::getShadowName(arrayName), arrayWidth);
    ShadowArray::addShadowArrayMap(array, shadow);
  }

  return res;
}

ObjectState *Executor::bindObjectInState(ExecutionState &state, 
                                         const MemoryObject *mo,
                                         bool isLocal,
                                         const Array *array) {
  ObjectState *os = array ? new ObjectState(mo, array) : new ObjectState(mo);
  state.addressSpace.bindObject(mo, os);

  // Its possible that multiple bindings of the same mo in the state
  // will put multiple copies on this list, but it doesn't really
  // matter because all we use this list for is to unbind the object
  // on function return.
  if (isLocal)
    state.stack.back().allocas.push_back(mo);

  return os;
}

void Executor::executeAlloc(ExecutionState &state,
                            ref<Expr> size,
                            bool isLocal,
                            KInstruction *target,
                            bool zeroMemory,
                            const ObjectState *reallocFrom) {
  size = toUnique(state, size);
  if (ConstantExpr *CE = dyn_cast<ConstantExpr>(size)) {
    MemoryObject *mo = memory->allocate(CE->getZExtValue(), isLocal, false, 
                                        state.prevPC->inst);
    if (!mo) {
      bindLocal(target, state, 
                ConstantExpr::alloc(0, Context::get().getPointerWidth()));
    } else {
      ObjectState *os = bindObjectInState(state, mo, isLocal);
      if (zeroMemory) {
        os->initializeToZero();
      } else {
        os->initializeToRandom();
      }
      bindLocal(target, state, mo->getBaseExpr());

      // Update dependency
      if (INTERPOLATION_ENABLED)
        interpTree->execute(target->inst, mo->getBaseExpr());

      if (reallocFrom) {
        unsigned count = std::min(reallocFrom->size, os->size);
        for (unsigned i=0; i<count; i++)
          os->write(i, reallocFrom->read8(i));
        state.addressSpace.unbindObject(reallocFrom->getObject());
      }
    }
  } else {
    // XXX For now we just pick a size. Ideally we would support
    // symbolic sizes fully but even if we don't it would be better to
    // "smartly" pick a value, for example we could fork and pick the
    // min and max values and perhaps some intermediate (reasonable
    // value).
    // 
    // It would also be nice to recognize the case when size has
    // exactly two values and just fork (but we need to get rid of
    // return argument first). This shows up in pcre when llvm
    // collapses the size expression with a select.

    ref<ConstantExpr> example;
    bool success = solver->getValue(state, size, example);
    assert(success && "FIXME: Unhandled solver failure");
    (void) success;
    
    // Try and start with a small example.
    Expr::Width W = example->getWidth();
    while (example->Ugt(ConstantExpr::alloc(128, W))->isTrue()) {
      ref<ConstantExpr> tmp = example->LShr(ConstantExpr::alloc(1, W));
      bool res;
      bool success = solver->mayBeTrue(state, EqExpr::create(tmp, size), res);
      assert(success && "FIXME: Unhandled solver failure");      
      (void) success;
      if (!res)
        break;
      example = tmp;
    }

    StatePair fixedSize = fork(state, EqExpr::create(example, size), true);
    
    if (fixedSize.second) { 
      // Check for exactly two values
      ref<ConstantExpr> tmp;
      bool success = solver->getValue(*fixedSize.second, size, tmp);
      assert(success && "FIXME: Unhandled solver failure");      
      (void) success;
      bool res;
      success = solver->mustBeTrue(*fixedSize.second, 
                                   EqExpr::create(tmp, size),
                                   res);
      assert(success && "FIXME: Unhandled solver failure");      
      (void) success;
      if (res) {
        executeAlloc(*fixedSize.second, tmp, isLocal,
                     target, zeroMemory, reallocFrom);
      } else {
        // See if a *really* big value is possible. If so assume
        // malloc will fail for it, so lets fork and return 0.
        StatePair hugeSize = 
          fork(*fixedSize.second, 
               UltExpr::create(ConstantExpr::alloc(1<<31, W), size), 
               true);
        if (hugeSize.first) {
          klee_message("NOTE: found huge malloc, returning 0");
          ref<Expr> result =
              ConstantExpr::alloc(0, Context::get().getPointerWidth());
          bindLocal(target, *hugeSize.first, result);

          // Update dependency
          if (INTERPOLATION_ENABLED)
            interpTree->execute(target->inst, result);
        }
        
        if (hugeSize.second) {

          std::string Str;
          llvm::raw_string_ostream info(Str);
          ExprPPrinter::printOne(info, "  size expr", size);
          info << "  concretization : " << example << "\n";
          info << "  unbound example: " << tmp << "\n";
          terminateStateOnError(*hugeSize.second, "concretized symbolic size",
                                Model, NULL, info.str());
        }
      }
    }

    if (fixedSize.first) // can be zero when fork fails
      executeAlloc(*fixedSize.first, example, isLocal, 
                   target, zeroMemory, reallocFrom);
  }
}

void Executor::executeFree(ExecutionState &state,
                           ref<Expr> address,
                           KInstruction *target) {
  StatePair zeroPointer = fork(state, Expr::createIsZero(address), true);
  if (zeroPointer.first) {
    if (target)
      bindLocal(target, *zeroPointer.first, Expr::createPointer(0));
  }
  if (zeroPointer.second) { // address != 0
    ExactResolutionList rl;
    resolveExact(*zeroPointer.second, address, rl, "free");
    
    for (Executor::ExactResolutionList::iterator it = rl.begin(), 
           ie = rl.end(); it != ie; ++it) {
      const MemoryObject *mo = it->first.first;
      if (mo->isLocal) {
        terminateStateOnError(*it->second, "free of alloca", Free, NULL,
                              getAddressInfo(*it->second, address));
      } else if (mo->isGlobal) {
        terminateStateOnError(*it->second, "free of global", Free, NULL,
                              getAddressInfo(*it->second, address));
      } else {
        it->second->addressSpace.unbindObject(mo);
        if (target)
          bindLocal(target, *it->second, Expr::createPointer(0));
      }
    }
  }
}

void Executor::resolveExact(ExecutionState &state,
                            ref<Expr> p,
                            ExactResolutionList &results, 
                            const std::string &name) {
  // XXX we may want to be capping this?
  ResolutionList rl;
  state.addressSpace.resolve(state, solver, p, rl);
  
  ExecutionState *unbound = &state;
  for (ResolutionList::iterator it = rl.begin(), ie = rl.end(); 
       it != ie; ++it) {
    ref<Expr> inBounds = EqExpr::create(p, it->first->getBaseExpr());
    
    StatePair branches = fork(*unbound, inBounds, true);
    
    if (branches.first)
      results.push_back(std::make_pair(*it, branches.first));

    unbound = branches.second;
    if (!unbound) // Fork failure
      break;
  }

  if (unbound) {
    terminateStateOnError(*unbound, "memory error: invalid pointer: " + name,
                          Ptr, NULL, getAddressInfo(*unbound, p));
  }
}

void Executor::executeMemoryOperation(ExecutionState &state, bool isWrite,
                                      ref<Expr> address,
                                      ref<Expr> value /* undef if read */,
                                      KInstruction *target) {
  Expr::Width type = (isWrite ? value->getWidth() : 
                     getWidthForLLVMType(target->inst->getType()));
  unsigned bytes = Expr::getMinBytesForWidth(type);

  if (SimplifySymIndices) {
    if (!isa<ConstantExpr>(address))
      address = state.constraints.simplifyExpr(address);
    if (isWrite && !isa<ConstantExpr>(value))
      value = state.constraints.simplifyExpr(value);
  }

  // fast path: single in-bounds resolution
  ObjectPair op;
  bool success;
  solver->setTimeout(coreSolverTimeout);
  if (!state.addressSpace.resolveOne(state, solver, address, op, success)) {
    address = toConstant(state, address, "resolveOne failure");
    success = state.addressSpace.resolveOne(cast<ConstantExpr>(address), op);
  }
  solver->setTimeout(0);

  if (success) {
    const MemoryObject *mo = op.first;

    if (MaxSymArraySize && mo->size>=MaxSymArraySize) {
      address = toConstant(state, address, "max-sym-array-size");
    }
    
    ref<Expr> offset = mo->getOffsetExpr(address);

    bool inBounds;
    solver->setTimeout(coreSolverTimeout);
    bool success = solver->mustBeTrue(state, 
                                      mo->getBoundsCheckOffset(offset, bytes),
                                      inBounds);
    solver->setTimeout(0);
    if (!success) {
      state.pc = state.prevPC;
      terminateStateEarly(state, "Query timed out (bounds check).");
      return;
    }

    if (inBounds) {
      const ObjectState *os = op.second;
      if (isWrite) {
        if (os->readOnly) {
          terminateStateOnError(state, "memory error: object read only",
                                ReadOnly);
        } else {
          ObjectState *wos = state.addressSpace.getWriteable(mo, os);
          wos->write(offset, value);

          // Update dependency
          if (INTERPOLATION_ENABLED && target)
            interpTree->execute(target->inst, value, address);
        }          
      } else {
        ref<Expr> result = os->read(offset, type);
        
        if (interpreterOpts.MakeConcreteSymbolic)
          result = replaceReadWithSymbolic(state, result);

        bindLocal(target, state, result);

        // Update dependency
        if (INTERPOLATION_ENABLED && target)
          interpTree->execute(target->inst, result, address);
      }

      return;
    }
  } 

  // we are on an error path (no resolution, multiple resolution, one
  // resolution with out of bounds)
  
  ResolutionList rl;  
  solver->setTimeout(coreSolverTimeout);
  bool incomplete = state.addressSpace.resolve(state, solver, address, rl,
                                               0, coreSolverTimeout);
  solver->setTimeout(0);
  
  // XXX there is some query wasteage here. who cares?
  ExecutionState *unbound = &state;

  for (ResolutionList::iterator i = rl.begin(), ie = rl.end(); i != ie; ++i) {
    const MemoryObject *mo = i->first;
    const ObjectState *os = i->second;
    ref<Expr> inBounds = mo->getBoundsCheckPointer(address, bytes);

    StatePair branches = fork(*unbound, inBounds, true);
    ExecutionState *bound = branches.first;

    // bound can be 0 on failure or overlapped 
    if (bound) {
      if (isWrite) {
        if (os->readOnly) {
          terminateStateOnError(*bound, "memory error: object read only",
                                ReadOnly);
        } else {
          ObjectState *wos = bound->addressSpace.getWriteable(mo, os);
          wos->write(mo->getOffsetExpr(address), value);
        }
      } else {
        ref<Expr> result = os->read(mo->getOffsetExpr(address), type);
        bindLocal(target, *bound, result);
      }
    }

    unbound = branches.second;
    if (!unbound)
      break;
  }

  // XXX should we distinguish out of bounds and overlapped cases?
  if (unbound) {
    if (incomplete) {
      terminateStateEarly(*unbound, "Query timed out (resolve).");
    } else {
      terminateStateOnError(*unbound, "memory error: out of bound pointer", Ptr,
                            NULL, getAddressInfo(*unbound, address));
    }
  }
}

void Executor::executeMakeSymbolic(ExecutionState &state, 
                                   const MemoryObject *mo,
                                   const std::string &name) {
  // Create a new object state for the memory object (instead of a copy).
  if (!replayKTest) {
    // Find a unique name for this array.  First try the original name,
    // or if that fails try adding a unique identifier.
    unsigned id = 0;
    std::string uniqueName = name;
    while (!state.arrayNames.insert(uniqueName).second) {
      uniqueName = name + "_" + llvm::utostr(++id);
    }
    const Array *array = arrayCache.CreateArray(uniqueName, mo->size);
    if (INTERPOLATION_ENABLED) {
      // We create shadow array as existentially-quantified
      // variables for subsumption checking
      const Array *shadow =
          arrayCache.CreateArray(ShadowArray::getShadowName(uniqueName), mo->size);
      ShadowArray::addShadowArrayMap(array, shadow);
    }

    bindObjectInState(state, mo, false, array);
    state.addSymbolic(mo, array);
    
    std::map< ExecutionState*, std::vector<SeedInfo> >::iterator it = 
      seedMap.find(&state);
    if (it!=seedMap.end()) { // In seed mode we need to add this as a
                             // binding.
      for (std::vector<SeedInfo>::iterator siit = it->second.begin(), 
             siie = it->second.end(); siit != siie; ++siit) {
        SeedInfo &si = *siit;
        KTestObject *obj = si.getNextInput(mo, NamedSeedMatching);

        if (!obj) {
          if (ZeroSeedExtension) {
            std::vector<unsigned char> &values = si.assignment.bindings[array];
            values = std::vector<unsigned char>(mo->size, '\0');
          } else if (!AllowSeedExtension) {
            terminateStateOnError(state, "ran out of inputs during seeding",
                                  User);
            break;
          }
        } else {
          if (obj->numBytes != mo->size &&
              ((!(AllowSeedExtension || ZeroSeedExtension)
                && obj->numBytes < mo->size) ||
               (!AllowSeedTruncation && obj->numBytes > mo->size))) {
	    std::stringstream msg;
	    msg << "replace size mismatch: "
		<< mo->name << "[" << mo->size << "]"
		<< " vs " << obj->name << "[" << obj->numBytes << "]"
		<< " in test\n";

            terminateStateOnError(state, msg.str(), User);
            break;
          } else {
            std::vector<unsigned char> &values = si.assignment.bindings[array];
            values.insert(values.begin(), obj->bytes, 
                          obj->bytes + std::min(obj->numBytes, mo->size));
            if (ZeroSeedExtension) {
              for (unsigned i=obj->numBytes; i<mo->size; ++i)
                values.push_back('\0');
            }
          }
        }
      }
    }
  } else {
    ObjectState *os = bindObjectInState(state, mo, false);
    if (replayPosition >= replayKTest->numObjects) {
      terminateStateOnError(state, "replay count mismatch", User);
    } else {
      KTestObject *obj = &replayKTest->objects[replayPosition++];
      if (obj->numBytes != mo->size) {
        terminateStateOnError(state, "replay size mismatch", User);
      } else {
        for (unsigned i=0; i<mo->size; i++)
          os->write8(i, obj->bytes[i]);
      }
    }
  }
}

/***/

void Executor::runFunctionAsMain(Function *f,
				 int argc,
				 char **argv,
				 char **envp) {

  std::vector<ref<Expr> > arguments;

  // force deterministic initialization of memory objects
  srand(1);
  srandom(1);
  
  MemoryObject *argvMO = 0;

  // In order to make uclibc happy and be closer to what the system is
  // doing we lay out the environments at the end of the argv array
  // (both are terminated by a null). There is also a final terminating
  // null that uclibc seems to expect, possibly the ELF header?

  int envc;
  for (envc=0; envp[envc]; ++envc) ;

  unsigned NumPtrBytes = Context::get().getPointerWidth() / 8;
  KFunction *kf = kmodule->functionMap[f];
  assert(kf);
  Function::arg_iterator ai = f->arg_begin(), ae = f->arg_end();
  if (ai!=ae) {
    arguments.push_back(ConstantExpr::alloc(argc, Expr::Int32));

    if (++ai!=ae) {
      argvMO = memory->allocate((argc+1+envc+1+1) * NumPtrBytes, false, true,
                                f->begin()->begin());

      if (!argvMO)
        klee_error("Could not allocate memory for function arguments");

      arguments.push_back(argvMO->getBaseExpr());

      if (++ai!=ae) {
        uint64_t envp_start = argvMO->address + (argc+1)*NumPtrBytes;
        arguments.push_back(Expr::createPointer(envp_start));

        if (++ai!=ae)
          klee_error("invalid main function (expect 0-3 arguments)");
      }
    }
  }

  ExecutionState *state = new ExecutionState(kmodule->functionMap[f]);
  
  if (pathWriter) 
    state->pathOS = pathWriter->open();
  if (symPathWriter) 
    state->symPathOS = symPathWriter->open();


  if (statsTracker)
    statsTracker->framePushed(*state, 0);

  assert(arguments.size() == f->arg_size() && "wrong number of arguments");
  for (unsigned i = 0, e = f->arg_size(); i != e; ++i)
    bindArgument(kf, i, *state, arguments[i]);

  if (argvMO) {
    ObjectState *argvOS = bindObjectInState(*state, argvMO, false);

    for (int i=0; i<argc+1+envc+1+1; i++) {
      if (i==argc || i>=argc+1+envc) {
        // Write NULL pointer
        argvOS->write(i * NumPtrBytes, Expr::createPointer(0));
      } else {
        char *s = i<argc ? argv[i] : envp[i-(argc+1)];
        int j, len = strlen(s);
        
        MemoryObject *arg = memory->allocate(len+1, false, true, state->pc->inst);
        if (!arg)
          klee_error("Could not allocate memory for function arguments");
        ObjectState *os = bindObjectInState(*state, arg, false);
        for (j=0; j<len+1; j++)
          os->write8(j, s[j]);

        // Write pointer to newly allocated and initialised argv/envp c-string
        argvOS->write(i * NumPtrBytes, arg->getBaseExpr());
      }
    }
  }
  
  initializeGlobals(*state);

  processTree = new PTree(state);
  state->ptreeNode = processTree->root;

  if (INTERPOLATION_ENABLED) {
    interpTree = new ITree(state);//added by Felicia
    state->itreeNode = interpTree->root;
    SearchTree::initialize(interpTree->root);
  }

  run(*state);
  delete processTree;
  processTree = 0;

  if (INTERPOLATION_ENABLED) {
    SearchTree::save(interpreterHandler->getOutputFilename("tree.dot"));
    SearchTree::deallocate();

<<<<<<< HEAD
#ifdef ENABLE_Z3
=======
    delete interpTree;
    interpTree = 0;

#ifdef SUPPORT_Z3
>>>>>>> 656e2088
    // Print interpolation time statistics
    if (InterpolationStat)
      interpreterHandler->assignSubsumptionStats(ITree::getInterpolationStat());
#endif
  }

  // hack to clear memory objects
  delete memory;
  memory = new MemoryManager(NULL);

  globalObjects.clear();
  globalAddresses.clear();

  if (statsTracker)
    statsTracker->done();
}

unsigned Executor::getPathStreamID(const ExecutionState &state) {
  assert(pathWriter);
  return state.pathOS.getID();
}

unsigned Executor::getSymbolicPathStreamID(const ExecutionState &state) {
  assert(symPathWriter);
  return state.symPathOS.getID();
}

void Executor::getConstraintLog(const ExecutionState &state, std::string &res,
                                Interpreter::LogType logFormat) {

  std::ostringstream info;

  switch (logFormat) {
  case STP: {
    Query query(state.constraints, ConstantExpr::alloc(0, Expr::Bool));
    char *log = solver->getConstraintLog(query);
    res = std::string(log);
    free(log);
  } break;

  case KQUERY: {
    std::string Str;
    llvm::raw_string_ostream info(Str);
    ExprPPrinter::printConstraints(info, state.constraints);
    res = info.str();
  } break;

  case SMTLIB2: {
    std::string Str;
    llvm::raw_string_ostream info(Str);
    ExprSMTLIBPrinter printer;
    printer.setOutput(info);
    Query query(state.constraints, ConstantExpr::alloc(0, Expr::Bool));
    printer.setQuery(query);
    printer.generateOutput();
    res = info.str();
  } break;

  default:
    klee_warning("Executor::getConstraintLog() : Log format not supported!");
  }
}

bool Executor::getSymbolicSolution(const ExecutionState &state,
                                   std::vector< 
                                   std::pair<std::string,
                                   std::vector<unsigned char> > >
                                   &res) {
  solver->setTimeout(coreSolverTimeout);

  ExecutionState tmp(state);

  // Go through each byte in every test case and attempt to restrict
  // it to the constraints contained in cexPreferences.  (Note:
  // usually this means trying to make it an ASCII character (0-127)
  // and therefore human readable. It is also possible to customize
  // the preferred constraints.  See test/Features/PreferCex.c for
  // an example) While this process can be very expensive, it can
  // also make understanding individual test cases much easier.
  for (unsigned i = 0; i != state.symbolics.size(); ++i) {
    const MemoryObject *mo = state.symbolics[i].first;
    std::vector< ref<Expr> >::const_iterator pi = 
      mo->cexPreferences.begin(), pie = mo->cexPreferences.end();
    for (; pi != pie; ++pi) {
      bool mustBeTrue;
      // Attempt to bound byte to constraints held in cexPreferences
      bool success = solver->mustBeTrue(tmp, Expr::createIsZero(*pi), 
					mustBeTrue);
      // If it isn't possible to constrain this particular byte in the desired
      // way (normally this would mean that the byte can't be constrained to
      // be between 0 and 127 without making the entire constraint list UNSAT)
      // then just continue on to the next byte.
      if (!success) break;
      // If the particular constraint operated on in this iteration through
      // the loop isn't implied then add it to the list of constraints.
      if (!mustBeTrue) tmp.addConstraint(*pi);
    }
    if (pi!=pie) break;
  }

  std::vector< std::vector<unsigned char> > values;
  std::vector<const Array*> objects;
  for (unsigned i = 0; i != state.symbolics.size(); ++i)
    objects.push_back(state.symbolics[i].second);
  bool success = solver->getInitialValues(tmp, objects, values);
  solver->setTimeout(0);
  if (!success) {
    klee_warning("unable to compute initial values (invalid constraints?)!");
    ExprPPrinter::printQuery(llvm::errs(), state.constraints,
                             ConstantExpr::alloc(0, Expr::Bool));
    return false;
  }

  for (unsigned i = 0; i != state.symbolics.size(); ++i)
    res.push_back(std::make_pair(state.symbolics[i].first->name, values[i]));
  return true;
}

void Executor::getCoveredLines(const ExecutionState &state,
                               std::map<const std::string*, std::set<unsigned> > &res) {
  res = state.coveredLines;
}

void Executor::doImpliedValueConcretization(ExecutionState &state,
                                            ref<Expr> e,
                                            ref<ConstantExpr> value) {

  abort(); // FIXME: Broken until we sort out how to do the write back.

  if (DebugCheckForImpliedValues)
    ImpliedValue::checkForImpliedValues(solver->solver, e, value);

  ImpliedValueList results;
  ImpliedValue::getImpliedValues(e, value, results);
  for (ImpliedValueList::iterator it = results.begin(), ie = results.end();
       it != ie; ++it) {
    ReadExpr *re = it->first.get();
    
    if (ConstantExpr *CE = dyn_cast<ConstantExpr>(re->index)) {
      // FIXME: This is the sole remaining usage of the Array object
      // variable. Kill me.
      const MemoryObject *mo = 0; //re->updates.root->object;
      const ObjectState *os = state.addressSpace.findObject(mo);

      if (!os) {
        // object has been free'd, no need to concretize (although as
        // in other cases we would like to concretize the outstanding
        // reads, but we have no facility for that yet)
      } else {
        assert(!os->readOnly && 
               "not possible? read only object with static read?");
        ObjectState *wos = state.addressSpace.getWriteable(mo, os);
        wos->write(CE, it->second);
      }
    }
  }
}

Expr::Width Executor::getWidthForLLVMType(LLVM_TYPE_Q llvm::Type *type) const {
  return kmodule->targetData->getTypeSizeInBits(type);
}

///

Interpreter *Interpreter::create(const InterpreterOptions &opts,
                                 InterpreterHandler *ih) {
  return new Executor(opts, ih);
}<|MERGE_RESOLUTION|>--- conflicted
+++ resolved
@@ -3954,18 +3954,12 @@
     SearchTree::save(interpreterHandler->getOutputFilename("tree.dot"));
     SearchTree::deallocate();
 
-<<<<<<< HEAD
-#ifdef ENABLE_Z3
-=======
     delete interpTree;
     interpTree = 0;
 
-#ifdef SUPPORT_Z3
->>>>>>> 656e2088
     // Print interpolation time statistics
     if (InterpolationStat)
       interpreterHandler->assignSubsumptionStats(ITree::getInterpolationStat());
-#endif
   }
 
   // hack to clear memory objects
