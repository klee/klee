--- conflicted
+++ resolved
@@ -3331,7 +3331,6 @@
     if (StructType *st = dyn_cast<StructType>(*ii)) {
       const StructLayout *sl = kmodule->targetData->getStructLayout(st);
       const ConstantInt *ci = cast<ConstantInt>(ii.getOperand());
-<<<<<<< HEAD
       uint64_t addend = sl->getElementOffset((unsigned) ci->getZExtValue());
       constantOffset = constantOffset->Add(ConstantExpr::alloc(addend,
                                                                Context::get().getPointerWidth()));
@@ -3345,37 +3344,6 @@
 #else
     } else if (isa<SequentialType>(*ii)) {
       computeOffsetsSeqTy<SequentialType>(kgepi, constantOffset, index, ii);
-=======
-      uint64_t addend = sl->getElementOffset((unsigned)ci->getZExtValue());
-      constantOffset = constantOffset->Add(
-          ConstantExpr::alloc(addend, Context::get().getPointerWidth()));
-    } else if (const auto set = dyn_cast<SequentialType>(*ii)) {
-      uint64_t elementSize =
-          kmodule->targetData->getTypeStoreSize(set->getElementType());
-      Value *operand = ii.getOperand();
-      if (Constant *c = dyn_cast<Constant>(operand)) {
-        ref<ConstantExpr> index =
-            evalConstant(c)->SExt(Context::get().getPointerWidth());
-        ref<ConstantExpr> addend = index->Mul(
-            ConstantExpr::alloc(elementSize, Context::get().getPointerWidth()));
-        constantOffset = constantOffset->Add(addend);
-      } else {
-        kgepi->indices.push_back(std::make_pair(index, elementSize));
-      }
-#if LLVM_VERSION_CODE >= LLVM_VERSION(4, 0)
-    } else if (const auto ptr = dyn_cast<PointerType>(*ii)) {
-      auto elementSize =
-          kmodule->targetData->getTypeStoreSize(ptr->getElementType());
-      auto operand = ii.getOperand();
-      if (auto c = dyn_cast<Constant>(operand)) {
-        auto index = evalConstant(c)->SExt(Context::get().getPointerWidth());
-        auto addend = index->Mul(
-            ConstantExpr::alloc(elementSize, Context::get().getPointerWidth()));
-        constantOffset = constantOffset->Add(addend);
-      } else {
-        kgepi->indices.push_back(std::make_pair(index, elementSize));
-      }
->>>>>>> 02b1cc68
 #endif
     } else
       assert("invalid type" && 0);
@@ -3794,11 +3762,7 @@
     return;
 
   if (ExternalCalls == ExternalCallPolicy::None &&
-<<<<<<< HEAD
       !okExternals.count(function->getName().str())) {
-=======
-      !okExternals.count(function->getName())) {
->>>>>>> 02b1cc68
     klee_warning("Disallowed call to external function: %s\n",
                  function->getName().str().c_str());
     terminateStateOnError(state, "external calls disallowed", User);
