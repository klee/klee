//===-- SpecialFunctionHandler.cpp ----------------------------------------===//
//
//                     The KLEE Symbolic Virtual Machine
//
// This file is distributed under the University of Illinois Open Source
// License. See LICENSE.TXT for details.
//
//===----------------------------------------------------------------------===//

#include "SpecialFunctionHandler.h"

#include "ExecutionState.h"
#include "Executor.h"
#include "Memory.h"
#include "MemoryManager.h"
#include "MergeHandler.h"
#include "Searcher.h"
#include "StatsTracker.h"
#include "TimingSolver.h"

<<<<<<< HEAD
#include "klee/Expr/Expr.h"
#include "klee/Expr/ExprPPrinter.h"
=======
#include "klee/Config/config.h"
>>>>>>> 025abc72
#include "klee/Module/KInstruction.h"
#include "klee/Module/KModule.h"
#include "klee/Solver/SolverCmdLine.h"
#include "klee/Support/Casting.h"
#include "klee/Support/Debug.h"
#include "klee/Support/ErrorHandling.h"
#include "klee/Support/OptionCategories.h"

#include "llvm/ADT/Twine.h"
#include "llvm/IR/DataLayout.h"
#include "llvm/IR/Instructions.h"
#include "llvm/IR/Module.h"
#include "llvm/Support/raw_ostream.h"

#include <errno.h>
#include <iostream>
#include <sstream>
#include <string>
#include <type_traits>

using namespace llvm;
using namespace klee;

namespace {
cl::opt<bool>
    ReadablePosix("readable-posix-inputs", cl::init(false),
                  cl::desc("Prefer creation of POSIX inputs (command-line "
                           "arguments, files, etc.) with human readable bytes. "
                           "Note: option is expensive when creating lots of "
                           "tests (default=false)"),
                  cl::cat(TestGenCat));

cl::opt<bool>
    SilentKleeAssume("silent-klee-assume", cl::init(false),
                     cl::desc("Silently terminate paths with an infeasible "
                              "condition given to klee_assume() rather than "
                              "emitting an error (default=false)"),
                     cl::cat(TerminationCat));
} // namespace

/// \todo Almost all of the demands in this file should be replaced
/// with terminateState calls.

///

// FIXME: We are more or less committed to requiring an intrinsic
// library these days. We can move some of this stuff there,
// especially things like realloc which have complicated semantics
// w.r.t. forking. Among other things this makes delayed query
// dispatch easier to implement.
static SpecialFunctionHandler::HandlerInfo handlerInfo[] = {
#define add(name, handler, ret)                                                \
  { name, &SpecialFunctionHandler::handler, false, ret, false }
#define addDNR(name, handler)                                                  \
  { name, &SpecialFunctionHandler::handler, true, false, false }
    addDNR("__assert_rtn", handleAssertFail),
    addDNR("__assert_fail", handleAssertFail),
    addDNR("__assert", handleAssertFail),
    addDNR("_assert", handleAssert),
    addDNR("abort", handleAbort),
    addDNR("_exit", handleExit),
    {"exit", &SpecialFunctionHandler::handleExit, true, false, true},
    addDNR("klee_abort", handleAbort),
    addDNR("klee_silent_exit", handleSilentExit),
    addDNR("klee_report_error", handleReportError),
    add("calloc", handleCalloc, true),
    add("free", handleFree, false),
    add("klee_assume", handleAssume, false),
    add("klee_check_memory_access", handleCheckMemoryAccess, false),
    add("klee_get_valuef", handleGetValue, true),
    add("klee_get_valued", handleGetValue, true),
    add("klee_get_valuel", handleGetValue, true),
    add("klee_get_valuell", handleGetValue, true),
    add("klee_get_value_i32", handleGetValue, true),
    add("klee_get_value_i64", handleGetValue, true),
    add("klee_define_fixed_object", handleDefineFixedObject, false),
    add("klee_get_obj_size", handleGetObjSize, true),
    add("klee_get_errno", handleGetErrno, true),
#ifndef __APPLE__
    add("__errno_location", handleErrnoLocation, true),
#else
    add("__error", handleErrnoLocation, true),
#endif
<<<<<<< HEAD
    add("klee_is_symbolic", handleIsSymbolic, true),
    add("klee_make_symbolic", handleMakeSymbolic, false),
    add("klee_dump_kquery_state", handleGetKQueryExpression, false),
    add("klee_dump_symbolic_details", handleGetSymbolicDetails, false),
    add("klee_dump_state_stack", handleStateStackDump, false),
    add("klee_mark_global", handleMarkGlobal, false),
    add("klee_open_merge", handleOpenMerge, false),
    add("klee_close_merge", handleCloseMerge, false),
    add("klee_prefer_cex", handlePreferCex, false),
    add("klee_posix_prefer_cex", handlePosixPreferCex, false),
    add("klee_print_expr", handlePrintExpr, false),
    add("klee_print_range", handlePrintRange, false),
    add("klee_set_forking", handleSetForking, false),
    add("klee_stack_trace", handleStackTrace, false),
    add("klee_warning", handleWarning, false),
    add("klee_warning_once", handleWarningOnce, false),
    add("malloc", handleMalloc, true),
    add("memalign", handleMemalign, true),
    add("realloc", handleRealloc, true),
    add("_klee_eh_Unwind_RaiseException_impl", handleEhUnwindRaiseExceptionImpl,
        false),

    // operator delete[](void*)
    add("_ZdaPv", handleDeleteArray, false),
    // operator delete(void*)
    add("_ZdlPv", handleDelete, false),

    // operator new[](unsigned int)
    add("_Znaj", handleNewArray, true),
    // operator new(unsigned int)
    add("_Znwj", handleNew, true),

    // FIXME-64: This is wrong for 64-bit long...

    // operator new[](unsigned long)
    add("_Znam", handleNewArray, true),
    // operator new(unsigned long)
    add("_Znwm", handleNew, true),

    // Run clang with -fsanitize=signed-integer-overflow and/or
    // -fsanitize=unsigned-integer-overflow
    add("__ubsan_handle_add_overflow", handleAddOverflow, false),
    add("__ubsan_handle_sub_overflow", handleSubOverflow, false),
    add("__ubsan_handle_mul_overflow", handleMulOverflow, false),
    add("__ubsan_handle_divrem_overflow", handleDivRemOverflow, false),
    add("klee_eh_typeid_for", handleEhTypeid, true),
=======
  add("klee_is_symbolic", handleIsSymbolic, true),
  add("klee_make_symbolic", handleMakeSymbolic, false),
  add("klee_mark_global", handleMarkGlobal, false),
  add("klee_open_merge", handleOpenMerge, false),
  add("klee_close_merge", handleCloseMerge, false),
  add("klee_prefer_cex", handlePreferCex, false),
  add("klee_posix_prefer_cex", handlePosixPreferCex, false),
  add("klee_print_expr", handlePrintExpr, false),
  add("klee_print_range", handlePrintRange, false),
  add("klee_set_forking", handleSetForking, false),
  add("klee_stack_trace", handleStackTrace, false),
  add("klee_warning", handleWarning, false),
  add("klee_warning_once", handleWarningOnce, false),
  add("malloc", handleMalloc, true),
  add("memalign", handleMemalign, true),
  add("realloc", handleRealloc, true),

#ifdef SUPPORT_KLEE_EH_CXX
  add("_klee_eh_Unwind_RaiseException_impl", handleEhUnwindRaiseExceptionImpl, false),
  add("klee_eh_typeid_for", handleEhTypeid, true),
#endif

  // operator delete[](void*)
  add("_ZdaPv", handleDeleteArray, false),
  // operator delete(void*)
  add("_ZdlPv", handleDelete, false),

  // operator new[](unsigned int)
  add("_Znaj", handleNewArray, true),
  // operator new(unsigned int)
  add("_Znwj", handleNew, true),

  // FIXME-64: This is wrong for 64-bit long...

  // operator new[](unsigned long)
  add("_Znam", handleNewArray, true),
  // operator new(unsigned long)
  add("_Znwm", handleNew, true),

  // Run clang with -fsanitize=signed-integer-overflow and/or
  // -fsanitize=unsigned-integer-overflow
  add("__ubsan_handle_add_overflow", handleAddOverflow, false),
  add("__ubsan_handle_sub_overflow", handleSubOverflow, false),
  add("__ubsan_handle_mul_overflow", handleMulOverflow, false),
  add("__ubsan_handle_divrem_overflow", handleDivRemOverflow, false),
>>>>>>> 025abc72

#undef addDNR
#undef add
};

SpecialFunctionHandler::const_iterator SpecialFunctionHandler::begin() {
  return SpecialFunctionHandler::const_iterator(handlerInfo);
}

SpecialFunctionHandler::const_iterator SpecialFunctionHandler::end() {
  // NULL pointer is sentinel
  return SpecialFunctionHandler::const_iterator(0);
}

SpecialFunctionHandler::const_iterator &
SpecialFunctionHandler::const_iterator::operator++() {
  ++index;
  if (index >= SpecialFunctionHandler::size()) {
    // Out of range, return .end()
    base = 0; // Sentinel
    index = 0;
  }

  return *this;
}

int SpecialFunctionHandler::size() {
  return sizeof(handlerInfo) / sizeof(handlerInfo[0]);
}

SpecialFunctionHandler::SpecialFunctionHandler(Executor &_executor)
    : executor(_executor) {}

void SpecialFunctionHandler::prepare(
    std::vector<const char *> &preservedFunctions) {
  unsigned N = size();

  for (unsigned i = 0; i < N; ++i) {
    HandlerInfo &hi = handlerInfo[i];
    Function *f = executor.kmodule->module->getFunction(hi.name);

    // No need to create if the function doesn't exist, since it cannot
    // be called in that case.
    if (f && (!hi.doNotOverride || f->isDeclaration())) {
      preservedFunctions.push_back(hi.name);
      // Make sure NoReturn attribute is set, for optimization and
      // coverage counting.
      if (hi.doesNotReturn)
        f->addFnAttr(Attribute::NoReturn);

      // Change to a declaration since we handle internally (simplifies
      // module and allows deleting dead code).
      if (!f->isDeclaration())
        f->deleteBody();
    }
  }
}

void SpecialFunctionHandler::bind() {
  unsigned N = sizeof(handlerInfo) / sizeof(handlerInfo[0]);

  for (unsigned i = 0; i < N; ++i) {
    HandlerInfo &hi = handlerInfo[i];
    Function *f = executor.kmodule->module->getFunction(hi.name);

    if (f && (!hi.doNotOverride || f->isDeclaration()))
      handlers[f] = std::make_pair(hi.handler, hi.hasReturnValue);
  }
}

bool SpecialFunctionHandler::handle(ExecutionState &state, Function *f,
                                    KInstruction *target,
                                    std::vector<ref<Expr>> &arguments) {
  handlers_ty::iterator it = handlers.find(f);
  if (it != handlers.end()) {
    Handler h = it->second.first;
    bool hasReturnValue = it->second.second;
    // FIXME: Check this... add test?
    if (!hasReturnValue && !target->inst->use_empty()) {
      executor.terminateStateOnExecError(
          state, "expected return value from void special function");
    } else {
      (this->*h)(state, target, arguments);
    }
    return true;
  } else {
    return false;
  }
}

// reads a concrete string from memory
std::string SpecialFunctionHandler::readStringAtAddress(ExecutionState &state,
                                                        ref<Expr> addressExpr) {
  ObjectPair op;
  addressExpr = executor.toUnique(state, addressExpr);
  if (!isa<ConstantExpr>(addressExpr)) {
    executor.terminateStateOnError(
        state, "Symbolic string pointer passed to one of the klee_ functions",
        Executor::TerminateReason::User);
    return "";
  }
  ref<ConstantExpr> address = cast<ConstantExpr>(addressExpr);
  if (!state.addressSpace.resolveOne(address, op)) {
    executor.terminateStateOnError(
        state, "Invalid string pointer passed to one of the klee_ functions",
        Executor::TerminateReason::User);
    return "";
  }
  const MemoryObject *mo = op.first;
  const ObjectState *os = op.second;

  auto relativeOffset = mo->getOffsetExpr(address);
  // the relativeOffset must be concrete as the address is concrete
  size_t offset = cast<ConstantExpr>(relativeOffset)->getZExtValue();

  std::ostringstream buf;
  char c = 0;
  for (size_t i = offset; i < mo->size; ++i) {
    ref<Expr> cur = os->read8(i);
    cur = executor.toUnique(state, cur);
    assert(isa<ConstantExpr>(cur) &&
           "hit symbolic char while reading concrete string");
    c = cast<ConstantExpr>(cur)->getZExtValue(8);
    if (c == '\0') {
      // we read the whole string
      break;
    }

    buf << c;
  }

  if (c != '\0') {
    klee_warning_once(0, "String not terminated by \\0 passed to "
                         "one of the klee_ functions");
  }

  return buf.str();
}

/****/

void SpecialFunctionHandler::handleAbort(ExecutionState &state,
                                         KInstruction *target,
                                         std::vector<ref<Expr>> &arguments) {
  assert(arguments.size() == 0 && "invalid number of arguments to abort");
  executor.terminateStateOnError(state, "abort failure", Executor::Abort);
}

void SpecialFunctionHandler::handleExit(ExecutionState &state,
                                        KInstruction *target,
                                        std::vector<ref<Expr>> &arguments) {
  assert(arguments.size() == 1 && "invalid number of arguments to exit");
  executor.terminateStateOnExit(state);
}

void SpecialFunctionHandler::handleSilentExit(
    ExecutionState &state, KInstruction *target,
    std::vector<ref<Expr>> &arguments) {
  assert(arguments.size() == 1 && "invalid number of arguments to exit");
  executor.terminateState(state);
}

void SpecialFunctionHandler::handleAssert(ExecutionState &state,
                                          KInstruction *target,
                                          std::vector<ref<Expr>> &arguments) {
  assert(arguments.size() == 3 && "invalid number of arguments to _assert");
  executor.terminateStateOnError(
      state, "ASSERTION FAIL: " + readStringAtAddress(state, arguments[0]),
      Executor::Assert);
}

void SpecialFunctionHandler::handleAssertFail(
    ExecutionState &state, KInstruction *target,
    std::vector<ref<Expr>> &arguments) {
  assert(arguments.size() == 4 &&
         "invalid number of arguments to __assert_fail");
  executor.terminateStateOnError(
      state, "ASSERTION FAIL: " + readStringAtAddress(state, arguments[0]),
      Executor::Assert);
}

void SpecialFunctionHandler::handleReportError(
    ExecutionState &state, KInstruction *target,
    std::vector<ref<Expr>> &arguments) {
  assert(arguments.size() == 4 &&
         "invalid number of arguments to klee_report_error");

  // arguments[0], arguments[1] are file, line
  executor.terminateStateOnError(
      state, readStringAtAddress(state, arguments[2]), Executor::ReportError,
      readStringAtAddress(state, arguments[3]).c_str());
}

void SpecialFunctionHandler::handleOpenMerge(
    ExecutionState &state, KInstruction *target,
    std::vector<ref<Expr>> &arguments) {
  if (!UseMerge) {
    klee_warning_once(0, "klee_open_merge ignored, use '-use-merge'");
    return;
  }

  state.openMergeStack.push_back(
      ref<MergeHandler>(new MergeHandler(&executor, &state)));

  if (DebugLogMerge)
    llvm::errs() << "open merge: " << &state << "\n";
}

void SpecialFunctionHandler::handleCloseMerge(
    ExecutionState &state, KInstruction *target,
    std::vector<ref<Expr>> &arguments) {
  if (!UseMerge) {
    klee_warning_once(0, "klee_close_merge ignored, use '-use-merge'");
    return;
  }
  Instruction *i = target->inst;

  if (DebugLogMerge)
    llvm::errs() << "close merge: " << &state << " at [" << *i << "]\n";

  if (state.openMergeStack.empty()) {
    std::ostringstream warning;
    warning << &state << " ran into a close at " << i
            << " without a preceding open";
    klee_warning("%s", warning.str().c_str());
  } else {
    assert(executor.mergingSearcher->inCloseMerge.find(&state) ==
               executor.mergingSearcher->inCloseMerge.end() &&
           "State cannot run into close_merge while being closed");
    executor.mergingSearcher->inCloseMerge.insert(&state);
    state.openMergeStack.back()->addClosedState(&state, i);
    state.openMergeStack.pop_back();
  }
}

void SpecialFunctionHandler::handleNew(ExecutionState &state,
                                       KInstruction *target,
                                       std::vector<ref<Expr>> &arguments) {
  // XXX should type check args
  assert(arguments.size() == 1 && "invalid number of arguments to new");

  executor.executeAlloc(state, arguments[0], false, target);
}

void SpecialFunctionHandler::handleDelete(ExecutionState &state,
                                          KInstruction *target,
                                          std::vector<ref<Expr>> &arguments) {
  // FIXME: Should check proper pairing with allocation type (malloc/free,
  // new/delete, new[]/delete[]).

  // XXX should type check args
  assert(arguments.size() == 1 && "invalid number of arguments to delete");
  executor.executeFree(state, arguments[0]);
}

void SpecialFunctionHandler::handleNewArray(ExecutionState &state,
                                            KInstruction *target,
                                            std::vector<ref<Expr>> &arguments) {
  // XXX should type check args
  assert(arguments.size() == 1 && "invalid number of arguments to new[]");
  executor.executeAlloc(state, arguments[0], false, target);
}

void SpecialFunctionHandler::handleDeleteArray(
    ExecutionState &state, KInstruction *target,
    std::vector<ref<Expr>> &arguments) {
  // XXX should type check args
  assert(arguments.size() == 1 && "invalid number of arguments to delete[]");
  executor.executeFree(state, arguments[0]);
}

void SpecialFunctionHandler::handleMalloc(ExecutionState &state,
                                          KInstruction *target,
                                          std::vector<ref<Expr>> &arguments) {
  // XXX should type check args
  assert(arguments.size() == 1 && "invalid number of arguments to malloc");
  executor.executeAlloc(state, arguments[0], false, target);
}

void SpecialFunctionHandler::handleMemalign(ExecutionState &state,
                                            KInstruction *target,
                                            std::vector<ref<Expr>> &arguments) {
  if (arguments.size() != 2) {
    executor.terminateStateOnError(state,
                                   "Incorrect number of arguments to "
                                   "memalign(size_t alignment, size_t size)",
                                   Executor::User);
    return;
  }

  std::pair<ref<Expr>, ref<Expr>> alignmentRangeExpr =
      executor.solver->getRange(state.constraints, arguments[0],
                                state.queryMetaData);
  ref<Expr> alignmentExpr = alignmentRangeExpr.first;
  auto alignmentConstExpr = dyn_cast<ConstantExpr>(alignmentExpr);

  if (!alignmentConstExpr) {
    executor.terminateStateOnError(
        state, "Could not determine size of symbolic alignment",
        Executor::User);
    return;
  }

  uint64_t alignment = alignmentConstExpr->getZExtValue();

  // Warn, if the expression has more than one solution
  if (alignmentRangeExpr.first != alignmentRangeExpr.second) {
    klee_warning_once(
        0, "Symbolic alignment for memalign. Choosing smallest alignment");
  }

  executor.executeAlloc(state, arguments[1], false, target, false, 0,
                        alignment);
}

#ifdef SUPPORT_KLEE_EH_CXX
void SpecialFunctionHandler::handleEhUnwindRaiseExceptionImpl(
    ExecutionState &state, KInstruction *target,
    std::vector<ref<Expr>> &arguments) {
  assert(arguments.size() == 1 &&
         "invalid number of arguments to _klee_eh_Unwind_RaiseException_impl");

  ref<ConstantExpr> exceptionObject = dyn_cast<ConstantExpr>(arguments[0]);
  if (!exceptionObject) {
    executor.terminateStateOnError(state,
                                   "Internal error: Symbolic exception pointer",
                                   Executor::Unhandled);
    return;
  }

  if (isa_and_nonnull<SearchPhaseUnwindingInformation>(
          state.unwindingInformation.get())) {
    executor.terminateStateOnExecError(
        state,
        "Internal error: Unwinding restarted during an ongoing search phase");
    return;
  }

  state.unwindingInformation =
      std::make_unique<SearchPhaseUnwindingInformation>(exceptionObject,
                                                        state.stack.size() - 1);

  executor.unwindToNextLandingpad(state);
}

void SpecialFunctionHandler::handleEhTypeid(ExecutionState &state,
                                            KInstruction *target,
                                            std::vector<ref<Expr>> &arguments) {
  assert(arguments.size() == 1 &&
         "invalid number of arguments to klee_eh_typeid_for");

  executor.bindLocal(target, state, executor.getEhTypeidFor(arguments[0]));
}
#endif // SUPPORT_KLEE_EH_CXX

void SpecialFunctionHandler::handleAssume(ExecutionState &state,
                                          KInstruction *target,
                                          std::vector<ref<Expr>> &arguments) {
  assert(arguments.size() == 1 && "invalid number of arguments to klee_assume");

  ref<Expr> e = arguments[0];

  if (e->getWidth() != Expr::Bool)
    e = NeExpr::create(e, ConstantExpr::create(0, e->getWidth()));

  bool res;
  bool success __attribute__((unused)) = executor.solver->mustBeFalse(
      state.constraints, e, res, state.queryMetaData);
  assert(success && "FIXME: Unhandled solver failure");
  if (res) {
    if (SilentKleeAssume) {
      executor.terminateState(state);
    } else {
      executor.terminateStateOnError(
          state, "invalid klee_assume call (provably false)", Executor::User);
    }
  } else {
    executor.addConstraint(state, e);
    std::stringstream KQueryRawStringStream("");
    KQueryRawStringStream << "\nState Id : " << state.getID();
    KQueryRawStringStream
        << "\nLocation : " << target->getSourceLocation() << "\nState : "
        << state.constraints.printConstraintSetTY(KQueryRawStringStream).str()
        << "\nklee_assume() : ";
    KQueryRawStringStream << e << "\n\n";
    *(executor.kqueryDumpFileptr) << KQueryRawStringStream.str();
  }
}

void SpecialFunctionHandler::handleIsSymbolic(
    ExecutionState &state, KInstruction *target,
    std::vector<ref<Expr>> &arguments) {
  assert(arguments.size() == 1 &&
         "invalid number of arguments to klee_is_symbolic");

  executor.bindLocal(
      target, state,
      ConstantExpr::create(!isa<ConstantExpr>(arguments[0]), Expr::Int32));
}

void SpecialFunctionHandler::handlePreferCex(
    ExecutionState &state, KInstruction *target,
    std::vector<ref<Expr>> &arguments) {
  assert(arguments.size() == 2 &&
         "invalid number of arguments to klee_prefex_cex");

  ref<Expr> cond = arguments[1];
  if (cond->getWidth() != Expr::Bool)
    cond = NeExpr::create(cond, ConstantExpr::alloc(0, cond->getWidth()));

  Executor::ExactResolutionList rl;
  executor.resolveExact(state, arguments[0], rl, "prefex_cex");

  assert(rl.size() == 1 &&
         "prefer_cex target must resolve to precisely one object");

  rl[0].first.first->cexPreferences.push_back(cond);
}

void SpecialFunctionHandler::handlePosixPreferCex(
    ExecutionState &state, KInstruction *target,
    std::vector<ref<Expr>> &arguments) {
  if (ReadablePosix)
    return handlePreferCex(state, target, arguments);
}

void SpecialFunctionHandler::handlePrintExpr(
    ExecutionState &state, KInstruction *target,
    std::vector<ref<Expr>> &arguments) {
  assert(arguments.size() == 2 &&
         "invalid number of arguments to klee_print_expr");

  std::string msg_str = readStringAtAddress(state, arguments[0]);
  llvm::errs() << msg_str << ":" << arguments[1] << "\n";
}

void SpecialFunctionHandler::handleSetForking(
    ExecutionState &state, KInstruction *target,
    std::vector<ref<Expr>> &arguments) {
  assert(arguments.size() == 1 &&
         "invalid number of arguments to klee_set_forking");
  ref<Expr> value = executor.toUnique(state, arguments[0]);

  if (ConstantExpr *CE = dyn_cast<ConstantExpr>(value)) {
    state.forkDisabled = CE->isZero();
  } else {
    executor.terminateStateOnError(
        state, "klee_set_forking requires a constant arg", Executor::User);
  }
}

void SpecialFunctionHandler::handleStackTrace(
    ExecutionState &state, KInstruction *target,
    std::vector<ref<Expr>> &arguments) {
  state.dumpStack(outs());
}

void SpecialFunctionHandler::handleWarning(ExecutionState &state,
                                           KInstruction *target,
                                           std::vector<ref<Expr>> &arguments) {
  assert(arguments.size() == 1 &&
         "invalid number of arguments to klee_warning");

  std::string msg_str = readStringAtAddress(state, arguments[0]);
  klee_warning("%s: %s", state.stack.back().kf->function->getName().data(),
               msg_str.c_str());
}

void SpecialFunctionHandler::handleWarningOnce(
    ExecutionState &state, KInstruction *target,
    std::vector<ref<Expr>> &arguments) {
  assert(arguments.size() == 1 &&
         "invalid number of arguments to klee_warning_once");

  std::string msg_str = readStringAtAddress(state, arguments[0]);
  klee_warning_once(0, "%s: %s",
                    state.stack.back().kf->function->getName().data(),
                    msg_str.c_str());
}

void SpecialFunctionHandler::handlePrintRange(
    ExecutionState &state, KInstruction *target,
    std::vector<ref<Expr>> &arguments) {
  assert(arguments.size() == 2 &&
         "invalid number of arguments to klee_print_range");

  std::string msg_str = readStringAtAddress(state, arguments[0]);
  llvm::errs() << msg_str << ":" << arguments[1];
  if (!isa<ConstantExpr>(arguments[1])) {
    // FIXME: Pull into a unique value method?
    ref<ConstantExpr> value;
    bool success __attribute__((unused)) = executor.solver->getValue(
        state.constraints, arguments[1], value, state.queryMetaData);
    assert(success && "FIXME: Unhandled solver failure");
    bool res;
    success = executor.solver->mustBeTrue(state.constraints,
                                          EqExpr::create(arguments[1], value),
                                          res, state.queryMetaData);
    assert(success && "FIXME: Unhandled solver failure");
    if (res) {
      llvm::errs() << " == " << value;
    } else {
      llvm::errs() << " ~= " << value;
      std::pair<ref<Expr>, ref<Expr>> res = executor.solver->getRange(
          state.constraints, arguments[1], state.queryMetaData);
      llvm::errs() << " (in [" << res.first << ", " << res.second << "])";
    }
  }
  llvm::errs() << "\n";
}

void SpecialFunctionHandler::handleGetObjSize(
    ExecutionState &state, KInstruction *target,
    std::vector<ref<Expr>> &arguments) {
  // XXX should type check args
  assert(arguments.size() == 1 &&
         "invalid number of arguments to klee_get_obj_size");
  Executor::ExactResolutionList rl;
  executor.resolveExact(state, arguments[0], rl, "klee_get_obj_size");
  for (Executor::ExactResolutionList::iterator it = rl.begin(), ie = rl.end();
       it != ie; ++it) {
    executor.bindLocal(
        target, *it->second,
        ConstantExpr::create(it->first.first->size,
                             executor.kmodule->targetData->getTypeSizeInBits(
                                 target->inst->getType())));
  }
}

void SpecialFunctionHandler::handleGetErrno(ExecutionState &state,
                                            KInstruction *target,
                                            std::vector<ref<Expr>> &arguments) {
  // XXX should type check args
  assert(arguments.size() == 0 &&
         "invalid number of arguments to klee_get_errno");
#ifndef WINDOWS
  int *errno_addr = executor.getErrnoLocation(state);
#else
  int *errno_addr = nullptr;
#endif

  // Retrieve the memory object of the errno variable
  ObjectPair result;
  bool resolved = state.addressSpace.resolveOne(
      ConstantExpr::create((uint64_t)errno_addr, Expr::Int64), result);
  if (!resolved)
    executor.terminateStateOnError(state, "Could not resolve address for errno",
                                   Executor::User);
  executor.bindLocal(target, state, result.second->read(0, Expr::Int32));
}

void SpecialFunctionHandler::handleErrnoLocation(
    ExecutionState &state, KInstruction *target,
    std::vector<ref<Expr>> &arguments) {
  // Returns the address of the errno variable
  assert(arguments.size() == 0 &&
         "invalid number of arguments to __errno_location/__error");

#ifndef WINDOWS
  int *errno_addr = executor.getErrnoLocation(state);
#else
  int *errno_addr = nullptr;
#endif

  executor.bindLocal(
      target, state,
      ConstantExpr::create((uint64_t)errno_addr,
                           executor.kmodule->targetData->getTypeSizeInBits(
                               target->inst->getType())));
}
void SpecialFunctionHandler::handleCalloc(ExecutionState &state,
                                          KInstruction *target,
                                          std::vector<ref<Expr>> &arguments) {
  // XXX should type check args
  assert(arguments.size() == 2 && "invalid number of arguments to calloc");

  ref<Expr> size = MulExpr::create(arguments[0], arguments[1]);
  executor.executeAlloc(state, size, false, target, true);
}

void SpecialFunctionHandler::handleRealloc(ExecutionState &state,
                                           KInstruction *target,
                                           std::vector<ref<Expr>> &arguments) {
  // XXX should type check args
  assert(arguments.size() == 2 && "invalid number of arguments to realloc");
  ref<Expr> address = arguments[0];
  ref<Expr> size = arguments[1];

  Executor::StatePair zeroSize =
      executor.fork(state, Expr::createIsZero(size), true);

  if (zeroSize.first) { // size == 0
    executor.executeFree(*zeroSize.first, address, target);
  }
  if (zeroSize.second) { // size != 0
    Executor::StatePair zeroPointer =
        executor.fork(*zeroSize.second, Expr::createIsZero(address), true);

    if (zeroPointer.first) { // address == 0
      executor.executeAlloc(*zeroPointer.first, size, false, target);
    }
    if (zeroPointer.second) { // address != 0
      Executor::ExactResolutionList rl;
      executor.resolveExact(*zeroPointer.second, address, rl, "realloc");

      for (Executor::ExactResolutionList::iterator it = rl.begin(),
                                                   ie = rl.end();
           it != ie; ++it) {
        executor.executeAlloc(*it->second, size, false, target, false,
                              it->first.second);
      }
    }
  }
}

void SpecialFunctionHandler::handleFree(ExecutionState &state,
                                        KInstruction *target,
                                        std::vector<ref<Expr>> &arguments) {
  // XXX should type check args
  assert(arguments.size() == 1 && "invalid number of arguments to free");
  executor.executeFree(state, arguments[0]);
}

void SpecialFunctionHandler::handleCheckMemoryAccess(
    ExecutionState &state, KInstruction *target,
    std::vector<ref<Expr>> &arguments) {
  assert(arguments.size() == 2 &&
         "invalid number of arguments to klee_check_memory_access");

  ref<Expr> address = executor.toUnique(state, arguments[0]);
  ref<Expr> size = executor.toUnique(state, arguments[1]);
  if (!isa<ConstantExpr>(address) || !isa<ConstantExpr>(size)) {
    executor.terminateStateOnError(
        state, "check_memory_access requires constant args", Executor::User);
  } else {
    ObjectPair op;

    if (!state.addressSpace.resolveOne(cast<ConstantExpr>(address), op)) {
      executor.terminateStateOnError(state, "check_memory_access: memory error",
                                     Executor::Ptr, NULL,
                                     executor.getAddressInfo(state, address));
    } else {
      ref<Expr> chk = op.first->getBoundsCheckPointer(
          address, cast<ConstantExpr>(size)->getZExtValue());
      if (!chk->isTrue()) {
        executor.terminateStateOnError(
            state, "check_memory_access: memory error", Executor::Ptr, NULL,
            executor.getAddressInfo(state, address));
      }
    }
  }
}

void SpecialFunctionHandler::handleGetValue(ExecutionState &state,
                                            KInstruction *target,
                                            std::vector<ref<Expr>> &arguments) {
  assert(arguments.size() == 1 &&
         "invalid number of arguments to klee_get_value");

  executor.executeGetValue(state, arguments[0], target);
}

void SpecialFunctionHandler::handleDefineFixedObject(
    ExecutionState &state, KInstruction *target,
    std::vector<ref<Expr>> &arguments) {
  assert(arguments.size() == 2 &&
         "invalid number of arguments to klee_define_fixed_object");
  assert(isa<ConstantExpr>(arguments[0]) &&
         "expect constant address argument to klee_define_fixed_object");
  assert(isa<ConstantExpr>(arguments[1]) &&
         "expect constant size argument to klee_define_fixed_object");

  uint64_t address = cast<ConstantExpr>(arguments[0])->getZExtValue();
  uint64_t size = cast<ConstantExpr>(arguments[1])->getZExtValue();
  MemoryObject *mo =
      executor.memory->allocateFixed(address, size, state.prevPC->inst);
  executor.bindObjectInState(state, mo, false);
  mo->isUserSpecified = true; // XXX hack;
}

void SpecialFunctionHandler::handleMakeSymbolic(
    ExecutionState &state, KInstruction *target,
    std::vector<ref<Expr>> &arguments) {
  std::string name;

  if (arguments.size() != 3) {
    executor.terminateStateOnError(state,
                                   "Incorrect number of arguments to "
                                   "klee_make_symbolic(void*, size_t, char*)",
                                   Executor::User);
    return;
  }

  name = arguments[2]->isZero() ? "" : readStringAtAddress(state, arguments[2]);

  if (name.length() == 0) {
    name = "unnamed";
    klee_warning("klee_make_symbolic: renamed empty name to \"unnamed\"");
  }

  Executor::ExactResolutionList rl;
  executor.resolveExact(state, arguments[0], rl, "make_symbolic");

  for (Executor::ExactResolutionList::iterator it = rl.begin(), ie = rl.end();
       it != ie; ++it) {
    const MemoryObject *mo = it->first.first;
    mo->setName(name);

    const ObjectState *old = it->first.second;
    ExecutionState *s = it->second;

    if (old->readOnly) {
      executor.terminateStateOnError(*s, "cannot make readonly object symbolic",
                                     Executor::User);
      return;
    }

    // FIXME: Type coercion should be done consistently somewhere.
    bool res;
    bool success __attribute__((unused)) = executor.solver->mustBeTrue(
        s->constraints,
        EqExpr::create(
            ZExtExpr::create(arguments[1], Context::get().getPointerWidth()),
            mo->getSizeExpr()),
        res, s->queryMetaData);
    assert(success && "FIXME: Unhandled solver failure");

    if (res) {
      executor.executeMakeSymbolic(*s, mo, name);
    } else {
      executor.terminateStateOnError(
          *s, "wrong size given to klee_make_symbolic[_name]", Executor::User);
    }
  }
}

// COMMENT : Dump Current state stack on the fly.
void SpecialFunctionHandler::handleStateStackDump(
    ExecutionState &state, KInstruction *target,
    std::vector<ref<Expr>> &arguments) {
  state.dumpStack(errs());
}

// COMMENT : KQUERY Symbolic Details of a PSE Variable.
void SpecialFunctionHandler::handleGetSymbolicDetails(
    ExecutionState &state, KInstruction *target,
    std::vector<ref<Expr>> &arguments) {

  Executor::ExactResolutionList rl;
  std::string name =
      arguments[1]->isZero() ? "" : readStringAtAddress(state, arguments[1]);

  executor.resolveExact(state, arguments[0], rl, "get_symbolic_details");
  for (Executor::ExactResolutionList::iterator it = rl.begin(), ie = rl.end();
       it != ie; ++it) {
    const MemoryObject *mo = it->first.first;
    const ObjectState *old = it->first.second;
    auto varName =
        mo->name == "unnamed" ? "(Not Symbolic)" : mo->name + " (Symbolic)";
    *(executor.kqueryDumpFileptr)
        << "\nLocation : " << target->getSourceLocation();
    *(executor.kqueryDumpFileptr) << "\nGiven Name : " << name;
    *(executor.kqueryDumpFileptr) << "\nVariable Type : " << varName;
    *(executor.kqueryDumpFileptr)
        << "\nValue : [[ " << old->printSymbolic(1 << 5) << " ]]\n---$---\n";
  }
}

// COMMENT : Dump all path constraints and not just state conditions.
void SpecialFunctionHandler::handleGetKQueryExpression(
    ExecutionState &state, KInstruction *target,
    std::vector<ref<Expr>> &arguments) {
  std::stringstream KQueryRawStringStream("");
  std::stringstream SMTLIBRawStringStream("");
  std::string result = "";
  executor.getConstraintLog((state), result, klee::Interpreter::KQUERY);
  KQueryRawStringStream << "\nState Id : " << state.getID();
  KQueryRawStringStream << "\nNew Query : " << target->getSourceLocation()
                        << "\n";
  KQueryRawStringStream << result << "\n";
  executor.getConstraintLog((state), result, klee::Interpreter::SMTLIB2);
  SMTLIBRawStringStream << "\nState Id : " << state.getID();
  SMTLIBRawStringStream << "\nNew Query : " << target->getSourceLocation()
                        << "\n";
  SMTLIBRawStringStream << result << "\n";
  *(executor.kqueryDumpFileptr) << KQueryRawStringStream.str();
  *(executor.smtlib2DumpFileptr) << SMTLIBRawStringStream.str();
}

void SpecialFunctionHandler::handleMarkGlobal(
    ExecutionState &state, KInstruction *target,
    std::vector<ref<Expr>> &arguments) {
  assert(arguments.size() == 1 &&
         "invalid number of arguments to klee_mark_global");

  Executor::ExactResolutionList rl;
  executor.resolveExact(state, arguments[0], rl, "mark_global");

  for (Executor::ExactResolutionList::iterator it = rl.begin(), ie = rl.end();
       it != ie; ++it) {
    const MemoryObject *mo = it->first.first;
    assert(!mo->isLocal);
    mo->isGlobal = true;
  }
}

void SpecialFunctionHandler::handleAddOverflow(
    ExecutionState &state, KInstruction *target,
    std::vector<ref<Expr>> &arguments) {
  executor.terminateStateOnError(state, "overflow on addition",
                                 Executor::Overflow);
}

void SpecialFunctionHandler::handleSubOverflow(
    ExecutionState &state, KInstruction *target,
    std::vector<ref<Expr>> &arguments) {
  executor.terminateStateOnError(state, "overflow on subtraction",
                                 Executor::Overflow);
}

void SpecialFunctionHandler::handleMulOverflow(
    ExecutionState &state, KInstruction *target,
    std::vector<ref<Expr>> &arguments) {
  executor.terminateStateOnError(state, "overflow on multiplication",
                                 Executor::Overflow);
}

void SpecialFunctionHandler::handleDivRemOverflow(
    ExecutionState &state, KInstruction *target,
    std::vector<ref<Expr>> &arguments) {
  executor.terminateStateOnError(state, "overflow on division or remainder",
                                 Executor::Overflow);
}<|MERGE_RESOLUTION|>--- conflicted
+++ resolved
@@ -18,12 +18,7 @@
 #include "StatsTracker.h"
 #include "TimingSolver.h"
 
-<<<<<<< HEAD
-#include "klee/Expr/Expr.h"
-#include "klee/Expr/ExprPPrinter.h"
-=======
 #include "klee/Config/config.h"
->>>>>>> 025abc72
 #include "klee/Module/KInstruction.h"
 #include "klee/Module/KModule.h"
 #include "klee/Solver/SolverCmdLine.h"
@@ -107,54 +102,6 @@
 #else
     add("__error", handleErrnoLocation, true),
 #endif
-<<<<<<< HEAD
-    add("klee_is_symbolic", handleIsSymbolic, true),
-    add("klee_make_symbolic", handleMakeSymbolic, false),
-    add("klee_dump_kquery_state", handleGetKQueryExpression, false),
-    add("klee_dump_symbolic_details", handleGetSymbolicDetails, false),
-    add("klee_dump_state_stack", handleStateStackDump, false),
-    add("klee_mark_global", handleMarkGlobal, false),
-    add("klee_open_merge", handleOpenMerge, false),
-    add("klee_close_merge", handleCloseMerge, false),
-    add("klee_prefer_cex", handlePreferCex, false),
-    add("klee_posix_prefer_cex", handlePosixPreferCex, false),
-    add("klee_print_expr", handlePrintExpr, false),
-    add("klee_print_range", handlePrintRange, false),
-    add("klee_set_forking", handleSetForking, false),
-    add("klee_stack_trace", handleStackTrace, false),
-    add("klee_warning", handleWarning, false),
-    add("klee_warning_once", handleWarningOnce, false),
-    add("malloc", handleMalloc, true),
-    add("memalign", handleMemalign, true),
-    add("realloc", handleRealloc, true),
-    add("_klee_eh_Unwind_RaiseException_impl", handleEhUnwindRaiseExceptionImpl,
-        false),
-
-    // operator delete[](void*)
-    add("_ZdaPv", handleDeleteArray, false),
-    // operator delete(void*)
-    add("_ZdlPv", handleDelete, false),
-
-    // operator new[](unsigned int)
-    add("_Znaj", handleNewArray, true),
-    // operator new(unsigned int)
-    add("_Znwj", handleNew, true),
-
-    // FIXME-64: This is wrong for 64-bit long...
-
-    // operator new[](unsigned long)
-    add("_Znam", handleNewArray, true),
-    // operator new(unsigned long)
-    add("_Znwm", handleNew, true),
-
-    // Run clang with -fsanitize=signed-integer-overflow and/or
-    // -fsanitize=unsigned-integer-overflow
-    add("__ubsan_handle_add_overflow", handleAddOverflow, false),
-    add("__ubsan_handle_sub_overflow", handleSubOverflow, false),
-    add("__ubsan_handle_mul_overflow", handleMulOverflow, false),
-    add("__ubsan_handle_divrem_overflow", handleDivRemOverflow, false),
-    add("klee_eh_typeid_for", handleEhTypeid, true),
-=======
   add("klee_is_symbolic", handleIsSymbolic, true),
   add("klee_make_symbolic", handleMakeSymbolic, false),
   add("klee_mark_global", handleMarkGlobal, false),
@@ -177,22 +124,22 @@
   add("klee_eh_typeid_for", handleEhTypeid, true),
 #endif
 
-  // operator delete[](void*)
-  add("_ZdaPv", handleDeleteArray, false),
-  // operator delete(void*)
-  add("_ZdlPv", handleDelete, false),
-
-  // operator new[](unsigned int)
-  add("_Znaj", handleNewArray, true),
-  // operator new(unsigned int)
-  add("_Znwj", handleNew, true),
-
-  // FIXME-64: This is wrong for 64-bit long...
-
-  // operator new[](unsigned long)
-  add("_Znam", handleNewArray, true),
-  // operator new(unsigned long)
-  add("_Znwm", handleNew, true),
+    // operator delete[](void*)
+    add("_ZdaPv", handleDeleteArray, false),
+    // operator delete(void*)
+    add("_ZdlPv", handleDelete, false),
+
+    // operator new[](unsigned int)
+    add("_Znaj", handleNewArray, true),
+    // operator new(unsigned int)
+    add("_Znwj", handleNew, true),
+
+    // FIXME-64: This is wrong for 64-bit long...
+
+    // operator new[](unsigned long)
+    add("_Znam", handleNewArray, true),
+    // operator new(unsigned long)
+    add("_Znwm", handleNew, true),
 
   // Run clang with -fsanitize=signed-integer-overflow and/or
   // -fsanitize=unsigned-integer-overflow
@@ -200,7 +147,6 @@
   add("__ubsan_handle_sub_overflow", handleSubOverflow, false),
   add("__ubsan_handle_mul_overflow", handleMulOverflow, false),
   add("__ubsan_handle_divrem_overflow", handleDivRemOverflow, false),
->>>>>>> 025abc72
 
 #undef addDNR
 #undef add
