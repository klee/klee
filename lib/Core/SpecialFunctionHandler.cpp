//===-- SpecialFunctionHandler.cpp ----------------------------------------===//
//
//                     The KLEE Symbolic Virtual Machine
//
// This file is distributed under the University of Illinois Open Source
// License. See LICENSE.TXT for details.
//
//===----------------------------------------------------------------------===//

#include "SpecialFunctionHandler.h"

#include "ExecutionState.h"
#include "Executor.h"
#include "Memory.h"
#include "MemoryManager.h"
#include "MergeHandler.h"
#include "Searcher.h"
#include "StatsTracker.h"
#include "TimingSolver.h"

#include "klee/Expr/Expr.h"
#include "klee/Expr/ExprPPrinter.h"
#include "klee/Module/KInstruction.h"
#include "klee/Module/KModule.h"
#include "klee/Solver/SolverCmdLine.h"
#include "klee/Support/Casting.h"
#include "klee/Support/Debug.h"
#include "klee/Support/ErrorHandling.h"
#include "klee/Support/OptionCategories.h"

#include "llvm/ADT/Twine.h"
#include "llvm/IR/DataLayout.h"
#include "llvm/IR/Instructions.h"
#include "llvm/IR/Module.h"
#include "llvm/Support/raw_ostream.h"

#include <errno.h>
#include <iostream>
#include <sstream>
#include <string>
#include <type_traits>
#include <unordered_set>

using namespace llvm;
using namespace klee;

std::unordered_set<std::string> pseVarsSet;

namespace {
cl::opt<bool>
    ReadablePosix("readable-posix-inputs", cl::init(false),
                  cl::desc("Prefer creation of POSIX inputs (command-line "
                           "arguments, files, etc.) with human readable bytes. "
                           "Note: option is expensive when creating lots of "
                           "tests (default=false)"),
                  cl::cat(TestGenCat));

cl::opt<bool>
    SilentKleeAssume("silent-klee-assume", cl::init(false),
                     cl::desc("Silently terminate paths with an infeasible "
                              "condition given to klee_assume() rather than "
                              "emitting an error (default=false)"),
                     cl::cat(TerminationCat));
} // namespace

/// \todo Almost all of the demands in this file should be replaced
/// with terminateState calls.

///

// FIXME: We are more or less committed to requiring an intrinsic
// library these days. We can move some of this stuff there,
// especially things like realloc which have complicated semantics
// w.r.t. forking. Among other things this makes delayed query
// dispatch easier to implement.
static SpecialFunctionHandler::HandlerInfo handlerInfo[] = {
#define add(name, handler, ret)                                                \
  { name, &SpecialFunctionHandler::handler, false, ret, false }
#define addDNR(name, handler)                                                  \
  { name, &SpecialFunctionHandler::handler, true, false, false }
    addDNR("__assert_rtn", handleAssertFail),
    addDNR("__assert_fail", handleAssertFail),
    addDNR("__assert", handleAssertFail),
    addDNR("_assert", handleAssert),
    addDNR("abort", handleAbort),
    addDNR("_exit", handleExit),
    {"exit", &SpecialFunctionHandler::handleExit, true, false, true},
    addDNR("klee_abort", handleAbort),
    addDNR("klee_silent_exit", handleSilentExit),
    addDNR("klee_report_error", handleReportError),
    add("calloc", handleCalloc, true),
    add("free", handleFree, false),
    add("klee_assume", handleAssume, false),
    add("klee_check_memory_access", handleCheckMemoryAccess, false),
    add("klee_get_valuef", handleGetValue, true),
    add("klee_get_valued", handleGetValue, true),
    add("klee_get_valuel", handleGetValue, true),
    add("klee_get_valuell", handleGetValue, true),
    add("klee_get_value_i32", handleGetValue, true),
    add("klee_get_value_i64", handleGetValue, true),
    add("klee_define_fixed_object", handleDefineFixedObject, false),
    add("klee_get_obj_size", handleGetObjSize, true),
    add("klee_get_errno", handleGetErrno, true),
#ifndef __APPLE__
    add("__errno_location", handleErrnoLocation, true),
#else
    add("__error", handleErrnoLocation, true),
#endif
    add("klee_is_symbolic", handleIsSymbolic, true),
    add("klee_make_symbolic", handleMakeSymbolic, false),
    add("mark_pse_symbolic", handleMarkPSESymbolic, false),
    add("klee_dump_kquery_state", handleGetKQueryExpression, false),
    add("mark_state_winning", handleStateAnnotateWin, false),
    add("klee_dump_symbolic_details", handleGetSymbolicDetails, false),
    add("klee_dump_state_stack", handleStateStackDump, false),
    add("klee_mark_global", handleMarkGlobal, false),
    add("klee_open_merge", handleOpenMerge, false),
    add("klee_close_merge", handleCloseMerge, false),
    add("klee_prefer_cex", handlePreferCex, false),
    add("klee_posix_prefer_cex", handlePosixPreferCex, false),
    add("klee_print_expr", handlePrintExpr, false),
    add("expected_value", handleAddExpectation, false),
    add("klee_print_range", handlePrintRange, false),
    add("klee_set_forking", handleSetForking, false),
    add("klee_stack_trace", handleStackTrace, false),
    add("klee_warning", handleWarning, false),
    add("klee_warning_once", handleWarningOnce, false),
    add("malloc", handleMalloc, true),
    add("memalign", handleMemalign, true),
    add("realloc", handleRealloc, true),
    add("_klee_eh_Unwind_RaiseException_impl", handleEhUnwindRaiseExceptionImpl,
        false),

    // operator delete[](void*)
    add("_ZdaPv", handleDeleteArray, false),
    // operator delete(void*)
    add("_ZdlPv", handleDelete, false),

    // operator new[](unsigned int)
    add("_Znaj", handleNewArray, true),
    // operator new(unsigned int)
    add("_Znwj", handleNew, true),

    // FIXME-64: This is wrong for 64-bit long...

    // operator new[](unsigned long)
    add("_Znam", handleNewArray, true),
    // operator new(unsigned long)
    add("_Znwm", handleNew, true),

    // Run clang with -fsanitize=signed-integer-overflow and/or
    // -fsanitize=unsigned-integer-overflow
    add("__ubsan_handle_add_overflow", handleAddOverflow, false),
    add("__ubsan_handle_sub_overflow", handleSubOverflow, false),
    add("__ubsan_handle_mul_overflow", handleMulOverflow, false),
    add("__ubsan_handle_divrem_overflow", handleDivRemOverflow, false),
    add("klee_eh_typeid_for", handleEhTypeid, true),

#undef addDNR
#undef add
};

SpecialFunctionHandler::const_iterator SpecialFunctionHandler::begin() {
  return SpecialFunctionHandler::const_iterator(handlerInfo);
}

SpecialFunctionHandler::const_iterator SpecialFunctionHandler::end() {
  // NULL pointer is sentinel
  return SpecialFunctionHandler::const_iterator(0);
}

SpecialFunctionHandler::const_iterator &
SpecialFunctionHandler::const_iterator::operator++() {
  ++index;
  if (index >= SpecialFunctionHandler::size()) {
    // Out of range, return .end()
    base = 0; // Sentinel
    index = 0;
  }

  return *this;
}

int SpecialFunctionHandler::size() {
  return sizeof(handlerInfo) / sizeof(handlerInfo[0]);
}

SpecialFunctionHandler::SpecialFunctionHandler(Executor &_executor)
    : executor(_executor) {}

void SpecialFunctionHandler::prepare(
    std::vector<const char *> &preservedFunctions) {
  unsigned N = size();

  for (unsigned i = 0; i < N; ++i) {
    HandlerInfo &hi = handlerInfo[i];
    Function *f = executor.kmodule->module->getFunction(hi.name);

    // No need to create if the function doesn't exist, since it cannot
    // be called in that case.
    if (f && (!hi.doNotOverride || f->isDeclaration())) {
      preservedFunctions.push_back(hi.name);
      // Make sure NoReturn attribute is set, for optimization and
      // coverage counting.
      if (hi.doesNotReturn)
        f->addFnAttr(Attribute::NoReturn);

      // Change to a declaration since we handle internally (simplifies
      // module and allows deleting dead code).
      if (!f->isDeclaration())
        f->deleteBody();
    }
  }
}

void SpecialFunctionHandler::bind() {
<<<<<<< HEAD
  unsigned N = sizeof(handlerInfo) / sizeof(handlerInfo[0]);
=======
  unsigned N = size();
>>>>>>> 885997a9

  for (unsigned i = 0; i < N; ++i) {
    HandlerInfo &hi = handlerInfo[i];
    Function *f = executor.kmodule->module->getFunction(hi.name);

    if (f && (!hi.doNotOverride || f->isDeclaration()))
      handlers[f] = std::make_pair(hi.handler, hi.hasReturnValue);
  }
}

bool SpecialFunctionHandler::handle(ExecutionState &state, Function *f,
                                    KInstruction *target,
                                    std::vector<ref<Expr>> &arguments) {
  handlers_ty::iterator it = handlers.find(f);
  if (it != handlers.end()) {
    Handler h = it->second.first;
    bool hasReturnValue = it->second.second;
    // FIXME: Check this... add test?
    if (!hasReturnValue && !target->inst->use_empty()) {
      executor.terminateStateOnExecError(
          state, "expected return value from void special function");
    } else {
      (this->*h)(state, target, arguments);
    }
    return true;
  } else {
    return false;
  }
}

// reads a concrete string from memory
std::string SpecialFunctionHandler::readStringAtAddress(ExecutionState &state,
                                                        ref<Expr> addressExpr) {
  ObjectPair op;
  addressExpr = executor.toUnique(state, addressExpr);
  if (!isa<ConstantExpr>(addressExpr)) {
    executor.terminateStateOnUserError(
        state, "Symbolic string pointer passed to one of the klee_ functions");
    return "";
  }
  ref<ConstantExpr> address = cast<ConstantExpr>(addressExpr);
  if (!state.addressSpace.resolveOne(address, op)) {
    executor.terminateStateOnUserError(
        state, "Invalid string pointer passed to one of the klee_ functions");
    return "";
  }
  const MemoryObject *mo = op.first;
  const ObjectState *os = op.second;

  auto relativeOffset = mo->getOffsetExpr(address);
  // the relativeOffset must be concrete as the address is concrete
  size_t offset = cast<ConstantExpr>(relativeOffset)->getZExtValue();

  std::ostringstream buf;
  char c = 0;
  for (size_t i = offset; i < mo->size; ++i) {
    ref<Expr> cur = os->read8(i);
    cur = executor.toUnique(state, cur);
    assert(isa<ConstantExpr>(cur) &&
           "hit symbolic char while reading concrete string");
    c = cast<ConstantExpr>(cur)->getZExtValue(8);
    if (c == '\0') {
      // we read the whole string
      break;
    }

    buf << c;
  }

  if (c != '\0') {
    klee_warning_once(0, "String not terminated by \\0 passed to "
                         "one of the klee_ functions");
  }

  return buf.str();
}

/****/

void SpecialFunctionHandler::handleAbort(ExecutionState &state,
                                         KInstruction *target,
                                         std::vector<ref<Expr>> &arguments) {
  assert(arguments.size() == 0 && "invalid number of arguments to abort");
<<<<<<< HEAD
  executor.terminateStateOnError(state, "abort failure", Executor::Abort);
=======
  executor.terminateStateOnError(state, "abort failure",
                                 StateTerminationType::Abort);
>>>>>>> 885997a9
}

void SpecialFunctionHandler::handleExit(ExecutionState &state,
                                        KInstruction *target,
                                        std::vector<ref<Expr>> &arguments) {
  assert(arguments.size() == 1 && "invalid number of arguments to exit");
  executor.terminateStateOnExit(state);
}

void SpecialFunctionHandler::handleSilentExit(
    ExecutionState &state, KInstruction *target,
    std::vector<ref<Expr>> &arguments) {
  assert(arguments.size() == 1 && "invalid number of arguments to exit");
<<<<<<< HEAD
  executor.terminateState(state);
=======
  executor.terminateStateEarly(state, "", StateTerminationType::SilentExit);
>>>>>>> 885997a9
}

void SpecialFunctionHandler::handleAssert(ExecutionState &state,
                                          KInstruction *target,
                                          std::vector<ref<Expr>> &arguments) {
  assert(arguments.size() == 3 && "invalid number of arguments to _assert");
  executor.terminateStateOnError(
      state, "ASSERTION FAIL: " + readStringAtAddress(state, arguments[0]),
<<<<<<< HEAD
      Executor::Assert);
=======
      StateTerminationType::Assert);
>>>>>>> 885997a9
}

void SpecialFunctionHandler::handleAssertFail(
    ExecutionState &state, KInstruction *target,
    std::vector<ref<Expr>> &arguments) {
  assert(arguments.size() == 4 &&
         "invalid number of arguments to __assert_fail");
  executor.terminateStateOnError(
      state, "ASSERTION FAIL: " + readStringAtAddress(state, arguments[0]),
<<<<<<< HEAD
      Executor::Assert);
=======
      StateTerminationType::Assert);
>>>>>>> 885997a9
}

void SpecialFunctionHandler::handleReportError(
    ExecutionState &state, KInstruction *target,
    std::vector<ref<Expr>> &arguments) {
  assert(arguments.size() == 4 &&
         "invalid number of arguments to klee_report_error");

<<<<<<< HEAD
  // arguments[0], arguments[1] are file, line
  executor.terminateStateOnError(
      state, readStringAtAddress(state, arguments[2]), Executor::ReportError,
=======
  // arguments[0,1,2,3] are file, line, message, suffix
  executor.terminateStateOnError(
      state, readStringAtAddress(state, arguments[2]),
      StateTerminationType::ReportError, "",
>>>>>>> 885997a9
      readStringAtAddress(state, arguments[3]).c_str());
}

void SpecialFunctionHandler::handleOpenMerge(
    ExecutionState &state, KInstruction *target,
    std::vector<ref<Expr>> &arguments) {
  if (!UseMerge) {
    klee_warning_once(0, "klee_open_merge ignored, use '-use-merge'");
    return;
  }

  state.openMergeStack.push_back(
      ref<MergeHandler>(new MergeHandler(&executor, &state)));

  if (DebugLogMerge)
    llvm::errs() << "open merge: " << &state << "\n";
}

void SpecialFunctionHandler::handleCloseMerge(
    ExecutionState &state, KInstruction *target,
    std::vector<ref<Expr>> &arguments) {
  if (!UseMerge) {
    klee_warning_once(0, "klee_close_merge ignored, use '-use-merge'");
    return;
  }
  Instruction *i = target->inst;

  if (DebugLogMerge)
    llvm::errs() << "close merge: " << &state << " at [" << *i << "]\n";

  if (state.openMergeStack.empty()) {
    std::ostringstream warning;
    warning << &state << " ran into a close at " << i
            << " without a preceding open";
    klee_warning("%s", warning.str().c_str());
  } else {
    assert(executor.mergingSearcher->inCloseMerge.find(&state) ==
               executor.mergingSearcher->inCloseMerge.end() &&
           "State cannot run into close_merge while being closed");
    executor.mergingSearcher->inCloseMerge.insert(&state);
    state.openMergeStack.back()->addClosedState(&state, i);
    state.openMergeStack.pop_back();
  }
}

void SpecialFunctionHandler::handleNew(ExecutionState &state,
                                       KInstruction *target,
                                       std::vector<ref<Expr>> &arguments) {
  // XXX should type check args
  assert(arguments.size() == 1 && "invalid number of arguments to new");

  executor.executeAlloc(state, arguments[0], false, target);
}

void SpecialFunctionHandler::handleDelete(ExecutionState &state,
                                          KInstruction *target,
                                          std::vector<ref<Expr>> &arguments) {
  // FIXME: Should check proper pairing with allocation type (malloc/free,
  // new/delete, new[]/delete[]).

  // XXX should type check args
  assert(arguments.size() == 1 && "invalid number of arguments to delete");
  executor.executeFree(state, arguments[0]);
}

void SpecialFunctionHandler::handleNewArray(ExecutionState &state,
                                            KInstruction *target,
                                            std::vector<ref<Expr>> &arguments) {
  // XXX should type check args
  assert(arguments.size() == 1 && "invalid number of arguments to new[]");
  executor.executeAlloc(state, arguments[0], false, target);
}

void SpecialFunctionHandler::handleDeleteArray(
    ExecutionState &state, KInstruction *target,
    std::vector<ref<Expr>> &arguments) {
  // XXX should type check args
  assert(arguments.size() == 1 && "invalid number of arguments to delete[]");
  executor.executeFree(state, arguments[0]);
}

void SpecialFunctionHandler::handleMalloc(ExecutionState &state,
                                          KInstruction *target,
                                          std::vector<ref<Expr>> &arguments) {
  // XXX should type check args
  assert(arguments.size() == 1 && "invalid number of arguments to malloc");
  executor.executeAlloc(state, arguments[0], false, target);
}

void SpecialFunctionHandler::handleMemalign(ExecutionState &state,
                                            KInstruction *target,
                                            std::vector<ref<Expr>> &arguments) {
  if (arguments.size() != 2) {
<<<<<<< HEAD
    executor.terminateStateOnError(state,
                                   "Incorrect number of arguments to "
                                   "memalign(size_t alignment, size_t size)",
                                   Executor::User);
=======
    executor.terminateStateOnUserError(state,
      "Incorrect number of arguments to memalign(size_t alignment, size_t size)");
>>>>>>> 885997a9
    return;
  }

  std::pair<ref<Expr>, ref<Expr>> alignmentRangeExpr =
      executor.solver->getRange(state.constraints, arguments[0],
                                state.queryMetaData);
  ref<Expr> alignmentExpr = alignmentRangeExpr.first;
  auto alignmentConstExpr = dyn_cast<ConstantExpr>(alignmentExpr);

  if (!alignmentConstExpr) {
<<<<<<< HEAD
    executor.terminateStateOnError(
        state, "Could not determine size of symbolic alignment",
        Executor::User);
=======
    executor.terminateStateOnUserError(state, "Could not determine size of symbolic alignment");
>>>>>>> 885997a9
    return;
  }

  uint64_t alignment = alignmentConstExpr->getZExtValue();

  // Warn, if the expression has more than one solution
  if (alignmentRangeExpr.first != alignmentRangeExpr.second) {
    klee_warning_once(
        0, "Symbolic alignment for memalign. Choosing smallest alignment");
  }

  executor.executeAlloc(state, arguments[1], false, target, false, 0,
                        alignment);
}

void SpecialFunctionHandler::handleEhUnwindRaiseExceptionImpl(
    ExecutionState &state, KInstruction *target,
    std::vector<ref<Expr>> &arguments) {
  assert(arguments.size() == 1 &&
         "invalid number of arguments to _klee_eh_Unwind_RaiseException_impl");

  ref<ConstantExpr> exceptionObject = dyn_cast<ConstantExpr>(arguments[0]);
  if (!exceptionObject.get()) {
    executor.terminateStateOnExecError(state, "Internal error: Symbolic exception pointer");
    return;
  }

  if (isa_and_nonnull<SearchPhaseUnwindingInformation>(
          state.unwindingInformation.get())) {
    executor.terminateStateOnExecError(
        state,
        "Internal error: Unwinding restarted during an ongoing search phase");
    return;
  }

  state.unwindingInformation =
      std::make_unique<SearchPhaseUnwindingInformation>(exceptionObject,
                                                        state.stack.size() - 1);

  executor.unwindToNextLandingpad(state);
}

void SpecialFunctionHandler::handleEhTypeid(ExecutionState &state,
                                            KInstruction *target,
                                            std::vector<ref<Expr>> &arguments) {
  assert(arguments.size() == 1 &&
         "invalid number of arguments to klee_eh_typeid_for");

  executor.bindLocal(target, state, executor.getEhTypeidFor(arguments[0]));
}

void SpecialFunctionHandler::handleAssume(ExecutionState &state,
                                          KInstruction *target,
                                          std::vector<ref<Expr>> &arguments) {
  assert(arguments.size() == 1 && "invalid number of arguments to klee_assume");

  ref<Expr> e = arguments[0];

  if (e->getWidth() != Expr::Bool)
    e = NeExpr::create(e, ConstantExpr::create(0, e->getWidth()));

  bool res;
  bool success __attribute__((unused)) = executor.solver->mustBeFalse(
      state.constraints, e, res, state.queryMetaData);
  assert(success && "FIXME: Unhandled solver failure");
  if (res) {
    if (SilentKleeAssume) {
      executor.terminateState(state);
    } else {
<<<<<<< HEAD
      executor.terminateStateOnError(
          state, "invalid klee_assume call (provably false)", Executor::User);
=======
      executor.terminateStateOnUserError(
          state, "invalid klee_assume call (provably false)");
>>>>>>> 885997a9
    }
  } else {
    executor.addConstraint(state, e);
    std::stringstream KQueryRawStringStream("");
    KQueryRawStringStream << "\nState Id : " << state.getID();
    KQueryRawStringStream << "\nEmph Id : " << state.emphemeralStateId;
    KQueryRawStringStream << "\nLocation : " << target->getSourceLocation()
                          << "\nklee_assume() : ";
    KQueryRawStringStream << e << "\n\n";
    *(executor.kqueryDumpFileptr) << KQueryRawStringStream.str();
  }
}

void SpecialFunctionHandler::handleIsSymbolic(
    ExecutionState &state, KInstruction *target,
    std::vector<ref<Expr>> &arguments) {
  assert(arguments.size() == 1 &&
         "invalid number of arguments to klee_is_symbolic");

  executor.bindLocal(
      target, state,
      ConstantExpr::create(!isa<ConstantExpr>(arguments[0]), Expr::Int32));
}

void SpecialFunctionHandler::handlePreferCex(
    ExecutionState &state, KInstruction *target,
    std::vector<ref<Expr>> &arguments) {
  assert(arguments.size() == 2 &&
         "invalid number of arguments to klee_prefex_cex");

  ref<Expr> cond = arguments[1];
  if (cond->getWidth() != Expr::Bool)
    cond = NeExpr::create(cond, ConstantExpr::alloc(0, cond->getWidth()));

<<<<<<< HEAD
  Executor::ExactResolutionList rl;
  executor.resolveExact(state, arguments[0], rl, "prefex_cex");

  assert(rl.size() == 1 &&
         "prefer_cex target must resolve to precisely one object");

  rl[0].first.first->cexPreferences.push_back(cond);
=======
  state.addCexPreference(cond);
>>>>>>> 885997a9
}

void SpecialFunctionHandler::handlePosixPreferCex(
    ExecutionState &state, KInstruction *target,
    std::vector<ref<Expr>> &arguments) {
  if (ReadablePosix)
    return handlePreferCex(state, target, arguments);
}

void SpecialFunctionHandler::handlePrintExpr(
    ExecutionState &state, KInstruction *target,
    std::vector<ref<Expr>> &arguments) {
  assert(arguments.size() == 2 &&
         "invalid number of arguments to klee_print_expr");

  std::string msg_str = readStringAtAddress(state, arguments[0]);
  llvm::errs() << msg_str << ":" << arguments[1] << "\n";
}

void SpecialFunctionHandler::handleAddExpectation(
    ExecutionState &state, KInstruction *target,
    std::vector<ref<Expr>> &arguments) {
  assert(arguments.size() == 2 &&
         "invalid number of arguments to expected_value");

  std::string msg_str = readStringAtAddress(state, arguments[0]), cond = "";
  std::stringstream sso;
  sso << arguments[1];
  cond = sso.str();
  cond.erase(std::remove(cond.begin(), cond.end(), '\n'), cond.end());
  cond.erase(std::unique(std::begin(cond), std::end(cond),
                         [](unsigned char a, unsigned char b) {
                           return std::isspace(a) && std::isspace(b);
                         }),
             std::end(cond));

  executor.executionTreeJSON["exp_val_map"][std::to_string(
      state.emphemeralStateId)] = {msg_str, cond};
  executor.executionTreeJSON[std::to_string(state.emphemeralStateId)]
                            ["exp_val"] = {msg_str, cond};

  // llvm::errs() << "Expected Value : " << msg_str << ":" << cond << "\n";
}

void SpecialFunctionHandler::handleSetForking(
    ExecutionState &state, KInstruction *target,
    std::vector<ref<Expr>> &arguments) {
  assert(arguments.size() == 1 &&
         "invalid number of arguments to klee_set_forking");
  ref<Expr> value = executor.toUnique(state, arguments[0]);

  if (ConstantExpr *CE = dyn_cast<ConstantExpr>(value)) {
    state.forkDisabled = CE->isZero();
  } else {
<<<<<<< HEAD
    executor.terminateStateOnError(
        state, "klee_set_forking requires a constant arg", Executor::User);
=======
    executor.terminateStateOnUserError(state, "klee_set_forking requires a constant arg");
>>>>>>> 885997a9
  }
}

void SpecialFunctionHandler::handleStackTrace(
    ExecutionState &state, KInstruction *target,
    std::vector<ref<Expr>> &arguments) {
  state.dumpStack(outs());
}

void SpecialFunctionHandler::handleWarning(ExecutionState &state,
                                           KInstruction *target,
                                           std::vector<ref<Expr>> &arguments) {
  assert(arguments.size() == 1 &&
         "invalid number of arguments to klee_warning");

  std::string msg_str = readStringAtAddress(state, arguments[0]);
  klee_warning("%s: %s", state.stack.back().kf->function->getName().data(),
               msg_str.c_str());
}

void SpecialFunctionHandler::handleWarningOnce(
    ExecutionState &state, KInstruction *target,
    std::vector<ref<Expr>> &arguments) {
  assert(arguments.size() == 1 &&
         "invalid number of arguments to klee_warning_once");

  std::string msg_str = readStringAtAddress(state, arguments[0]);
  klee_warning_once(0, "%s: %s",
                    state.stack.back().kf->function->getName().data(),
                    msg_str.c_str());
}

void SpecialFunctionHandler::handlePrintRange(
    ExecutionState &state, KInstruction *target,
    std::vector<ref<Expr>> &arguments) {
  assert(arguments.size() == 2 &&
         "invalid number of arguments to klee_print_range");

  std::string msg_str = readStringAtAddress(state, arguments[0]);
  llvm::errs() << msg_str << ":" << arguments[1];
  if (!isa<ConstantExpr>(arguments[1])) {
    // FIXME: Pull into a unique value method?
    ref<ConstantExpr> value;
    bool success __attribute__((unused)) = executor.solver->getValue(
        state.constraints, arguments[1], value, state.queryMetaData);
    assert(success && "FIXME: Unhandled solver failure");
    bool res;
    success = executor.solver->mustBeTrue(state.constraints,
                                          EqExpr::create(arguments[1], value),
                                          res, state.queryMetaData);
    assert(success && "FIXME: Unhandled solver failure");
    if (res) {
      llvm::errs() << " == " << value;
    } else {
      llvm::errs() << " ~= " << value;
      std::pair<ref<Expr>, ref<Expr>> res = executor.solver->getRange(
          state.constraints, arguments[1], state.queryMetaData);
      llvm::errs() << " (in [" << res.first << ", " << res.second << "])";
    }
  }
  llvm::errs() << "\n";
}

void SpecialFunctionHandler::handleGetObjSize(
    ExecutionState &state, KInstruction *target,
    std::vector<ref<Expr>> &arguments) {
  // XXX should type check args
  assert(arguments.size() == 1 &&
         "invalid number of arguments to klee_get_obj_size");
  Executor::ExactResolutionList rl;
  executor.resolveExact(state, arguments[0], rl, "klee_get_obj_size");
  for (Executor::ExactResolutionList::iterator it = rl.begin(), ie = rl.end();
       it != ie; ++it) {
    executor.bindLocal(
        target, *it->second,
        ConstantExpr::create(it->first.first->size,
                             executor.kmodule->targetData->getTypeSizeInBits(
                                 target->inst->getType())));
  }
}

void SpecialFunctionHandler::handleGetErrno(ExecutionState &state,
                                            KInstruction *target,
                                            std::vector<ref<Expr>> &arguments) {
  // XXX should type check args
  assert(arguments.size() == 0 &&
         "invalid number of arguments to klee_get_errno");
#ifndef WINDOWS
  int *errno_addr = executor.getErrnoLocation(state);
#else
  int *errno_addr = nullptr;
#endif

  // Retrieve the memory object of the errno variable
  ObjectPair result;
  bool resolved = state.addressSpace.resolveOne(
      ConstantExpr::create((uint64_t)errno_addr, Expr::Int64), result);
  if (!resolved)
    executor.terminateStateOnUserError(state, "Could not resolve address for errno");
  executor.bindLocal(target, state, result.second->read(0, Expr::Int32));
}

void SpecialFunctionHandler::handleErrnoLocation(
    ExecutionState &state, KInstruction *target,
    std::vector<ref<Expr>> &arguments) {
  // Returns the address of the errno variable
  assert(arguments.size() == 0 &&
         "invalid number of arguments to __errno_location/__error");

#ifndef WINDOWS
  int *errno_addr = executor.getErrnoLocation(state);
#else
  int *errno_addr = nullptr;
#endif

  executor.bindLocal(
      target, state,
      ConstantExpr::create((uint64_t)errno_addr,
                           executor.kmodule->targetData->getTypeSizeInBits(
                               target->inst->getType())));
}
void SpecialFunctionHandler::handleCalloc(ExecutionState &state,
                                          KInstruction *target,
                                          std::vector<ref<Expr>> &arguments) {
  // XXX should type check args
  assert(arguments.size() == 2 && "invalid number of arguments to calloc");

  ref<Expr> size = MulExpr::create(arguments[0], arguments[1]);
  executor.executeAlloc(state, size, false, target, true);
}

void SpecialFunctionHandler::handleRealloc(ExecutionState &state,
                                           KInstruction *target,
                                           std::vector<ref<Expr>> &arguments) {
  // XXX should type check args
  assert(arguments.size() == 2 && "invalid number of arguments to realloc");
  ref<Expr> address = arguments[0];
  ref<Expr> size = arguments[1];

  Executor::StatePair zeroSize =
<<<<<<< HEAD
      executor.fork(state, Expr::createIsZero(size), true);
=======
      executor.fork(state, Expr::createIsZero(size), true, BranchType::Realloc);
>>>>>>> 885997a9

  if (zeroSize.first) { // size == 0
    executor.executeFree(*zeroSize.first, address, target);
  }
  if (zeroSize.second) { // size != 0
    Executor::StatePair zeroPointer =
<<<<<<< HEAD
        executor.fork(*zeroSize.second, Expr::createIsZero(address), true);
=======
        executor.fork(*zeroSize.second, Expr::createIsZero(address), true,
                      BranchType::Realloc);
>>>>>>> 885997a9

    if (zeroPointer.first) { // address == 0
      executor.executeAlloc(*zeroPointer.first, size, false, target);
    }
    if (zeroPointer.second) { // address != 0
      Executor::ExactResolutionList rl;
      executor.resolveExact(*zeroPointer.second, address, rl, "realloc");

      for (Executor::ExactResolutionList::iterator it = rl.begin(),
                                                   ie = rl.end();
           it != ie; ++it) {
        executor.executeAlloc(*it->second, size, false, target, false,
                              it->first.second);
      }
    }
  }
}

void SpecialFunctionHandler::handleFree(ExecutionState &state,
                                        KInstruction *target,
                                        std::vector<ref<Expr>> &arguments) {
  // XXX should type check args
  assert(arguments.size() == 1 && "invalid number of arguments to free");
  executor.executeFree(state, arguments[0]);
}

void SpecialFunctionHandler::handleCheckMemoryAccess(
    ExecutionState &state, KInstruction *target,
    std::vector<ref<Expr>> &arguments) {
  assert(arguments.size() == 2 &&
         "invalid number of arguments to klee_check_memory_access");

  ref<Expr> address = executor.toUnique(state, arguments[0]);
  ref<Expr> size = executor.toUnique(state, arguments[1]);
  if (!isa<ConstantExpr>(address) || !isa<ConstantExpr>(size)) {
<<<<<<< HEAD
    executor.terminateStateOnError(
        state, "check_memory_access requires constant args", Executor::User);
=======
    executor.terminateStateOnUserError(state, "check_memory_access requires constant args");
>>>>>>> 885997a9
  } else {
    ObjectPair op;

    if (!state.addressSpace.resolveOne(cast<ConstantExpr>(address), op)) {
<<<<<<< HEAD
      executor.terminateStateOnError(state, "check_memory_access: memory error",
                                     Executor::Ptr, NULL,
=======
      executor.terminateStateOnError(state,
                                     "check_memory_access: memory error",
                                     StateTerminationType::Ptr,
>>>>>>> 885997a9
                                     executor.getAddressInfo(state, address));
    } else {
      ref<Expr> chk = op.first->getBoundsCheckPointer(
          address, cast<ConstantExpr>(size)->getZExtValue());
      if (!chk->isTrue()) {
<<<<<<< HEAD
        executor.terminateStateOnError(
            state, "check_memory_access: memory error", Executor::Ptr, NULL,
            executor.getAddressInfo(state, address));
=======
        executor.terminateStateOnError(state,
                                       "check_memory_access: memory error",
                                       StateTerminationType::Ptr,
                                       executor.getAddressInfo(state, address));
>>>>>>> 885997a9
      }
    }
  }
}

void SpecialFunctionHandler::handleGetValue(ExecutionState &state,
                                            KInstruction *target,
                                            std::vector<ref<Expr>> &arguments) {
  assert(arguments.size() == 1 &&
         "invalid number of arguments to klee_get_value");

  executor.executeGetValue(state, arguments[0], target);
}

void SpecialFunctionHandler::handleDefineFixedObject(
    ExecutionState &state, KInstruction *target,
    std::vector<ref<Expr>> &arguments) {
  assert(arguments.size() == 2 &&
         "invalid number of arguments to klee_define_fixed_object");
  assert(isa<ConstantExpr>(arguments[0]) &&
         "expect constant address argument to klee_define_fixed_object");
  assert(isa<ConstantExpr>(arguments[1]) &&
         "expect constant size argument to klee_define_fixed_object");

  uint64_t address = cast<ConstantExpr>(arguments[0])->getZExtValue();
  uint64_t size = cast<ConstantExpr>(arguments[1])->getZExtValue();
  MemoryObject *mo =
      executor.memory->allocateFixed(address, size, state.prevPC->inst);
  executor.bindObjectInState(state, mo, false);
  mo->isUserSpecified = true; // XXX hack;
}

void SpecialFunctionHandler::handleMakeSymbolic(
    ExecutionState &state, KInstruction *target,
    std::vector<ref<Expr>> &arguments) {
  std::string name;

  if (arguments.size() != 3) {
<<<<<<< HEAD
    executor.terminateStateOnError(state,
                                   "Incorrect number of arguments to "
                                   "klee_make_symbolic(void*, size_t, char*)",
                                   Executor::User);
=======
    executor.terminateStateOnUserError(state,
        "Incorrect number of arguments to klee_make_symbolic(void*, size_t, char*)");
>>>>>>> 885997a9
    return;
  }

  name = arguments[2]->isZero() ? "" : readStringAtAddress(state, arguments[2]);

  if (name.length() == 0) {
    name = "unnamed";
    klee_warning("klee_make_symbolic: renamed empty name to \"unnamed\"");
  }

  Executor::ExactResolutionList rl;
  executor.resolveExact(state, arguments[0], rl, "make_symbolic");

  for (Executor::ExactResolutionList::iterator it = rl.begin(), ie = rl.end();
       it != ie; ++it) {
    const MemoryObject *mo = it->first.first;
    mo->setName(name);

    const ObjectState *old = it->first.second;
    ExecutionState *s = it->second;

    if (old->readOnly) {
      executor.terminateStateOnUserError(*s, "cannot make readonly object symbolic");
      return;
    }

    // FIXME: Type coercion should be done consistently somewhere.
    bool res;
    bool success __attribute__((unused)) = executor.solver->mustBeTrue(
        s->constraints,
        EqExpr::create(
            ZExtExpr::create(arguments[1], Context::get().getPointerWidth()),
            mo->getSizeExpr()),
        res, s->queryMetaData);
    assert(success && "FIXME: Unhandled solver failure");

    if (res) {
      executor.executeMakeSymbolic(*s, mo, name);
<<<<<<< HEAD
    } else {
      executor.terminateStateOnError(
          *s, "wrong size given to klee_make_symbolic[_name]", Executor::User);
=======
    } else {      
      executor.terminateStateOnUserError(*s, "Wrong size given to klee_make_symbolic");
>>>>>>> 885997a9
    }
  }
}

void SpecialFunctionHandler::handleMarkPSESymbolic(
    ExecutionState &state, KInstruction *target,
    std::vector<ref<Expr>> &arguments) {
  std::string name;

  if (arguments.size() != 5) {
    executor.terminateStateOnError(state,
                                   "Incorrect number of arguments to "
                                   "mark_pse_symbolic(void*, size_t, char*)",
                                   Executor::User);
    return;
  }

  name = arguments[2]->isZero() ? "" : readStringAtAddress(state, arguments[2]);

  if (name.length() == 0) {
    name = "new_pse_var";
    klee_warning("mark_pse_symbolic: renamed empty name to \"new_pse_var\"");
  }

  // COMMENT : Print to *_dists.txt file.
  if (pseVarsSet.find(name) == pseVarsSet.end())
    *(executor.writeDistFileptr)
        << name << " ~ UniformInt(" << arguments[3] << "," << arguments[4]
        << ") :: w" << arguments[1] << "\n";

  pseVarsSet.insert(name);
}

// COMMENT : Dump Current state stack on the fly.
void SpecialFunctionHandler::handleStateStackDump(
    ExecutionState &state, KInstruction *target,
    std::vector<ref<Expr>> &arguments) {
  state.dumpStack(errs());
}

// COMMENT : KQUERY Symbolic Details of a PSE Variable.
void SpecialFunctionHandler::handleGetSymbolicDetails(
    ExecutionState &state, KInstruction *target,
    std::vector<ref<Expr>> &arguments) {

  Executor::ExactResolutionList rl;
  std::string name =
      arguments[1]->isZero() ? "" : readStringAtAddress(state, arguments[1]);

  executor.resolveExact(state, arguments[0], rl, "get_symbolic_details");
  for (Executor::ExactResolutionList::iterator it = rl.begin(), ie = rl.end();
       it != ie; ++it) {
    const MemoryObject *mo = it->first.first;
    const ObjectState *old = it->first.second;
    auto varName =
        mo->name == "unnamed" ? "(Not Symbolic)" : mo->name + " (Symbolic)";
    *(executor.kqueryDumpFileptr)
        << "\nLocation : " << target->getSourceLocation();
    *(executor.kqueryDumpFileptr) << "\nGiven Name : " << name;
    *(executor.kqueryDumpFileptr) << "\nVariable Type : " << varName;
    *(executor.kqueryDumpFileptr)
        << "\nValue : [[ " << old->printSymbolic(1 << 5) << " ]]\n---$---\n";
  }
}

// COMMENT : Dump all path constraints and not just state conditions.
void SpecialFunctionHandler::handleGetKQueryExpression(
    ExecutionState &state, KInstruction *target,
    std::vector<ref<Expr>> &arguments) {
  std::stringstream KQueryRawStringStream("");
  std::string result = "";
  executor.getConstraintLog((state), result, klee::Interpreter::KQUERY);
  KQueryRawStringStream << "\nState Id : " << state.getID();
  KQueryRawStringStream << "\nNew Query : " << target->getSourceLocation()
                        << "\n";
  KQueryRawStringStream << result << "\n";
  *(executor.kqueryDumpFileptr) << KQueryRawStringStream.str();
}

// COMMENT : Dump all path constraints and not just state conditions.
void SpecialFunctionHandler::handleStateAnnotateWin(
    ExecutionState &state, KInstruction *target,
    std::vector<ref<Expr>> &arguments) {
  executor.executionTreeJSON["win_states"]
                            [std::to_string(state.emphemeralStateId)] = {
      {"stateId", state.getID()}, {"EmphId", state.emphemeralStateId}};
}

void SpecialFunctionHandler::handleMarkGlobal(
    ExecutionState &state, KInstruction *target,
    std::vector<ref<Expr>> &arguments) {
  assert(arguments.size() == 1 &&
         "invalid number of arguments to klee_mark_global");

  Executor::ExactResolutionList rl;
  executor.resolveExact(state, arguments[0], rl, "mark_global");

  for (Executor::ExactResolutionList::iterator it = rl.begin(), ie = rl.end();
       it != ie; ++it) {
    const MemoryObject *mo = it->first.first;
    assert(!mo->isLocal);
    mo->isGlobal = true;
  }
}

void SpecialFunctionHandler::handleAddOverflow(
    ExecutionState &state, KInstruction *target,
    std::vector<ref<Expr>> &arguments) {
  executor.terminateStateOnError(state, "overflow on addition",
                                 StateTerminationType::Overflow);
}

void SpecialFunctionHandler::handleSubOverflow(
    ExecutionState &state, KInstruction *target,
    std::vector<ref<Expr>> &arguments) {
  executor.terminateStateOnError(state, "overflow on subtraction",
                                 StateTerminationType::Overflow);
}

void SpecialFunctionHandler::handleMulOverflow(
    ExecutionState &state, KInstruction *target,
    std::vector<ref<Expr>> &arguments) {
  executor.terminateStateOnError(state, "overflow on multiplication",
                                 StateTerminationType::Overflow);
}

void SpecialFunctionHandler::handleDivRemOverflow(
    ExecutionState &state, KInstruction *target,
    std::vector<ref<Expr>> &arguments) {
  executor.terminateStateOnError(state, "overflow on division or remainder",
                                 StateTerminationType::Overflow);
}<|MERGE_RESOLUTION|>--- conflicted
+++ resolved
@@ -214,11 +214,7 @@
 }
 
 void SpecialFunctionHandler::bind() {
-<<<<<<< HEAD
-  unsigned N = sizeof(handlerInfo) / sizeof(handlerInfo[0]);
-=======
   unsigned N = size();
->>>>>>> 885997a9
 
   for (unsigned i = 0; i < N; ++i) {
     HandlerInfo &hi = handlerInfo[i];
@@ -302,12 +298,8 @@
                                          KInstruction *target,
                                          std::vector<ref<Expr>> &arguments) {
   assert(arguments.size() == 0 && "invalid number of arguments to abort");
-<<<<<<< HEAD
-  executor.terminateStateOnError(state, "abort failure", Executor::Abort);
-=======
   executor.terminateStateOnError(state, "abort failure",
                                  StateTerminationType::Abort);
->>>>>>> 885997a9
 }
 
 void SpecialFunctionHandler::handleExit(ExecutionState &state,
@@ -321,11 +313,7 @@
     ExecutionState &state, KInstruction *target,
     std::vector<ref<Expr>> &arguments) {
   assert(arguments.size() == 1 && "invalid number of arguments to exit");
-<<<<<<< HEAD
-  executor.terminateState(state);
-=======
   executor.terminateStateEarly(state, "", StateTerminationType::SilentExit);
->>>>>>> 885997a9
 }
 
 void SpecialFunctionHandler::handleAssert(ExecutionState &state,
@@ -334,11 +322,7 @@
   assert(arguments.size() == 3 && "invalid number of arguments to _assert");
   executor.terminateStateOnError(
       state, "ASSERTION FAIL: " + readStringAtAddress(state, arguments[0]),
-<<<<<<< HEAD
-      Executor::Assert);
-=======
       StateTerminationType::Assert);
->>>>>>> 885997a9
 }
 
 void SpecialFunctionHandler::handleAssertFail(
@@ -348,11 +332,7 @@
          "invalid number of arguments to __assert_fail");
   executor.terminateStateOnError(
       state, "ASSERTION FAIL: " + readStringAtAddress(state, arguments[0]),
-<<<<<<< HEAD
-      Executor::Assert);
-=======
       StateTerminationType::Assert);
->>>>>>> 885997a9
 }
 
 void SpecialFunctionHandler::handleReportError(
@@ -361,16 +341,10 @@
   assert(arguments.size() == 4 &&
          "invalid number of arguments to klee_report_error");
 
-<<<<<<< HEAD
-  // arguments[0], arguments[1] are file, line
-  executor.terminateStateOnError(
-      state, readStringAtAddress(state, arguments[2]), Executor::ReportError,
-=======
   // arguments[0,1,2,3] are file, line, message, suffix
   executor.terminateStateOnError(
       state, readStringAtAddress(state, arguments[2]),
       StateTerminationType::ReportError, "",
->>>>>>> 885997a9
       readStringAtAddress(state, arguments[3]).c_str());
 }
 
@@ -464,15 +438,8 @@
                                             KInstruction *target,
                                             std::vector<ref<Expr>> &arguments) {
   if (arguments.size() != 2) {
-<<<<<<< HEAD
-    executor.terminateStateOnError(state,
-                                   "Incorrect number of arguments to "
-                                   "memalign(size_t alignment, size_t size)",
-                                   Executor::User);
-=======
     executor.terminateStateOnUserError(state,
       "Incorrect number of arguments to memalign(size_t alignment, size_t size)");
->>>>>>> 885997a9
     return;
   }
 
@@ -483,13 +450,7 @@
   auto alignmentConstExpr = dyn_cast<ConstantExpr>(alignmentExpr);
 
   if (!alignmentConstExpr) {
-<<<<<<< HEAD
-    executor.terminateStateOnError(
-        state, "Could not determine size of symbolic alignment",
-        Executor::User);
-=======
     executor.terminateStateOnUserError(state, "Could not determine size of symbolic alignment");
->>>>>>> 885997a9
     return;
   }
 
@@ -559,13 +520,8 @@
     if (SilentKleeAssume) {
       executor.terminateState(state);
     } else {
-<<<<<<< HEAD
-      executor.terminateStateOnError(
-          state, "invalid klee_assume call (provably false)", Executor::User);
-=======
       executor.terminateStateOnUserError(
           state, "invalid klee_assume call (provably false)");
->>>>>>> 885997a9
     }
   } else {
     executor.addConstraint(state, e);
@@ -600,17 +556,7 @@
   if (cond->getWidth() != Expr::Bool)
     cond = NeExpr::create(cond, ConstantExpr::alloc(0, cond->getWidth()));
 
-<<<<<<< HEAD
-  Executor::ExactResolutionList rl;
-  executor.resolveExact(state, arguments[0], rl, "prefex_cex");
-
-  assert(rl.size() == 1 &&
-         "prefer_cex target must resolve to precisely one object");
-
-  rl[0].first.first->cexPreferences.push_back(cond);
-=======
   state.addCexPreference(cond);
->>>>>>> 885997a9
 }
 
 void SpecialFunctionHandler::handlePosixPreferCex(
@@ -665,12 +611,7 @@
   if (ConstantExpr *CE = dyn_cast<ConstantExpr>(value)) {
     state.forkDisabled = CE->isZero();
   } else {
-<<<<<<< HEAD
-    executor.terminateStateOnError(
-        state, "klee_set_forking requires a constant arg", Executor::User);
-=======
     executor.terminateStateOnUserError(state, "klee_set_forking requires a constant arg");
->>>>>>> 885997a9
   }
 }
 
@@ -811,23 +752,15 @@
   ref<Expr> size = arguments[1];
 
   Executor::StatePair zeroSize =
-<<<<<<< HEAD
-      executor.fork(state, Expr::createIsZero(size), true);
-=======
       executor.fork(state, Expr::createIsZero(size), true, BranchType::Realloc);
->>>>>>> 885997a9
 
   if (zeroSize.first) { // size == 0
     executor.executeFree(*zeroSize.first, address, target);
   }
   if (zeroSize.second) { // size != 0
     Executor::StatePair zeroPointer =
-<<<<<<< HEAD
-        executor.fork(*zeroSize.second, Expr::createIsZero(address), true);
-=======
         executor.fork(*zeroSize.second, Expr::createIsZero(address), true,
                       BranchType::Realloc);
->>>>>>> 885997a9
 
     if (zeroPointer.first) { // address == 0
       executor.executeAlloc(*zeroPointer.first, size, false, target);
@@ -863,39 +796,23 @@
   ref<Expr> address = executor.toUnique(state, arguments[0]);
   ref<Expr> size = executor.toUnique(state, arguments[1]);
   if (!isa<ConstantExpr>(address) || !isa<ConstantExpr>(size)) {
-<<<<<<< HEAD
-    executor.terminateStateOnError(
-        state, "check_memory_access requires constant args", Executor::User);
-=======
     executor.terminateStateOnUserError(state, "check_memory_access requires constant args");
->>>>>>> 885997a9
   } else {
     ObjectPair op;
 
     if (!state.addressSpace.resolveOne(cast<ConstantExpr>(address), op)) {
-<<<<<<< HEAD
-      executor.terminateStateOnError(state, "check_memory_access: memory error",
-                                     Executor::Ptr, NULL,
-=======
       executor.terminateStateOnError(state,
                                      "check_memory_access: memory error",
                                      StateTerminationType::Ptr,
->>>>>>> 885997a9
                                      executor.getAddressInfo(state, address));
     } else {
       ref<Expr> chk = op.first->getBoundsCheckPointer(
           address, cast<ConstantExpr>(size)->getZExtValue());
       if (!chk->isTrue()) {
-<<<<<<< HEAD
-        executor.terminateStateOnError(
-            state, "check_memory_access: memory error", Executor::Ptr, NULL,
-            executor.getAddressInfo(state, address));
-=======
         executor.terminateStateOnError(state,
                                        "check_memory_access: memory error",
                                        StateTerminationType::Ptr,
                                        executor.getAddressInfo(state, address));
->>>>>>> 885997a9
       }
     }
   }
@@ -934,15 +851,8 @@
   std::string name;
 
   if (arguments.size() != 3) {
-<<<<<<< HEAD
-    executor.terminateStateOnError(state,
-                                   "Incorrect number of arguments to "
-                                   "klee_make_symbolic(void*, size_t, char*)",
-                                   Executor::User);
-=======
     executor.terminateStateOnUserError(state,
         "Incorrect number of arguments to klee_make_symbolic(void*, size_t, char*)");
->>>>>>> 885997a9
     return;
   }
 
@@ -981,14 +891,8 @@
 
     if (res) {
       executor.executeMakeSymbolic(*s, mo, name);
-<<<<<<< HEAD
-    } else {
-      executor.terminateStateOnError(
-          *s, "wrong size given to klee_make_symbolic[_name]", Executor::User);
-=======
     } else {      
       executor.terminateStateOnUserError(*s, "Wrong size given to klee_make_symbolic");
->>>>>>> 885997a9
     }
   }
 }
