//===-- Context.cpp -------------------------------------------------------===//
//
//                     The KLEE Symbolic Virtual Machine
//
// This file is distributed under the University of Illinois Open Source
// License. See LICENSE.TXT for details.
//
//===----------------------------------------------------------------------===//

#include "Context.h"

#include "klee/Expr.h"

#if LLVM_VERSION_CODE >= LLVM_VERSION(3, 3)
<<<<<<< HEAD
 #include "llvm/IR/Type.h"
 #include "llvm/IR/DerivedTypes.h"
#else
 #include "llvm/Type.h"
 #include "llvm/DerivedTypes.h"
=======
#include "llvm/IR/Type.h"
#include "llvm/IR/DerivedTypes.h"
#else
#include "llvm/Type.h"
#include "llvm/DerivedTypes.h"
>>>>>>> 95521073
#endif

#include <cassert>

using namespace klee;

static bool Initialized = false;
static Context TheContext;

void Context::initialize(bool IsLittleEndian, Expr::Width PointerWidth) {
  assert(!Initialized && "Duplicate context initialization!");
  TheContext = Context(IsLittleEndian, PointerWidth);
  Initialized = true;
}

const Context &Context::get() {
  assert(Initialized && "Context has not been initialized!");
  return TheContext;
}

// FIXME: This is a total hack, just to avoid a layering issue until this stuff
// moves out of Expr.

ref<Expr> Expr::createSExtToPointerWidth(ref<Expr> e) {
  return SExtExpr::create(e, Context::get().getPointerWidth());
}

ref<Expr> Expr::createZExtToPointerWidth(ref<Expr> e) {
  return ZExtExpr::create(e, Context::get().getPointerWidth());
}

ref<ConstantExpr> Expr::createPointer(uint64_t v) {
  return ConstantExpr::create(v, Context::get().getPointerWidth());
}<|MERGE_RESOLUTION|>--- conflicted
+++ resolved
@@ -12,19 +12,11 @@
 #include "klee/Expr.h"
 
 #if LLVM_VERSION_CODE >= LLVM_VERSION(3, 3)
-<<<<<<< HEAD
- #include "llvm/IR/Type.h"
- #include "llvm/IR/DerivedTypes.h"
-#else
- #include "llvm/Type.h"
- #include "llvm/DerivedTypes.h"
-=======
 #include "llvm/IR/Type.h"
 #include "llvm/IR/DerivedTypes.h"
 #else
 #include "llvm/Type.h"
 #include "llvm/DerivedTypes.h"
->>>>>>> 95521073
 #endif
 
 #include <cassert>
