//===-- ExternalDispatcher.cpp --------------------------------------------===//
//
//                     The KLEE Symbolic Virtual Machine
//
// This file is distributed under the University of Illinois Open Source
// License. See LICENSE.TXT for details.
//
//===----------------------------------------------------------------------===//

#include "ExternalDispatcher.h"
#include "klee/Config/Version.h"

#if LLVM_VERSION_CODE < LLVM_VERSION(8, 0)
#include "llvm/IR/CallSite.h"
#endif
#include "llvm/ExecutionEngine/GenericValue.h"
#include "llvm/ExecutionEngine/MCJIT.h"
#include "llvm/IR/Constants.h"
#include "llvm/IR/DerivedTypes.h"
#include "llvm/IR/IRBuilder.h"
#include "llvm/IR/Instructions.h"
#include "llvm/IR/LLVMContext.h"
#include "llvm/IR/Module.h"
#include "llvm/Support/DynamicLibrary.h"
#include "llvm/Support/TargetSelect.h"
#include "llvm/Support/raw_ostream.h"

#include <csetjmp>
#include <csignal>

using namespace llvm;
using namespace klee;

/***/

static sigjmp_buf escapeCallJmpBuf;

extern "C" {

static void sigsegv_handler(int signal, siginfo_t *info, void *context) {
  siglongjmp(escapeCallJmpBuf, 1);
}
}

namespace klee {

class ExternalDispatcherImpl {
private:
  typedef std::map<const llvm::Instruction *, llvm::Function *> dispatchers_ty;
  dispatchers_ty dispatchers;
  llvm::Function *createDispatcher(llvm::Function *f, llvm::Instruction *i,
                                   llvm::Module *module);
  llvm::ExecutionEngine *executionEngine;
  LLVMContext &ctx;
  std::map<std::string, void *> preboundFunctions;
  bool runProtectedCall(llvm::Function *f, uint64_t *args);
  llvm::Module *singleDispatchModule;
  std::vector<std::string> moduleIDs;
  std::string &getFreshModuleID();
  int lastErrno;

public:
  ExternalDispatcherImpl(llvm::LLVMContext &ctx);
  ~ExternalDispatcherImpl();
  bool executeCall(llvm::Function *function, llvm::Instruction *i,
                   uint64_t *args);
  void *resolveSymbol(const std::string &name);
  int getLastErrno();
  void setLastErrno(int newErrno);
};

std::string &ExternalDispatcherImpl::getFreshModuleID() {
  // We store the module IDs because `llvm::Module` constructor takes the
  // module ID as a StringRef so it doesn't own the ID.  Therefore we need to
  // own the ID.
  static uint64_t counter = 0;
  std::string underlyingString;
  llvm::raw_string_ostream ss(underlyingString);
  ss << "ExternalDispatcherModule_" << counter;
  moduleIDs.push_back(ss.str()); // moduleIDs now has a copy
  ++counter;                     // Increment for next call
  return moduleIDs.back();
}

void *ExternalDispatcherImpl::resolveSymbol(const std::string &name) {
  assert(executionEngine);

  const char *str = name.c_str();

  // We use this to validate that function names can be resolved so we
  // need to match how the JIT does it. Unfortunately we can't
  // directly access the JIT resolution function
  // JIT::getPointerToNamedFunction so we emulate the important points.

  if (str[0] == 1) // asm specifier, skipped
    ++str;

  void *addr = sys::DynamicLibrary::SearchForAddressOfSymbol(str);
  if (addr)
    return addr;

  // If it has an asm specifier and starts with an underscore we retry
  // without the underscore. I (DWD) don't know why.
  if (name[0] == 1 && str[0] == '_') {
    ++str;
    addr = sys::DynamicLibrary::SearchForAddressOfSymbol(str);
  }

  return addr;
}

ExternalDispatcherImpl::ExternalDispatcherImpl(LLVMContext &ctx)
    : ctx(ctx), lastErrno(0) {
  std::string error;
  singleDispatchModule = new Module(getFreshModuleID(), ctx);
  // The MCJIT JITs whole modules at a time rather than individual functions
  // so we will let it manage the modules.
  // Note that we don't do anything with `singleDispatchModule`. This is just
  // so we can use the EngineBuilder API.
  auto dispatchModuleUniq = std::unique_ptr<Module>(singleDispatchModule);
  executionEngine = EngineBuilder(std::move(dispatchModuleUniq))
                        .setErrorStr(&error)
                        .setEngineKind(EngineKind::JIT)
                        .create();

  if (!executionEngine) {
    llvm::errs() << "unable to make jit: " << error << "\n";
    abort();
  }

  // If we have a native target, initialize it to ensure it is linked in and
  // usable by the JIT.
  llvm::InitializeNativeTarget();
  llvm::InitializeNativeTargetAsmParser();
  llvm::InitializeNativeTargetAsmPrinter();

  // from ExecutionEngine::create
  if (executionEngine) {
    // Make sure we can resolve symbols in the program as well. The zero arg
    // to the function tells DynamicLibrary to load the program, not a library.
    sys::DynamicLibrary::LoadLibraryPermanently(0);
  }

#ifdef WINDOWS
  preboundFunctions["getpid"] = (void *)(long)getpid;
  preboundFunctions["putchar"] = (void *)(long)putchar;
  preboundFunctions["printf"] = (void *)(long)printf;
  preboundFunctions["fprintf"] = (void *)(long)fprintf;
  preboundFunctions["sprintf"] = (void *)(long)sprintf;
#endif
}

ExternalDispatcherImpl::~ExternalDispatcherImpl() {
  delete executionEngine;
  // NOTE: the `executionEngine` owns all modules so
  // we don't need to delete any of them.
}

bool ExternalDispatcherImpl::executeCall(Function *f, Instruction *i,
                                         uint64_t *args) {
  dispatchers_ty::iterator it = dispatchers.find(i);
  if (it != dispatchers.end()) {
    // Code already JIT'ed for this
    return runProtectedCall(it->second, args);
  }

  // Code for this not JIT'ed. Do this now.
  Function *dispatcher;
#ifdef WINDOWS
  std::map<std::string, void *>::iterator it2 =
      preboundFunctions.find(f->getName());

  if (it2 != preboundFunctions.end()) {
    // only bind once
    if (it2->second) {
      executionEngine->addGlobalMapping(f, it2->second);
      it2->second = 0;
    }
  }
#endif

  Module *dispatchModule = NULL;
  // The MCJIT generates whole modules at a time so for every call that we
  // haven't made before we need to create a new Module.
  dispatchModule = new Module(getFreshModuleID(), ctx);
  dispatcher = createDispatcher(f, i, dispatchModule);
  dispatchers.insert(std::make_pair(i, dispatcher));

  // Force the JIT execution engine to go ahead and build the function. This
  // ensures that any errors or assertions in the compilation process will
  // trigger crashes instead of being caught as aborts in the external
  // function.
  if (dispatcher) {
    // The dispatchModule is now ready so tell MCJIT to generate the code for
    // it.
    auto dispatchModuleUniq = std::unique_ptr<Module>(dispatchModule);
    executionEngine->addModule(
        std::move(dispatchModuleUniq)); // MCJIT takes ownership
    // Force code generation
    uint64_t fnAddr =
        executionEngine->getFunctionAddress(dispatcher->getName().str());
    executionEngine->finalizeObject();
    assert(fnAddr && "failed to get function address");
    (void)fnAddr;
  } else {
    // MCJIT didn't take ownership of the module so delete it.
    delete dispatchModule;
  }
  return runProtectedCall(dispatcher, args);
}

// FIXME: This is not reentrant.
static uint64_t *gTheArgsP;
bool ExternalDispatcherImpl::runProtectedCall(Function *f, uint64_t *args) {
  struct sigaction segvAction, segvActionOld;
  bool res;

  if (!f)
    return false;

  std::vector<GenericValue> gvArgs;
  gTheArgsP = args;

  segvAction.sa_handler = nullptr;
  sigemptyset(&(segvAction.sa_mask));
  sigaddset(&(segvAction.sa_mask), SIGSEGV);
  segvAction.sa_flags = SA_SIGINFO;
  segvAction.sa_sigaction = ::sigsegv_handler;
  sigaction(SIGSEGV, &segvAction, &segvActionOld);

  if (sigsetjmp(escapeCallJmpBuf, 1)) {
    res = false;
  } else {
    errno = lastErrno;
    executionEngine->runFunction(f, gvArgs);
    // Explicitly acquire errno information
    lastErrno = errno;
    res = true;
  }

  sigaction(SIGSEGV, &segvActionOld, nullptr);
  return res;
}

// FIXME: This might have been relevant for the old JIT but the MCJIT
// has a completly different implementation so this comment below is
// likely irrelevant and misleading.
//
// For performance purposes we construct the stub in such a way that the
// arguments pointer is passed through the static global variable gTheArgsP in
// this file. This is done so that the stub function prototype trivially matches
// the special cases that the JIT knows how to directly call. If this is not
// done, then the jit will end up generating a nullary stub just to call our
// stub, for every single function call.
Function *ExternalDispatcherImpl::createDispatcher(Function *target,
                                                   Instruction *inst,
                                                   Module *module) {
  if (!resolveSymbol(target->getName().str()))
    return 0;

#if LLVM_VERSION_CODE >= LLVM_VERSION(8, 0)
  const CallBase &cs = cast<CallBase>(*inst);
#else
  const CallSite cs(inst->getOpcode() == Instruction::Call
                        ? CallSite(cast<CallInst>(inst))
                        : CallSite(cast<InvokeInst>(inst)));
#endif

  Value **args = new Value *[cs.arg_size()];

  std::vector<Type *> nullary;

  // MCJIT functions need unique names, or wrong function can be called.
  // The module identifier is included because for the MCJIT we need
  // unique function names across all `llvm::Modules`s.
  std::string fnName =
      "dispatcher_" + target->getName().str() + module->getModuleIdentifier();
  Function *dispatcher =
      Function::Create(FunctionType::get(Type::getVoidTy(ctx), nullary, false),
                       GlobalVariable::ExternalLinkage, fnName, module);

  BasicBlock *dBB = BasicBlock::Create(ctx, "entry", dispatcher);

  llvm::IRBuilder<> Builder(dBB);
  // Get a Value* for &gTheArgsP, as an i64**.
  auto argI64sp = Builder.CreateIntToPtr(
      ConstantInt::get(Type::getInt64Ty(ctx), (uintptr_t)(void *)&gTheArgsP),
      PointerType::getUnqual(PointerType::getUnqual(Type::getInt64Ty(ctx))),
      "argsp");
  auto argI64s = Builder.CreateLoad(
      argI64sp->getType()->getPointerElementType(), argI64sp, "args");

  // Get the target function type.
  FunctionType *FTy = cast<FunctionType>(
      cast<PointerType>(target->getType())->getElementType());

  // Each argument will be passed by writing it into gTheArgsP[i].
  unsigned i = 0, idx = 2;
  for (auto ai = cs.arg_begin(), ae = cs.arg_end(); ai != ae; ++ai, ++i) {
    // Determine the type the argument will be passed as. This accommodates for
    // the corresponding code in Executor.cpp for handling calls to bitcasted
    // functions.
    auto argTy =
        (i < FTy->getNumParams() ? FTy->getParamType(i) : (*ai)->getType());
<<<<<<< HEAD
    auto argI64p = Builder.CreateGEP(
        nullptr, argI64s, ConstantInt::get(Type::getInt32Ty(ctx), idx));
=======

    // fp80 must be aligned to 16 according to the System V AMD 64 ABI
    if (argTy->isX86_FP80Ty() && idx & 0x01)
      idx++;

    auto argI64p =
        Builder.CreateGEP(argI64s->getType()->getPointerElementType(), argI64s,
                          ConstantInt::get(Type::getInt32Ty(ctx), idx));
>>>>>>> 885997a9

    auto argp = Builder.CreateBitCast(argI64p, PointerType::getUnqual(argTy));
    args[i] =
        Builder.CreateLoad(argp->getType()->getPointerElementType(), argp);

    unsigned argSize = argTy->getPrimitiveSizeInBits();
    idx += ((!!argSize ? argSize : 64) + 63) / 64;
  }

  auto dispatchTarget = module->getOrInsertFunction(target->getName(), FTy,
                                                    target->getAttributes());
  auto result = Builder.CreateCall(dispatchTarget,
                                   llvm::ArrayRef<Value *>(args, args + i));
  if (result->getType() != Type::getVoidTy(ctx)) {
    auto resp = Builder.CreateBitCast(
        argI64s, PointerType::getUnqual(result->getType()));
    Builder.CreateStore(result, resp);
  }

  Builder.CreateRetVoid();

  delete[] args;

  return dispatcher;
}

int ExternalDispatcherImpl::getLastErrno() { return lastErrno; }
void ExternalDispatcherImpl::setLastErrno(int newErrno) {
  lastErrno = newErrno;
}

ExternalDispatcher::ExternalDispatcher(llvm::LLVMContext &ctx)
    : impl(new ExternalDispatcherImpl(ctx)) {}

ExternalDispatcher::~ExternalDispatcher() { delete impl; }

bool ExternalDispatcher::executeCall(llvm::Function *function,
                                     llvm::Instruction *i, uint64_t *args) {
  return impl->executeCall(function, i, args);
}

void *ExternalDispatcher::resolveSymbol(const std::string &name) {
  return impl->resolveSymbol(name);
}

int ExternalDispatcher::getLastErrno() { return impl->getLastErrno(); }
void ExternalDispatcher::setLastErrno(int newErrno) {
  impl->setLastErrno(newErrno);
}
} // namespace klee<|MERGE_RESOLUTION|>--- conflicted
+++ resolved
@@ -302,10 +302,6 @@
     // functions.
     auto argTy =
         (i < FTy->getNumParams() ? FTy->getParamType(i) : (*ai)->getType());
-<<<<<<< HEAD
-    auto argI64p = Builder.CreateGEP(
-        nullptr, argI64s, ConstantInt::get(Type::getInt32Ty(ctx), idx));
-=======
 
     // fp80 must be aligned to 16 according to the System V AMD 64 ABI
     if (argTy->isX86_FP80Ty() && idx & 0x01)
@@ -314,7 +310,6 @@
     auto argI64p =
         Builder.CreateGEP(argI64s->getType()->getPointerElementType(), argI64s,
                           ConstantInt::get(Type::getInt32Ty(ctx), idx));
->>>>>>> 885997a9
 
     auto argp = Builder.CreateBitCast(argI64p, PointerType::getUnqual(argTy));
     args[i] =
