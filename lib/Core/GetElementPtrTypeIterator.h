//===-- GetElementPtrTypeIterator.h -----------------------------*- C++ -*-===//
//
//                     The LLVM Compiler Infrastructure
//
// This file is distributed under the University of Illinois Open Source
// License. See LICENSE.TXT for details.
//
//===----------------------------------------------------------------------===//
//
// This file implements an iterator for walking through the types indexed by
// getelementptr, insertvalue and extractvalue instructions.
//
// It is an enhanced version of llvm::gep_type_iterator which only handles
// getelementptr.
//
//===----------------------------------------------------------------------===//

#ifndef KLEE_GETELEMENTPTRTYPEITERATOR_H
#define KLEE_GETELEMENTPTRTYPEITERATOR_H

#include "llvm/IR/Constants.h"
#include "llvm/IR/DerivedTypes.h"
#include "llvm/IR/Instructions.h"
#include "llvm/IR/User.h"

#include "klee/Config/Version.h"

namespace klee {
template <typename ItTy = llvm::User::const_op_iterator>
class generic_gep_type_iterator
    : public std::iterator<std::forward_iterator_tag, llvm::Type *, ptrdiff_t> {
  typedef std::iterator<std::forward_iterator_tag, llvm::Type *, ptrdiff_t>
      super;

  ItTy OpIt;
  llvm::Type *CurTy;
  generic_gep_type_iterator() {}

  llvm::Value *asValue(llvm::Value *V) const { return V; }
  llvm::Value *asValue(unsigned U) const {
    return llvm::ConstantInt::get(CurTy->getContext(), llvm::APInt(32, U));
  }

public:
  static generic_gep_type_iterator begin(llvm::Type *Ty, ItTy It) {
    generic_gep_type_iterator I;
    I.CurTy = Ty;
    I.OpIt = It;
    return I;
  }
  static generic_gep_type_iterator end(ItTy It) {
    generic_gep_type_iterator I;
    I.CurTy = 0;
    I.OpIt = It;
    return I;
  }

  bool operator==(const generic_gep_type_iterator &x) const {
    return OpIt == x.OpIt;
  }
  bool operator!=(const generic_gep_type_iterator &x) const {
    return !operator==(x);
  }

  llvm::Type *operator*() const { return CurTy; }

<<<<<<< HEAD
    llvm::Type *getIndexedType() const {
#if LLVM_VERSION_CODE >= LLVM_VERSION(11, 0)
      return llvm::GetElementPtrInst::getTypeAtIndex(CurTy, getOperand());
#else
      llvm::CompositeType *CT = cast<llvm::CompositeType>(CurTy);
      return CT->getTypeAtIndex(getOperand());
#endif
    }
=======
  llvm::Type *getIndexedType() const {
    llvm::CompositeType *CT = cast<llvm::CompositeType>(CurTy);
    return CT->getTypeAtIndex(getOperand());
  }
>>>>>>> 02b1cc68

  // This is a non-standard operator->.  It allows you to call methods on the
  // current type directly.
  llvm::Type *operator->() const { return operator*(); }

  llvm::Value *getOperand() const { return asValue(*OpIt); }

<<<<<<< HEAD
    generic_gep_type_iterator& operator++() {   // Preincrement
#if LLVM_VERSION_CODE >= LLVM_VERSION(11, 0)
      if (isa<llvm::StructType>(CurTy) || isa<llvm::ArrayType>(CurTy) ||
          isa<llvm::VectorType>(CurTy)) {
        CurTy = llvm::GetElementPtrInst::getTypeAtIndex(CurTy, getOperand());
#else
      if (llvm::CompositeType *CT = dyn_cast<llvm::CompositeType>(CurTy)) {
        CurTy = CT->getTypeAtIndex(getOperand());
#endif
=======
  generic_gep_type_iterator &operator++() { // Preincrement
    if (llvm::CompositeType *CT = dyn_cast<llvm::CompositeType>(CurTy)) {
      CurTy = CT->getTypeAtIndex(getOperand());
>>>>>>> 02b1cc68
#if LLVM_VERSION_CODE >= LLVM_VERSION(4, 0)
    } else if (auto ptr = dyn_cast<llvm::PointerType>(CurTy)) {
      CurTy = ptr->getElementType();
#endif
    } else {
      CurTy = 0;
    }
    ++OpIt;
    return *this;
  }

  generic_gep_type_iterator operator++(int) { // Postincrement
    generic_gep_type_iterator tmp = *this;
    ++*this;
    return tmp;
  }
};

typedef generic_gep_type_iterator<> gep_type_iterator;
typedef generic_gep_type_iterator<llvm::ExtractValueInst::idx_iterator>
    ev_type_iterator;
typedef generic_gep_type_iterator<llvm::InsertValueInst::idx_iterator>
    iv_type_iterator;
typedef generic_gep_type_iterator<
    llvm::SmallVector<unsigned, 4>::const_iterator>
    vce_type_iterator;

inline gep_type_iterator gep_type_begin(const llvm::User *GEP) {
  return gep_type_iterator::begin(GEP->getOperand(0)->getType(),
                                  GEP->op_begin() + 1);
}
inline gep_type_iterator gep_type_end(const llvm::User *GEP) {
  return gep_type_iterator::end(GEP->op_end());
}
inline gep_type_iterator gep_type_begin(const llvm::User &GEP) {
  return gep_type_iterator::begin(GEP.getOperand(0)->getType(),
                                  GEP.op_begin() + 1);
}
inline gep_type_iterator gep_type_end(const llvm::User &GEP) {
  return gep_type_iterator::end(GEP.op_end());
}

inline ev_type_iterator ev_type_begin(const llvm::ExtractValueInst *EV) {
  return ev_type_iterator::begin(EV->getOperand(0)->getType(), EV->idx_begin());
}
inline ev_type_iterator ev_type_end(const llvm::ExtractValueInst *EV) {
  return ev_type_iterator::end(EV->idx_end());
}

inline iv_type_iterator iv_type_begin(const llvm::InsertValueInst *IV) {
  return iv_type_iterator::begin(IV->getType(), IV->idx_begin());
}
inline iv_type_iterator iv_type_end(const llvm::InsertValueInst *IV) {
  return iv_type_iterator::end(IV->idx_end());
}

inline vce_type_iterator vce_type_begin(const llvm::ConstantExpr *CE) {
  return vce_type_iterator::begin(CE->getOperand(0)->getType(),
                                  CE->getIndices().begin());
}
inline vce_type_iterator vce_type_end(const llvm::ConstantExpr *CE) {
  return vce_type_iterator::end(CE->getIndices().end());
}

template <typename ItTy>
inline generic_gep_type_iterator<ItTy> gep_type_begin(llvm::Type *Op0, ItTy I,
                                                      ItTy E) {
  return generic_gep_type_iterator<ItTy>::begin(Op0, I);
}

template <typename ItTy>
inline generic_gep_type_iterator<ItTy> gep_type_end(llvm::Type *Op0, ItTy I,
                                                    ItTy E) {
  return generic_gep_type_iterator<ItTy>::end(E);
}
} // end namespace klee

#endif /* KLEE_GETELEMENTPTRTYPEITERATOR_H */<|MERGE_RESOLUTION|>--- conflicted
+++ resolved
@@ -64,7 +64,6 @@
 
   llvm::Type *operator*() const { return CurTy; }
 
-<<<<<<< HEAD
     llvm::Type *getIndexedType() const {
 #if LLVM_VERSION_CODE >= LLVM_VERSION(11, 0)
       return llvm::GetElementPtrInst::getTypeAtIndex(CurTy, getOperand());
@@ -73,12 +72,6 @@
       return CT->getTypeAtIndex(getOperand());
 #endif
     }
-=======
-  llvm::Type *getIndexedType() const {
-    llvm::CompositeType *CT = cast<llvm::CompositeType>(CurTy);
-    return CT->getTypeAtIndex(getOperand());
-  }
->>>>>>> 02b1cc68
 
   // This is a non-standard operator->.  It allows you to call methods on the
   // current type directly.
@@ -86,7 +79,6 @@
 
   llvm::Value *getOperand() const { return asValue(*OpIt); }
 
-<<<<<<< HEAD
     generic_gep_type_iterator& operator++() {   // Preincrement
 #if LLVM_VERSION_CODE >= LLVM_VERSION(11, 0)
       if (isa<llvm::StructType>(CurTy) || isa<llvm::ArrayType>(CurTy) ||
@@ -96,11 +88,6 @@
       if (llvm::CompositeType *CT = dyn_cast<llvm::CompositeType>(CurTy)) {
         CurTy = CT->getTypeAtIndex(getOperand());
 #endif
-=======
-  generic_gep_type_iterator &operator++() { // Preincrement
-    if (llvm::CompositeType *CT = dyn_cast<llvm::CompositeType>(CurTy)) {
-      CurTy = CT->getTypeAtIndex(getOperand());
->>>>>>> 02b1cc68
 #if LLVM_VERSION_CODE >= LLVM_VERSION(4, 0)
     } else if (auto ptr = dyn_cast<llvm::PointerType>(CurTy)) {
       CurTy = ptr->getElementType();
