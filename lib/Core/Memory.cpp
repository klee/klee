--- conflicted
+++ resolved
@@ -133,13 +133,8 @@
     // FIXME: We should be able to do this more efficiently, we just need to be
     // careful to get the interaction with the cache right. In particular we
     // should avoid creating UpdateNode instances we never use.
-<<<<<<< HEAD
-    unsigned NumWrites = updates.head.isNull() ? 0 : updates.head->getSize();
+    unsigned NumWrites = updates.head ? updates.head->getSize() : 0;
     std::vector<std::pair<ref<Expr>, ref<Expr>>> Writes(NumWrites);
-=======
-    unsigned NumWrites = updates.head ? updates.head->getSize() : 0;
-    std::vector< std::pair< ref<Expr>, ref<Expr> > > Writes(NumWrites);
->>>>>>> bda35257
     const auto *un = updates.head.get();
     for (unsigned i = NumWrites; i != 0; un = un->next.get()) {
       --i;
