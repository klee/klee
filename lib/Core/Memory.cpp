--- conflicted
+++ resolved
@@ -74,11 +74,6 @@
 /***/
 
 ObjectState::ObjectState(const MemoryObject *mo)
-<<<<<<< HEAD
-    : copyOnWriteOwner(0), object(mo), concreteStore(new uint8_t[mo->size]),
-      concreteMask(0), flushMask(0), knownSymbolics(0), updates(0, 0),
-      size(mo->size), readOnly(false) {
-=======
   : copyOnWriteOwner(0),
     object(mo),
     concreteStore(new uint8_t[mo->size]),
@@ -88,7 +83,6 @@
     updates(nullptr, nullptr),
     size(mo->size),
     readOnly(false) {
->>>>>>> 885997a9
   if (!UseConstantArrays) {
     static unsigned id = 0;
     const Array *array =
@@ -99,11 +93,6 @@
 }
 
 ObjectState::ObjectState(const MemoryObject *mo, const Array *array)
-<<<<<<< HEAD
-    : copyOnWriteOwner(0), object(mo), concreteStore(new uint8_t[mo->size]),
-      concreteMask(0), flushMask(0), knownSymbolics(0), updates(array, 0),
-      size(mo->size), readOnly(false) {
-=======
   : copyOnWriteOwner(0),
     object(mo),
     concreteStore(new uint8_t[mo->size]),
@@ -113,20 +102,10 @@
     updates(array, nullptr),
     size(mo->size),
     readOnly(false) {
->>>>>>> 885997a9
   makeSymbolic();
   memset(concreteStore, 0, size);
 }
 
-<<<<<<< HEAD
-ObjectState::ObjectState(const ObjectState &os)
-    : copyOnWriteOwner(0), object(os.object),
-      concreteStore(new uint8_t[os.size]),
-      concreteMask(os.concreteMask ? new BitArray(*os.concreteMask, os.size)
-                                   : 0),
-      flushMask(os.flushMask ? new BitArray(*os.flushMask, os.size) : 0),
-      knownSymbolics(0), updates(os.updates), size(os.size), readOnly(false) {
-=======
 ObjectState::ObjectState(const ObjectState &os) 
   : copyOnWriteOwner(0),
     object(os.object),
@@ -137,7 +116,6 @@
     updates(os.updates),
     size(os.size),
     readOnly(false) {
->>>>>>> 885997a9
   assert(!os.readOnly && "no need to copy read only object?");
   if (os.knownSymbolics) {
     knownSymbolics = new ref<Expr>[size];
@@ -280,19 +258,11 @@
 
 void ObjectState::flushRangeForRead(unsigned rangeBase,
                                     unsigned rangeSize) const {
-<<<<<<< HEAD
-  if (!flushMask)
-    flushMask = new BitArray(size, true);
-
-  for (unsigned offset = rangeBase; offset < rangeBase + rangeSize; offset++) {
-    if (!isByteFlushed(offset)) {
-=======
   if (!unflushedMask)
     unflushedMask = new BitArray(size, true);
 
   for (unsigned offset = rangeBase; offset < rangeBase + rangeSize; offset++) {
     if (isByteUnflushed(offset)) {
->>>>>>> 885997a9
       if (isByteConcrete(offset)) {
         updates.extend(ConstantExpr::create(offset, Expr::Int32),
                        ConstantExpr::create(concreteStore[offset], Expr::Int8));
@@ -309,19 +279,11 @@
 }
 
 void ObjectState::flushRangeForWrite(unsigned rangeBase, unsigned rangeSize) {
-<<<<<<< HEAD
-  if (!flushMask)
-    flushMask = new BitArray(size, true);
-
-  for (unsigned offset = rangeBase; offset < rangeBase + rangeSize; offset++) {
-    if (!isByteFlushed(offset)) {
-=======
   if (!unflushedMask)
     unflushedMask = new BitArray(size, true);
 
   for (unsigned offset = rangeBase; offset < rangeBase + rangeSize; offset++) {
     if (isByteUnflushed(offset)) {
->>>>>>> 885997a9
       if (isByteConcrete(offset)) {
         updates.extend(ConstantExpr::create(offset, Expr::Int32),
                        ConstantExpr::create(concreteStore[offset], Expr::Int8));
@@ -403,15 +365,9 @@
   } else if (isByteKnownSymbolic(offset)) {
     return knownSymbolics[offset];
   } else {
-<<<<<<< HEAD
-    assert(isByteFlushed(offset) && "unflushed byte without cache value");
-
-    return ReadExpr::create(getUpdates(),
-=======
     assert(!isByteUnflushed(offset) && "unflushed byte without cache value");
     
     return ReadExpr::create(getUpdates(), 
->>>>>>> 885997a9
                             ConstantExpr::create(offset, Expr::Int32));
   }
 }
@@ -619,19 +575,11 @@
   llvm::errs() << "\tSize: " << size << "\n";
 
   llvm::errs() << "\tBytes:\n";
-<<<<<<< HEAD
-  for (unsigned i = 0; i < size; i++) {
-    llvm::errs() << "\t\t[" << i << "]"
-                 << " concrete? " << isByteConcrete(i) << " known-sym? "
-                 << isByteKnownSymbolic(i) << " flushed? " << isByteFlushed(i)
-                 << " = ";
-=======
   for (unsigned i=0; i<size; i++) {
     llvm::errs() << "\t\t["<<i<<"]"
                << " concrete? " << isByteConcrete(i)
                << " known-sym? " << isByteKnownSymbolic(i)
                << " unflushed? " << isByteUnflushed(i) << " = ";
->>>>>>> 885997a9
     ref<Expr> e = read8(i);
     llvm::errs() << e << "\n";
   }
