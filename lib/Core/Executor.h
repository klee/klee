//===-- Executor.h ----------------------------------------------*- C++ -*-===//
//
//                     The KLEE Symbolic Virtual Machine
//
// This file is distributed under the University of Illinois Open Source
// License. See LICENSE.TXT for details.
//
//===----------------------------------------------------------------------===//
//
// Class to perform actual execution, hides implementation details from external
// interpreter.
//
//===----------------------------------------------------------------------===//

#ifndef KLEE_EXECUTOR_H
#define KLEE_EXECUTOR_H

#include "ExecutionState.h"
#include "UserSearcher.h"

#include "klee/ADT/RNG.h"
#include "klee/Core/Interpreter.h"
#include "klee/Expr/ArrayCache.h"
#include "klee/Expr/ArrayExprOptimizer.h"
#include "klee/Module/Cell.h"
#include "klee/Module/KInstruction.h"
#include "klee/Module/KModule.h"
#include "klee/System/Time.h"

#include "llvm/ADT/Twine.h"
#include "llvm/Support/raw_ostream.h"

#include <map>
#include <memory>
#include <set>
#include <string>
#include <unordered_map>
<<<<<<< HEAD
#include <utility>
=======
>>>>>>> 025abc72
#include <vector>

struct KTest;

namespace llvm {
class BasicBlock;
class BranchInst;
class CallInst;
class LandingPadInst;
class Constant;
class ConstantExpr;
class Function;
class GlobalValue;
class Instruction;
class LLVMContext;
class DataLayout;
class Twine;
class Value;
} // namespace llvm

namespace klee {
class Array;
struct Cell;
class ExecutionState;
class ProbExecState;
class ExternalDispatcher;
class Expr;
class InstructionInfoTable;
struct KFunction;
struct KInstruction;
class KInstIterator;
class KModule;
class MemoryManager;
class MemoryObject;
class ObjectState;
class PTree;
class ETree;
class Searcher;
class SeedInfo;
class SpecialFunctionHandler;
struct StackFrame;
class StatsTracker;
class TimingSolver;
class TreeStreamWriter;
class MergeHandler;
class MergingSearcher;
template <class T> class ref;

/// \todo Add a context object to keep track of data only live
/// during an instruction step. Should contain addedStates,
/// removedStates, and haltExecution, among others.

class Executor : public Interpreter {
  friend class OwningSearcher;
  friend class WeightedRandomSearcher;
  friend class SpecialFunctionHandler;
  friend class StatsTracker;
  friend class MergeHandler;
  friend klee::Searcher *klee::constructUserSearcher(Executor &executor);

public:
  typedef std::pair<ExecutionState *, ExecutionState *> StatePair;

  /// COMMENT : File Pointers for dumping internal KLEE Data.
  std::unique_ptr<llvm::raw_fd_ostream> kqueryDumpFileptr, smtlib2DumpFileptr,
      tempDump, conditionsDump, stackDump;

  enum TerminateReason {
    Abort,
    Assert,
    BadVectorAccess,
    Exec,
    External,
    Free,
    Model,
    Overflow,
    Ptr,
    ReadOnly,
    ReportError,
    User,
#ifdef SUPPORT_KLEE_EH_CXX
    UncaughtException,
    UnexpectedException,
#endif
    Unhandled,
  };

  /// The random number generator.
  RNG theRNG;

private:
  static const char *TerminateReasonNames[];

  std::unique_ptr<KModule> kmodule;
  InterpreterHandler *interpreterHandler;
  Searcher *searcher;
  ExternalDispatcher *externalDispatcher;
  TimingSolver *solver;
  MemoryManager *memory;
  std::set<ExecutionState *, ExecutionStateIDCompare> states;
  StatsTracker *statsTracker;
  TreeStreamWriter *pathWriter, *symPathWriter;
  SpecialFunctionHandler *specialFunctionHandler;
  TimerGroup timers;
  std::unique_ptr<PTree> processTree;

  /// This is a custom dummy Execution Tree.
  std::unique_ptr<ETree> executionTree;

  typedef std::pair<std::vector<float>, std::vector<float>> float_dist_pairs;
  std::unordered_map<const MemoryObject *, float_dist_pairs> globalProbVarsMap;

  /// Used to track states that have been added during the current
  /// instructions step.
  /// \invariant \ref addedStates is a subset of \ref states.
  /// \invariant \ref addedStates and \ref removedStates are disjoint.
  std::vector<ExecutionState *> addedStates;
  /// Used to track states that have been removed during the current
  /// instructions step.
  /// \invariant \ref removedStates is a subset of \ref states.
  /// \invariant \ref addedStates and \ref removedStates are disjoint.
  std::vector<ExecutionState *> removedStates;

  /// When non-empty the Executor is running in "seed" mode. The
  /// states in this map will be executed in an arbitrary order
  /// (outside the normal search interface) until they terminate. When
  /// the states reach a symbolic branch then either direction that
  /// satisfies one or more seeds will be added to this map. What
  /// happens with other states (that don't satisfy the seeds) depends
  /// on as-yet-to-be-determined flags.
  std::map<ExecutionState *, std::vector<SeedInfo>> seedMap;

  /// Map of globals to their representative memory object.
  std::map<const llvm::GlobalValue *, MemoryObject *> globalObjects;

  /// Map of globals to their bound address. This also includes
  /// globals that have no representative object (i.e. functions).
  std::map<const llvm::GlobalValue *, ref<ConstantExpr>> globalAddresses;

  /// Map of legal function addresses to the corresponding Function.
  /// Used to validate and dereference function pointers.
  std::unordered_map<std::uint64_t, llvm::Function*> legalFunctions;

  /// When non-null the bindings that will be used for calls to
  /// klee_make_symbolic in order replay.
  const struct KTest *replayKTest;

  /// When non-null a list of branch decisions to be used for replay.
  const std::vector<bool> *replayPath;

  /// COMMENT : Get New State ID for true & false state.
  /// No state re-use/caching.
  unsigned long long stateExecutionStackID{1};

  /// The index into the current \ref replayKTest or \ref replayPath
  /// object.
  unsigned replayPosition;

  /// When non-null a list of "seed" inputs which will be used to
  /// drive execution.
  const std::vector<struct KTest *> *usingSeeds;

  /// Disables forking, instead a random path is chosen. Enabled as
  /// needed to control memory usage. \see fork()
  bool atMemoryLimit;

  /// Disables forking, set by client. \see setInhibitForking()
  bool inhibitForking;

  /// COMMENT : Print a KLEE S-Expr condition to dump file or not
  bool printSExpr{false};

  /// Signals the executor to halt execution at the next instruction
  /// step.
  bool haltExecution;

  /// Whether implied-value concretization is enabled. Currently
  /// false, it is buggy (it needs to validate its writes).
  bool ivcEnabled;

  /// The maximum time to allow for a single core solver query.
  /// (e.g. for a single STP query)
  time::Span coreSolverTimeout;

  /// Maximum time to allow for a single instruction.
  time::Span maxInstructionTime;

  /// Assumes ownership of the created array objects
  ArrayCache arrayCache;

  /// File to print executed instructions to
  std::unique_ptr<llvm::raw_ostream> debugInstFile;

  // @brief Buffer used by logBuffer
  std::string debugBufferString;

  // @brief buffer to store logs before flushing to file
  llvm::raw_string_ostream debugLogBuffer;

  /// Optimizes expressions
  ExprOptimizer optimizer;

  /// Points to the merging searcher of the searcher chain,
  /// `nullptr` if merging is disabled
  MergingSearcher *mergingSearcher = nullptr;

  /// Typeids used during exception handling
  std::vector<ref<Expr>> eh_typeids;

  /// Return the typeid corresponding to a certain `type_info`
  ref<ConstantExpr> getEhTypeidFor(ref<Expr> type_info);

  llvm::Function *getTargetFunction(llvm::Value *calledVal,
                                    ExecutionState &state);

  void executeInstruction(ExecutionState &state, KInstruction *ki);

  void run(ExecutionState &initialState);

  // Given a concrete object in our [klee's] address space, add it to
  // objects checked code can reference.
  MemoryObject *addExternalObject(ExecutionState &state, void *addr,
                                  unsigned size, bool isReadOnly);

  void initializeGlobalAlias(const llvm::Constant *c);
  void initializeGlobalObject(ExecutionState &state, ObjectState *os,
                              const llvm::Constant *c, unsigned offset);
  void initializeGlobals(ExecutionState &state);
  void allocateGlobalObjects(ExecutionState &state);
  void initializeGlobalAliases();
  void initializeGlobalObjects(ExecutionState &state);

  void stepInstruction(ExecutionState &state);
  void updateStates(ExecutionState *current);
  void transferToBasicBlock(llvm::BasicBlock *dst, llvm::BasicBlock *src,
                            ExecutionState &state);

  void callExternalFunction(ExecutionState &state, KInstruction *target,
                            llvm::Function *function,
                            std::vector<ref<Expr>> &arguments);

  ObjectState *bindObjectInState(ExecutionState &state, const MemoryObject *mo,
                                 bool isLocal, const Array *array = 0);

  /// Resolve a pointer to the memory objects it could point to the
  /// start of, forking execution when necessary and generating errors
  /// for pointers to invalid locations (either out of bounds or
  /// address inside the middle of objects).
  ///
  /// \param results[out] A list of ((MemoryObject,ObjectState),
  /// state) pairs for each object the given address can point to the
  /// beginning of.
  typedef std::vector<std::pair<
      std::pair<const MemoryObject *, const ObjectState *>, ExecutionState *>>
      ExactResolutionList;
  void resolveExact(ExecutionState &state, ref<Expr> p,
                    ExactResolutionList &results, const std::string &name);

  /// Allocate and bind a new object in a particular state. NOTE: This
  /// function may fork.
  ///
  /// \param isLocal Flag to indicate if the object should be
  /// automatically deallocated on function return (this also makes it
  /// illegal to free directly).
  ///
  /// \param target Value at which to bind the base address of the new
  /// object.
  ///
  /// \param reallocFrom If non-zero and the allocation succeeds,
  /// initialize the new object from the given one and unbind it when
  /// done (realloc semantics). The initialized bytes will be the
  /// minimum of the size of the old and new objects, with remaining
  /// bytes initialized as specified by zeroMemory.
  ///
  /// \param allocationAlignment If non-zero, the given alignment is
  /// used. Otherwise, the alignment is deduced via
  /// Executor::getAllocationAlignment
  void executeAlloc(ExecutionState &state, ref<Expr> size, bool isLocal,
                    KInstruction *target, bool zeroMemory = false,
                    const ObjectState *reallocFrom = 0,
                    size_t allocationAlignment = 0);

  /// Free the given address with checking for errors. If target is
  /// given it will be bound to 0 in the resulting states (this is a
  /// convenience for realloc). Note that this function can cause the
  /// state to fork and that \ref state cannot be safely accessed
  /// afterwards.
  void executeFree(ExecutionState &state, ref<Expr> address,
                   KInstruction *target = 0);

  /// Serialize a landingpad instruction so it can be handled by the
  /// libcxxabi-runtime
  MemoryObject *serializeLandingpad(ExecutionState &state,
                                    const llvm::LandingPadInst &lpi,
                                    bool &stateTerminated);

  /// Unwind the given state until it hits a landingpad. This is used
  /// for exception handling.
  void unwindToNextLandingpad(ExecutionState &state);

  void executeCall(ExecutionState &state, KInstruction *ki, llvm::Function *f,
                   std::vector<ref<Expr>> &arguments);

  // do address resolution / object binding / out of bounds checking
  // and perform the operation
  void executeMemoryOperation(ExecutionState &state, bool isWrite,
                              ref<Expr> address,
                              ref<Expr> value /* undef if read */,
                              KInstruction *target /* undef if write */);

  void executeMakeSymbolic(ExecutionState &state, const MemoryObject *mo,
                           const std::string &name);

  /// Create a new state where each input condition has been added as
  /// a constraint and return the results. The input state is included
  /// as one of the results. Note that the output vector may included
  /// NULL pointers for states which were unable to be created.
  void branch(ExecutionState &state, const std::vector<ref<Expr>> &conditions,
              std::vector<ExecutionState *> &result);

  // Fork current and return states in which condition holds / does
  // not hold, respectively. One of the states is necessarily the
  // current state, and one of the states may be null.
  StatePair fork(ExecutionState &current, ref<Expr> condition, bool isInternal);

  // If the MaxStatic*Pct limits have been reached, concretize the condition and
  // return it. Otherwise, return the unmodified condition.
  ref<Expr> maxStaticPctChecks(ExecutionState &current, ref<Expr> condition);

  /// Add the given (boolean) condition as a constraint on state. This
  /// function is a wrapper around the state's addConstraint function
  /// which also manages propagation of implied values,
  /// validity checks, and seed patching.
  void addConstraint(ExecutionState &state, ref<Expr> condition);

  // Called on [for now] concrete reads, replaces constant with a symbolic
  // Used for testing.
  ref<Expr> replaceReadWithSymbolic(ExecutionState &state, ref<Expr> e);

  const Cell &eval(KInstruction *ki, unsigned index,
                   ExecutionState &state) const;

  Cell &getArgumentCell(ExecutionState &state, KFunction *kf, unsigned index) {
    return state.stack.back().locals[kf->getArgRegister(index)];
  }

  Cell &getDestCell(ExecutionState &state, KInstruction *target) {
    return state.stack.back().locals[target->dest];
  }

  void bindLocal(KInstruction *target, ExecutionState &state, ref<Expr> value);
  void bindArgument(KFunction *kf, unsigned index, ExecutionState &state,
                    ref<Expr> value);

  /// Evaluates an LLVM constant expression.  The optional argument ki
  /// is the instruction where this constant was encountered, or NULL
  /// if not applicable/unavailable.
  ref<klee::ConstantExpr> evalConstantExpr(const llvm::ConstantExpr *c,
                                           const KInstruction *ki = NULL);

  /// Evaluates an LLVM constant.  The optional argument ki is the
  /// instruction where this constant was encountered, or NULL if
  /// not applicable/unavailable.
  ref<klee::ConstantExpr> evalConstant(const llvm::Constant *c,
                                       const KInstruction *ki = NULL);

  /// Return a unique constant value for the given expression in the
  /// given state, if it has one (i.e. it provably only has a single
  /// value). Otherwise return the original expression.
  ref<Expr> toUnique(const ExecutionState &state, ref<Expr> &e);

  /// Return a constant value for the given expression, forcing it to
  /// be constant in the given state by adding a constraint if
  /// necessary. Note that this function breaks completeness and
  /// should generally be avoided.
  ///
  /// \param purpose An identify string to printed in case of concretization.
  ref<klee::ConstantExpr> toConstant(ExecutionState &state, ref<Expr> e,
                                     const char *purpose);

  /// Bind a constant value for e to the given target. NOTE: This
  /// function may fork state if the state has multiple seeds.
  void executeGetValue(ExecutionState &state, ref<Expr> e,
                       KInstruction *target);

  /// Get textual information regarding a memory address.
  std::string getAddressInfo(ExecutionState &state, ref<Expr> address) const;

  // Determines the \param lastInstruction of the \param state which is not KLEE
  // internal and returns its InstructionInfo
  const InstructionInfo &
  getLastNonKleeInternalInstruction(const ExecutionState &state,
                                    llvm::Instruction **lastInstruction);

  bool shouldExitOn(enum TerminateReason termReason);

  // remove state from queue and delete
  void terminateState(ExecutionState &state);
  // call exit handler and terminate state
  void terminateStateEarly(ExecutionState &state, const llvm::Twine &message);
  // call exit handler and terminate state
  void terminateStateOnExit(ExecutionState &state);
  // call error handler and terminate state
  void terminateStateOnError(ExecutionState &state, const llvm::Twine &message,
                             enum TerminateReason termReason,
                             const char *suffix = NULL,
                             const llvm::Twine &longMessage = "");

  // call error handler and terminate state, for execution errors
  // (things that should not be possible, like illegal instruction or
  // unlowered instrinsic, or are unsupported, like inline assembly)
  void terminateStateOnExecError(ExecutionState &state,
                                 const llvm::Twine &message,
                                 const llvm::Twine &info = "") {
    terminateStateOnError(state, message, Exec, NULL, info);
  }

  /// bindModuleConstants - Initialize the module constant table.
  void bindModuleConstants();

  template <typename SqType, typename TypeIt>
  void computeOffsetsSeqTy(KGEPInstruction *kgepi,
                           ref<ConstantExpr> &constantOffset, uint64_t index,
                           const TypeIt it);

  template <typename TypeIt>
  void computeOffsets(KGEPInstruction *kgepi, TypeIt ib, TypeIt ie);

  /// bindInstructionConstants - Initialize any necessary per instruction
  /// constant values.
  void bindInstructionConstants(KInstruction *KI);

  void doImpliedValueConcretization(ExecutionState &state, ref<Expr> e,
                                    ref<ConstantExpr> value);

  /// check memory usage and terminate states when over threshold of -max-memory
  /// + 100MB \return true if below threshold, false otherwise (states were
  /// terminated)
  bool checkMemoryUsage();

  /// check if branching/forking is allowed
  bool branchingPermitted(const ExecutionState &state) const;

  void printDebugInstructions(ExecutionState &state);
  void doDumpStates();

  /// Only for debug purposes; enable via debugger or klee-control
  void dumpStates();
  void dumpPTree();

  // Print the dummy Execution Tree
  void printETree();

public:
  Executor(llvm::LLVMContext &ctx, const InterpreterOptions &opts,
           InterpreterHandler *ie);
  virtual ~Executor();

  const InterpreterHandler &getHandler() { return *interpreterHandler; }

  void setPathWriter(TreeStreamWriter *tsw) override { pathWriter = tsw; }

  void setSymbolicPathWriter(TreeStreamWriter *tsw) override {
    symPathWriter = tsw;
  }

  void setReplayKTest(const struct KTest *out) override {
    assert(!replayPath && "cannot replay both buffer and path");
    replayKTest = out;
    replayPosition = 0;
  }

  void setReplayPath(const std::vector<bool> *path) override {
    assert(!replayKTest && "cannot replay both buffer and path");
    replayPath = path;
    replayPosition = 0;
  }

  llvm::Module *setModule(std::vector<std::unique_ptr<llvm::Module>> &modules,
                          const ModuleOptions &opts) override;

  void useSeeds(const std::vector<struct KTest *> *seeds) override {
    usingSeeds = seeds;
  }

  void runFunctionAsMain(llvm::Function *f, int argc, char **argv,
                         char **envp) override;

  /*** Runtime options ***/

  void setHaltExecution(bool value) override { haltExecution = value; }

  void setInhibitForking(bool value) override { inhibitForking = value; }

  void prepareForEarlyExit() override;

  /*** State accessor methods ***/

  unsigned getPathStreamID(const ExecutionState &state) override;

  unsigned getSymbolicPathStreamID(const ExecutionState &state) override;

  void
  getConstraintLog(const ExecutionState &state, std::string &res,
                   Interpreter::LogType logFormat = Interpreter::STP) override;

  bool getSymbolicSolution(
      const ExecutionState &state,
      std::vector<std::pair<std::string, std::vector<unsigned char>>> &res)
      override;

  void getCoveredLines(
      const ExecutionState &state,
      std::map<const std::string *, std::set<unsigned>> &res) override;

  Expr::Width getWidthForLLVMType(llvm::Type *type) const;
  size_t getAllocationAlignment(const llvm::Value *allocSite) const;

  /// Returns the errno location in memory of the state
  int *getErrnoLocation(const ExecutionState &state) const;

  MergingSearcher *getMergingSearcher() const { return mergingSearcher; };
  void setMergingSearcher(MergingSearcher *ms) { mergingSearcher = ms; };
};

} // namespace klee

#endif /* KLEE_EXECUTOR_H */<|MERGE_RESOLUTION|>--- conflicted
+++ resolved
@@ -35,10 +35,7 @@
 #include <set>
 #include <string>
 #include <unordered_map>
-<<<<<<< HEAD
 #include <utility>
-=======
->>>>>>> 025abc72
 #include <vector>
 
 struct KTest;
