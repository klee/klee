//===-- Executor.h ----------------------------------------------*- C++ -*-===//
//
//                     The KLEE Symbolic Virtual Machine
//
// This file is distributed under the University of Illinois Open Source
// License. See LICENSE.TXT for details.
//
//===----------------------------------------------------------------------===//
//
// Class to perform actual execution, hides implementation details from external
// interpreter.
//
//===----------------------------------------------------------------------===//

#ifndef KLEE_EXECUTOR_H
#define KLEE_EXECUTOR_H

#include "ExecutionState.h"
#include "UserSearcher.h"

#include "klee/ADT/RNG.h"
#include "klee/Core/BranchTypes.h"
#include "klee/Core/Interpreter.h"
#include "klee/Core/TerminationTypes.h"
#include "klee/Expr/ArrayCache.h"
#include "klee/Expr/ArrayExprOptimizer.h"
#include "klee/Module/Cell.h"
#include "klee/Module/KInstruction.h"
#include "klee/Module/KModule.h"
#include "klee/System/Time.h"

/* COMMENT : Thanks to Nholmann for providing this. */
#include "klee/json.hpp"

#include "llvm/ADT/Twine.h"
#include "llvm/Support/raw_ostream.h"

#include <map>
#include <memory>
#include <set>
#include <string>
#include <unordered_map>
#include <utility>
#include <vector>

using json = nlohmann::json;
using ordered_json = nlohmann::ordered_json;

struct KTest;

namespace llvm {
class BasicBlock;
class BranchInst;
class CallInst;
class LandingPadInst;
class Constant;
class ConstantExpr;
class Function;
class GlobalValue;
class Instruction;
class LLVMContext;
class DataLayout;
class Twine;
class Value;
} // namespace llvm

namespace klee {
class Array;
struct Cell;
class ExecutionState;
class ProbExecState;
class ExternalDispatcher;
class Expr;
class InstructionInfoTable;
struct KFunction;
struct KInstruction;
class KInstIterator;
class KModule;
class MemoryManager;
class MemoryObject;
class ObjectState;
class PTree;
class ETree;
class Searcher;
class SeedInfo;
class SpecialFunctionHandler;
struct StackFrame;
class StatsTracker;
class TimingSolver;
class TreeStreamWriter;
class MergeHandler;
class MergingSearcher;
template <class T> class ref;

/// \todo Add a context object to keep track of data only live
/// during an instruction step. Should contain addedStates,
/// removedStates, and haltExecution, among others.

class Executor : public Interpreter {
  friend class OwningSearcher;
  friend class WeightedRandomSearcher;
  friend class SpecialFunctionHandler;
  friend class StatsTracker;
  friend class MergeHandler;
  friend klee::Searcher *klee::constructUserSearcher(Executor &executor);

public:
  typedef std::pair<ExecutionState *, ExecutionState *> StatePair;

  /// COMMENT : File Pointers for dumping internal KLEE State
  /// Constraints and Objects.
  std::unique_ptr<llvm::raw_fd_ostream> kqueryDumpFileptr;

  /// COMMENT : Write the PSE variables with UNIF distributions.
  std::unique_ptr<llvm::raw_fd_ostream> writeDistFileptr;

  /// COMMENT : Log the State Constraints and the KLEE internal
  /// Symbolic Execution Tree.
  ordered_json executionTreeJSON;

  /// The random number generator.
  RNG theRNG;

private:
  std::unique_ptr<KModule> kmodule;
  InterpreterHandler *interpreterHandler;
  Searcher *searcher;
  ExternalDispatcher *externalDispatcher;
  TimingSolver *solver;
  MemoryManager *memory;
  std::set<ExecutionState *, ExecutionStateIDCompare> states;
  StatsTracker *statsTracker;
  TreeStreamWriter *pathWriter, *symPathWriter;
  SpecialFunctionHandler *specialFunctionHandler;
  TimerGroup timers;
  std::unique_ptr<PTree> processTree;

  /// This is a custom dummy Execution Tree.
  std::unique_ptr<ETree> executionTree;

  typedef std::pair<std::vector<float>, std::vector<float>> float_dist_pairs;
  std::unordered_map<const MemoryObject *, float_dist_pairs> globalProbVarsMap;

  /// Used to track states that have been added during the current
  /// instructions step.
  /// \invariant \ref addedStates is a subset of \ref states.
  /// \invariant \ref addedStates and \ref removedStates are disjoint.
  std::vector<ExecutionState *> addedStates;
  /// Used to track states that have been removed during the current
  /// instructions step.
  /// \invariant \ref removedStates is a subset of \ref states.
  /// \invariant \ref addedStates and \ref removedStates are disjoint.
  std::vector<ExecutionState *> removedStates;

  /// When non-empty the Executor is running in "seed" mode. The
  /// states in this map will be executed in an arbitrary order
  /// (outside the normal search interface) until they terminate. When
  /// the states reach a symbolic branch then either direction that
  /// satisfies one or more seeds will be added to this map. What
  /// happens with other states (that don't satisfy the seeds) depends
  /// on as-yet-to-be-determined flags.
  std::map<ExecutionState *, std::vector<SeedInfo>> seedMap;

  /// Map of globals to their representative memory object.
  std::map<const llvm::GlobalValue *, MemoryObject *> globalObjects;

  /// Map of globals to their bound address. This also includes
  /// globals that have no representative object (i.e. functions).
  std::map<const llvm::GlobalValue *, ref<ConstantExpr>> globalAddresses;

  /// Map of legal function addresses to the corresponding Function.
  /// Used to validate and dereference function pointers.
  std::unordered_map<std::uint64_t, llvm::Function *> legalFunctions;

  /// When non-null the bindings that will be used for calls to
  /// klee_make_symbolic in order replay.
  const struct KTest *replayKTest;

  /// When non-null a list of branch decisions to be used for replay.
  const std::vector<bool> *replayPath;

  /// COMMENT : Get New State ID for true & false state.
  /// No state re-use/caching.
  unsigned long long stateExecutionStackID{1};

  /// The index into the current \ref replayKTest or \ref replayPath
  /// object.
  unsigned replayPosition;

  /// When non-null a list of "seed" inputs which will be used to
  /// drive execution.
  const std::vector<struct KTest *> *usingSeeds;

  /// Disables forking, instead a random path is chosen. Enabled as
  /// needed to control memory usage. \see fork()
  bool atMemoryLimit;

  /// Disables forking, set by client. \see setInhibitForking()
  bool inhibitForking;

  /// COMMENT : Print a KLEE S-Expr condition to dump file or not
  bool printSExpr{false};

  /// Signals the executor to halt execution at the next instruction
  /// step.
  bool haltExecution;

  /// Whether implied-value concretization is enabled. Currently
  /// false, it is buggy (it needs to validate its writes).
  bool ivcEnabled;

  /// The maximum time to allow for a single core solver query.
  /// (e.g. for a single STP query)
  time::Span coreSolverTimeout;

  /// Maximum time to allow for a single instruction.
  time::Span maxInstructionTime;

  /// Assumes ownership of the created array objects
  ArrayCache arrayCache;

  /// File to print executed instructions to
  std::unique_ptr<llvm::raw_ostream> debugInstFile;

  // @brief Buffer used by logBuffer
  std::string debugBufferString;

  // @brief buffer to store logs before flushing to file
  llvm::raw_string_ostream debugLogBuffer;

  /// Optimizes expressions
  ExprOptimizer optimizer;

  /// Points to the merging searcher of the searcher chain,
  /// `nullptr` if merging is disabled
  MergingSearcher *mergingSearcher = nullptr;

  /// Typeids used during exception handling
  std::vector<ref<Expr>> eh_typeids;

  /// Return the typeid corresponding to a certain `type_info`
  ref<ConstantExpr> getEhTypeidFor(ref<Expr> type_info);

  llvm::Function *getTargetFunction(llvm::Value *calledVal,
                                    ExecutionState &state);

  void executeInstruction(ExecutionState &state, KInstruction *ki);

  void run(ExecutionState &initialState);

  // Given a concrete object in our [klee's] address space, add it to
  // objects checked code can reference.
  MemoryObject *addExternalObject(ExecutionState &state, void *addr,
                                  unsigned size, bool isReadOnly);

  void initializeGlobalAlias(const llvm::Constant *c);
  void initializeGlobalObject(ExecutionState &state, ObjectState *os,
                              const llvm::Constant *c, unsigned offset);
  void initializeGlobals(ExecutionState &state);
  void allocateGlobalObjects(ExecutionState &state);
  void initializeGlobalAliases();
  void initializeGlobalObjects(ExecutionState &state);

  void stepInstruction(ExecutionState &state);
  void updateStates(ExecutionState *current);
  void transferToBasicBlock(llvm::BasicBlock *dst, llvm::BasicBlock *src,
                            ExecutionState &state);

  void callExternalFunction(ExecutionState &state, KInstruction *target,
                            llvm::Function *function,
                            std::vector<ref<Expr>> &arguments);

  ObjectState *bindObjectInState(ExecutionState &state, const MemoryObject *mo,
                                 bool isLocal, const Array *array = 0);

  /// Resolve a pointer to the memory objects it could point to the
  /// start of, forking execution when necessary and generating errors
  /// for pointers to invalid locations (either out of bounds or
  /// address inside the middle of objects).
  ///
  /// \param results[out] A list of ((MemoryObject,ObjectState),
  /// state) pairs for each object the given address can point to the
  /// beginning of.
  typedef std::vector<std::pair<
      std::pair<const MemoryObject *, const ObjectState *>, ExecutionState *>>
      ExactResolutionList;
  void resolveExact(ExecutionState &state, ref<Expr> p,
                    ExactResolutionList &results, const std::string &name);

  /// Allocate and bind a new object in a particular state. NOTE: This
  /// function may fork.
  ///
  /// \param isLocal Flag to indicate if the object should be
  /// automatically deallocated on function return (this also makes it
  /// illegal to free directly).
  ///
  /// \param target Value at which to bind the base address of the new
  /// object.
  ///
  /// \param reallocFrom If non-zero and the allocation succeeds,
  /// initialize the new object from the given one and unbind it when
  /// done (realloc semantics). The initialized bytes will be the
  /// minimum of the size of the old and new objects, with remaining
  /// bytes initialized as specified by zeroMemory.
  ///
  /// \param allocationAlignment If non-zero, the given alignment is
  /// used. Otherwise, the alignment is deduced via
  /// Executor::getAllocationAlignment
  void executeAlloc(ExecutionState &state, ref<Expr> size, bool isLocal,
                    KInstruction *target, bool zeroMemory = false,
                    const ObjectState *reallocFrom = 0,
                    size_t allocationAlignment = 0);

  /// Free the given address with checking for errors. If target is
  /// given it will be bound to 0 in the resulting states (this is a
  /// convenience for realloc). Note that this function can cause the
  /// state to fork and that \ref state cannot be safely accessed
  /// afterwards.
  void executeFree(ExecutionState &state, ref<Expr> address,
                   KInstruction *target = 0);

  /// Serialize a landingpad instruction so it can be handled by the
  /// libcxxabi-runtime
  MemoryObject *serializeLandingpad(ExecutionState &state,
                                    const llvm::LandingPadInst &lpi,
                                    bool &stateTerminated);

  /// Unwind the given state until it hits a landingpad. This is used
  /// for exception handling.
  void unwindToNextLandingpad(ExecutionState &state);

  void executeCall(ExecutionState &state, KInstruction *ki, llvm::Function *f,
                   std::vector<ref<Expr>> &arguments);

  // do address resolution / object binding / out of bounds checking
  // and perform the operation
  void executeMemoryOperation(ExecutionState &state, bool isWrite,
                              ref<Expr> address,
                              ref<Expr> value /* undef if read */,
                              KInstruction *target /* undef if write */);

  void executeMakeSymbolic(ExecutionState &state, const MemoryObject *mo,
                           const std::string &name);

  /// Create a new state where each input condition has been added as
  /// a constraint and return the results. The input state is included
  /// as one of the results. Note that the output vector may include
  /// NULL pointers for states which were unable to be created.
  void branch(ExecutionState &state, const std::vector<ref<Expr>> &conditions,
<<<<<<< HEAD
              std::vector<ExecutionState *> &result);
=======
              std::vector<ExecutionState *> &result, BranchType reason);
>>>>>>> 885997a9

  /// Fork current and return states in which condition holds / does
  /// not hold, respectively. One of the states is necessarily the
  /// current state, and one of the states may be null.
  StatePair fork(ExecutionState &current, ref<Expr> condition, bool isInternal,
                 BranchType reason);

  // If the MaxStatic*Pct limits have been reached, concretize the condition and
  // return it. Otherwise, return the unmodified condition.
  ref<Expr> maxStaticPctChecks(ExecutionState &current, ref<Expr> condition);

  /// Add the given (boolean) condition as a constraint on state. This
  /// function is a wrapper around the state's addConstraint function
  /// which also manages propagation of implied values,
  /// validity checks, and seed patching.
  void addConstraint(ExecutionState &state, ref<Expr> condition);

  // Called on [for now] concrete reads, replaces constant with a symbolic
  // Used for testing.
  ref<Expr> replaceReadWithSymbolic(ExecutionState &state, ref<Expr> e);

  const Cell &eval(KInstruction *ki, unsigned index,
                   ExecutionState &state) const;

  Cell &getArgumentCell(ExecutionState &state, KFunction *kf, unsigned index) {
    return state.stack.back().locals[kf->getArgRegister(index)];
  }

  Cell &getDestCell(ExecutionState &state, KInstruction *target) {
    return state.stack.back().locals[target->dest];
  }

  void bindLocal(KInstruction *target, ExecutionState &state, ref<Expr> value);
  void bindArgument(KFunction *kf, unsigned index, ExecutionState &state,
                    ref<Expr> value);

  /// Evaluates an LLVM constant expression.  The optional argument ki
  /// is the instruction where this constant was encountered, or NULL
  /// if not applicable/unavailable.
  ref<klee::ConstantExpr> evalConstantExpr(const llvm::ConstantExpr *c,
                                           const KInstruction *ki = NULL);

  /// Evaluates an LLVM constant.  The optional argument ki is the
  /// instruction where this constant was encountered, or NULL if
  /// not applicable/unavailable.
  ref<klee::ConstantExpr> evalConstant(const llvm::Constant *c,
                                       const KInstruction *ki = NULL);

  /// Return a unique constant value for the given expression in the
  /// given state, if it has one (i.e. it provably only has a single
  /// value). Otherwise return the original expression.
  ref<Expr> toUnique(const ExecutionState &state, ref<Expr> &e);

  /// Return a constant value for the given expression, forcing it to
  /// be constant in the given state by adding a constraint if
  /// necessary. Note that this function breaks completeness and
  /// should generally be avoided.
  ///
  /// \param purpose An identify string to printed in case of concretization.
  ref<klee::ConstantExpr> toConstant(ExecutionState &state, ref<Expr> e,
                                     const char *purpose);

  /// Bind a constant value for e to the given target. NOTE: This
  /// function may fork state if the state has multiple seeds.
  void executeGetValue(ExecutionState &state, ref<Expr> e,
                       KInstruction *target);

  /// Get textual information regarding a memory address.
  std::string getAddressInfo(ExecutionState &state, ref<Expr> address) const;

  // Determines the \param lastInstruction of the \param state which is not KLEE
  // internal and returns its InstructionInfo
  const InstructionInfo &
  getLastNonKleeInternalInstruction(const ExecutionState &state,
                                    llvm::Instruction **lastInstruction);

  /// Remove state from queue and delete state
  void terminateState(ExecutionState &state);

  /// Call exit handler and terminate state normally
  /// (end of execution path)
  void terminateStateOnExit(ExecutionState &state);

  /// Call exit handler and terminate state early
  /// (e.g. due to state merging or memory pressure)
  void terminateStateEarly(ExecutionState &state, const llvm::Twine &message,
                           StateTerminationType terminationType);

  /// Call error handler and terminate state in case of program errors
  /// (e.g. free()ing globals, out-of-bound accesses)
  void terminateStateOnError(ExecutionState &state, const llvm::Twine &message,
<<<<<<< HEAD
                             enum TerminateReason termReason,
                             const char *suffix = NULL,
                             const llvm::Twine &longMessage = "");

  // call error handler and terminate state, for execution errors
  // (things that should not be possible, like illegal instruction or
  // unlowered instrinsic, or are unsupported, like inline assembly)
  void terminateStateOnExecError(ExecutionState &state,
                                 const llvm::Twine &message,
                                 const llvm::Twine &info = "") {
    terminateStateOnError(state, message, Exec, NULL, info);
  }
=======
                             StateTerminationType terminationType,
                             const llvm::Twine &longMessage = "",
                             const char *suffix = nullptr);

  /// Call error handler and terminate state in case of execution errors
  /// (things that should not be possible, like illegal instruction or
  /// unlowered intrinsic, or unsupported intrinsics, like inline assembly)
  void terminateStateOnExecError(ExecutionState &state,
                                 const llvm::Twine &message,
                                 const llvm::Twine &info = "");

  /// Call error handler and terminate state in case of solver errors
  /// (solver error or timeout)
  void terminateStateOnSolverError(ExecutionState &state,
                                   const llvm::Twine &message);

  /// Call error handler and terminate state for user errors
  /// (e.g. wrong usage of klee.h API)
  void terminateStateOnUserError(ExecutionState &state,
                                 const llvm::Twine &message);
>>>>>>> 885997a9

  /// bindModuleConstants - Initialize the module constant table.
  void bindModuleConstants();

  template <typename SqType, typename TypeIt>
  void computeOffsetsSeqTy(KGEPInstruction *kgepi,
                           ref<ConstantExpr> &constantOffset, uint64_t index,
                           const TypeIt it);

  template <typename TypeIt>
  void computeOffsets(KGEPInstruction *kgepi, TypeIt ib, TypeIt ie);

  /// bindInstructionConstants - Initialize any necessary per instruction
  /// constant values.
  void bindInstructionConstants(KInstruction *KI);

  void doImpliedValueConcretization(ExecutionState &state, ref<Expr> e,
                                    ref<ConstantExpr> value);

  /// check memory usage and terminate states when over threshold of -max-memory
  /// + 100MB \return true if below threshold, false otherwise (states were
  /// terminated)
  bool checkMemoryUsage();

  /// check if branching/forking is allowed
  bool branchingPermitted(const ExecutionState &state) const;

  void printDebugInstructions(ExecutionState &state);
  void doDumpStates();

  /// Only for debug purposes; enable via debugger or klee-control
  void dumpStates();
  void dumpPTree();

  // Print the dummy Execution Tree
  void printETree();

public:
  Executor(llvm::LLVMContext &ctx, const InterpreterOptions &opts,
           InterpreterHandler *ie);
  virtual ~Executor();

  const InterpreterHandler &getHandler() { return *interpreterHandler; }

  void setPathWriter(TreeStreamWriter *tsw) override { pathWriter = tsw; }

  void setSymbolicPathWriter(TreeStreamWriter *tsw) override {
    symPathWriter = tsw;
  }

  void setReplayKTest(const struct KTest *out) override {
    assert(!replayPath && "cannot replay both buffer and path");
    replayKTest = out;
    replayPosition = 0;
  }

  void setReplayPath(const std::vector<bool> *path) override {
    assert(!replayKTest && "cannot replay both buffer and path");
    replayPath = path;
    replayPosition = 0;
  }

  llvm::Module *setModule(std::vector<std::unique_ptr<llvm::Module>> &modules,
                          const ModuleOptions &opts) override;

  void useSeeds(const std::vector<struct KTest *> *seeds) override {
    usingSeeds = seeds;
  }

  void runFunctionAsMain(llvm::Function *f, int argc, char **argv,
                         char **envp) override;

  /*** Runtime options ***/

  void setHaltExecution(bool value) override { haltExecution = value; }

  void setInhibitForking(bool value) override { inhibitForking = value; }

  void prepareForEarlyExit() override;

  /*** State accessor methods ***/

  unsigned getPathStreamID(const ExecutionState &state) override;

  unsigned getSymbolicPathStreamID(const ExecutionState &state) override;

  void
  getConstraintLog(const ExecutionState &state, std::string &res,
                   Interpreter::LogType logFormat = Interpreter::STP) override;

  bool getSymbolicSolution(
      const ExecutionState &state,
      std::vector<std::pair<std::string, std::vector<unsigned char>>> &res)
      override;

  void getCoveredLines(
      const ExecutionState &state,
      std::map<const std::string *, std::set<unsigned>> &res) override;

  Expr::Width getWidthForLLVMType(llvm::Type *type) const;
  size_t getAllocationAlignment(const llvm::Value *allocSite) const;

  /// Returns the errno location in memory of the state
  int *getErrnoLocation(const ExecutionState &state) const;

  MergingSearcher *getMergingSearcher() const { return mergingSearcher; };
  void setMergingSearcher(MergingSearcher *ms) { mergingSearcher = ms; };
};

} // namespace klee

#endif /* KLEE_EXECUTOR_H */<|MERGE_RESOLUTION|>--- conflicted
+++ resolved
@@ -347,11 +347,7 @@
   /// as one of the results. Note that the output vector may include
   /// NULL pointers for states which were unable to be created.
   void branch(ExecutionState &state, const std::vector<ref<Expr>> &conditions,
-<<<<<<< HEAD
-              std::vector<ExecutionState *> &result);
-=======
               std::vector<ExecutionState *> &result, BranchType reason);
->>>>>>> 885997a9
 
   /// Fork current and return states in which condition holds / does
   /// not hold, respectively. One of the states is necessarily the
@@ -443,20 +439,6 @@
   /// Call error handler and terminate state in case of program errors
   /// (e.g. free()ing globals, out-of-bound accesses)
   void terminateStateOnError(ExecutionState &state, const llvm::Twine &message,
-<<<<<<< HEAD
-                             enum TerminateReason termReason,
-                             const char *suffix = NULL,
-                             const llvm::Twine &longMessage = "");
-
-  // call error handler and terminate state, for execution errors
-  // (things that should not be possible, like illegal instruction or
-  // unlowered instrinsic, or are unsupported, like inline assembly)
-  void terminateStateOnExecError(ExecutionState &state,
-                                 const llvm::Twine &message,
-                                 const llvm::Twine &info = "") {
-    terminateStateOnError(state, message, Exec, NULL, info);
-  }
-=======
                              StateTerminationType terminationType,
                              const llvm::Twine &longMessage = "",
                              const char *suffix = nullptr);
@@ -477,7 +459,6 @@
   /// (e.g. wrong usage of klee.h API)
   void terminateStateOnUserError(ExecutionState &state,
                                  const llvm::Twine &message);
->>>>>>> 885997a9
 
   /// bindModuleConstants - Initialize the module constant table.
   void bindModuleConstants();
