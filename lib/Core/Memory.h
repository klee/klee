//===-- Memory.h ------------------------------------------------*- C++ -*-===//
//
//                     The KLEE Symbolic Virtual Machine
//
// This file is distributed under the University of Illinois Open Source
// License. See LICENSE.TXT for details.
//
//===----------------------------------------------------------------------===//

#ifndef KLEE_MEMORY_H
#define KLEE_MEMORY_H

#include "Context.h"
#include "TimingSolver.h"

#include "klee/Expr/Expr.h"

#include "llvm/ADT/StringExtras.h"

#include <sstream>
#include <string>
#include <vector>

namespace llvm {
class Value;
}

namespace klee {

class ArrayCache;
class BitArray;
class ExecutionState;
class MemoryManager;
class Solver;

class MemoryObject {
  friend class STPBuilder;
  friend class ObjectState;
  friend class ExecutionState;
  friend class ref<MemoryObject>;
  friend class ref<const MemoryObject>;

private:
  static int counter;
  /// @brief Required by klee::ref-managed objects
  mutable class ReferenceCounter _refCount;

public:
  unsigned id;
  uint64_t address;

  /// size in bytes
  unsigned size;
  mutable std::string name;

  bool isLocal;
  mutable bool isGlobal;
  bool isFixed;

  bool isUserSpecified;

  MemoryManager *parent;

  /// "Location" for which this memory object was allocated. This
  /// should be either the allocating instruction or the global object
  /// it was allocated for (or whatever else makes sense).
  const llvm::Value *allocSite;
<<<<<<< HEAD

  /// A list of boolean expressions the user has requested be true of
  /// a counterexample. Mutable since we play a little fast and loose
  /// with allowing it to be added to during execution (although
  /// should sensibly be only at creation time).
  mutable std::vector<ref<Expr>> cexPreferences;
=======
>>>>>>> 885997a9

  // DO NOT IMPLEMENT
  MemoryObject(const MemoryObject &b);
  MemoryObject &operator=(const MemoryObject &b);

public:
  // XXX this is just a temp hack, should be removed
  explicit MemoryObject(uint64_t _address)
      : id(counter++), address(_address), size(0), isFixed(true), parent(NULL),
        allocSite(0) {}

  MemoryObject(uint64_t _address, unsigned _size, bool _isLocal, bool _isGlobal,
               bool _isFixed, const llvm::Value *_allocSite,
               MemoryManager *_parent)
      : id(counter++), address(_address), size(_size), name("unnamed"),
        isLocal(_isLocal), isGlobal(_isGlobal), isFixed(_isFixed),
        isUserSpecified(false), parent(_parent), allocSite(_allocSite) {}

  ~MemoryObject();

  /// Get an identifying string for this allocation.
  void getAllocInfo(std::string &result) const;

  void setName(std::string name) const { this->name = name; }

  ref<ConstantExpr> getBaseExpr() const {
    return ConstantExpr::create(address, Context::get().getPointerWidth());
  }
  ref<ConstantExpr> getSizeExpr() const {
    return ConstantExpr::create(size, Context::get().getPointerWidth());
  }
  ref<Expr> getOffsetExpr(ref<Expr> pointer) const {
    return SubExpr::create(pointer, getBaseExpr());
  }
  ref<Expr> getBoundsCheckPointer(ref<Expr> pointer) const {
    return getBoundsCheckOffset(getOffsetExpr(pointer));
  }
  ref<Expr> getBoundsCheckPointer(ref<Expr> pointer, unsigned bytes) const {
    return getBoundsCheckOffset(getOffsetExpr(pointer), bytes);
  }

  ref<Expr> getBoundsCheckOffset(ref<Expr> offset) const {
    if (size == 0) {
      return EqExpr::create(
          offset, ConstantExpr::alloc(0, Context::get().getPointerWidth()));
    } else {
      return UltExpr::create(offset, getSizeExpr());
    }
  }
  ref<Expr> getBoundsCheckOffset(ref<Expr> offset, unsigned bytes) const {
    if (bytes <= size) {
      return UltExpr::create(
          offset, ConstantExpr::alloc(size - bytes + 1,
                                      Context::get().getPointerWidth()));
    } else {
      return ConstantExpr::alloc(0, Expr::Bool);
    }
  }

  /// Compare this object with memory object b.
  /// \param b memory object to compare with
  /// \return <0 if this is smaller, 0 if both are equal, >0 if b is smaller
  int compare(const MemoryObject &b) const {
    // Short-cut with id
    if (id == b.id)
      return 0;
    if (address != b.address)
      return (address < b.address ? -1 : 1);

    if (size != b.size)
      return (size < b.size ? -1 : 1);

    if (allocSite != b.allocSite)
      return (allocSite < b.allocSite ? -1 : 1);

    return 0;
  }
};

class ObjectState {
private:
  friend class AddressSpace;
  friend class ref<ObjectState>;
  unsigned copyOnWriteOwner; // exclusively for AddressSpace

  /// @brief Required by klee::ref-managed objects
  class ReferenceCounter _refCount;

  ref<const MemoryObject> object;

  /// @brief Holds all known concrete bytes
  uint8_t *concreteStore;

  /// @brief concreteMask[byte] is set if byte is known to be concrete
  BitArray *concreteMask;

  /// knownSymbolics[byte] holds the symbolic expression for byte,
  /// if byte is known to be symbolic
  ref<Expr> *knownSymbolics;

  /// unflushedMask[byte] is set if byte is unflushed
  /// mutable because may need flushed during read of const
  mutable BitArray *unflushedMask;

  // mutable because we may need flush during read of const
  mutable UpdateList updates;

public:
  unsigned size;

  bool readOnly;

public:
  /// Create a new object state for the given memory object with concrete
  /// contents. The initial contents are undefined, it is the callers
  /// responsibility to initialize the object contents appropriately.
  ObjectState(const MemoryObject *mo);

  /// Create a new object state for the given memory object with symbolic
  /// contents.
  ObjectState(const MemoryObject *mo, const Array *array);

  ObjectState(const ObjectState &os);
  ~ObjectState();

  const MemoryObject *getObject() const { return object.get(); }

  void setReadOnly(bool ro) { readOnly = ro; }

  /// Make contents all concrete and zero
  void initializeToZero();

  /// Make contents all concrete and random
  void initializeToRandom();

  ref<Expr> read(ref<Expr> offset, Expr::Width width) const;
  ref<Expr> read(unsigned offset, Expr::Width width) const;
  ref<Expr> read8(unsigned offset) const;

  void write(unsigned offset, ref<Expr> value);
  void write(ref<Expr> offset, ref<Expr> value);

  void write8(unsigned offset, uint8_t value);
  void write16(unsigned offset, uint16_t value);
  void write32(unsigned offset, uint32_t value);
  void write64(unsigned offset, uint64_t value);
  void print() const;

  /// COMMENT : For Symbolic Details.
  std::string printSymbolic(uint64_t readsize) const;

  /*
    Looks at all the symbolic bytes of this object, gets a value for them
    from the solver and puts them in the concreteStore.
  */
  void flushToConcreteStore(TimingSolver *solver,
                            const ExecutionState &state) const;

private:
  const UpdateList &getUpdates() const;

  void makeConcrete();

  void makeSymbolic();

  ref<Expr> read8(ref<Expr> offset) const;
  void write8(unsigned offset, ref<Expr> value);
  void write8(ref<Expr> offset, ref<Expr> value);

  void fastRangeCheckOffset(ref<Expr> offset, unsigned *base_r,
                            unsigned *size_r) const;
  void flushRangeForRead(unsigned rangeBase, unsigned rangeSize) const;
  void flushRangeForWrite(unsigned rangeBase, unsigned rangeSize);

  /// isByteConcrete ==> !isByteKnownSymbolic
  bool isByteConcrete(unsigned offset) const;

  /// isByteKnownSymbolic ==> !isByteConcrete
  bool isByteKnownSymbolic(unsigned offset) const;

  /// isByteUnflushed(i) => (isByteConcrete(i) || isByteKnownSymbolic(i))
  bool isByteUnflushed(unsigned offset) const;

  void markByteConcrete(unsigned offset);
  void markByteSymbolic(unsigned offset);
  void markByteFlushed(unsigned offset);
  void markByteUnflushed(unsigned offset);
  void setKnownSymbolic(unsigned offset, Expr *value);

  ArrayCache *getArrayCache() const;
};

} // namespace klee

#endif /* KLEE_MEMORY_H */<|MERGE_RESOLUTION|>--- conflicted
+++ resolved
@@ -65,15 +65,6 @@
   /// should be either the allocating instruction or the global object
   /// it was allocated for (or whatever else makes sense).
   const llvm::Value *allocSite;
-<<<<<<< HEAD
-
-  /// A list of boolean expressions the user has requested be true of
-  /// a counterexample. Mutable since we play a little fast and loose
-  /// with allowing it to be added to during execution (although
-  /// should sensibly be only at creation time).
-  mutable std::vector<ref<Expr>> cexPreferences;
-=======
->>>>>>> 885997a9
 
   // DO NOT IMPLEMENT
   MemoryObject(const MemoryObject &b);
