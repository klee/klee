//===-- PTree.cpp ---------------------------------------------------------===//
//
//                     The KLEE Symbolic Virtual Machine
//
// This file is distributed under the University of Illinois Open Source
// License. See LICENSE.TXT for details.
//
//===----------------------------------------------------------------------===//

#include "PTree.h"

#include "ExecutionState.h"

#include "klee/Expr/Expr.h"
#include "klee/Expr/ExprPPrinter.h"
#include "klee/Support/OptionCategories.h"

#include <bitset>
#include <vector>

using namespace klee;
using namespace llvm;

namespace {

cl::opt<bool>
    CompressProcessTree("compress-process-tree",
                        cl::desc("Remove intermediate nodes in the process "
                                 "tree whenever possible (default=false)"),
                        cl::init(false), cl::cat(MiscCat));

} // namespace

PTree::PTree(ExecutionState *initialState)
    : root(PTreeNodePtr(new PTreeNode(nullptr, initialState))) {
  initialState->ptreeNode = root.getPointer();
}

void PTree::attach(PTreeNode *node, ExecutionState *leftState,
<<<<<<< HEAD
                   ExecutionState *rightState) {
=======
                   ExecutionState *rightState, BranchType reason) {
>>>>>>> 885997a9
  assert(node && !node->left.getPointer() && !node->right.getPointer());
  assert(node == rightState->ptreeNode &&
         "Attach assumes the right state is the current state");
  node->state = nullptr;
  node->left = PTreeNodePtr(new PTreeNode(node, leftState));
  // The current node inherits the tag
  uint8_t currentNodeTag = root.getInt();
  if (node->parent)
    currentNodeTag = node->parent->left.getPointer() == node
                         ? node->parent->left.getInt()
                         : node->parent->right.getInt();
  node->right = PTreeNodePtr(new PTreeNode(node, rightState), currentNodeTag);
}

void PTree::remove(PTreeNode *n) {
  assert(!n->left.getPointer() && !n->right.getPointer());
  do {
    PTreeNode *p = n->parent;
    if (p) {
      if (n == p->left.getPointer()) {
        p->left = PTreeNodePtr(nullptr);
      } else {
        assert(n == p->right.getPointer());
        p->right = PTreeNodePtr(nullptr);
      }
    }
    delete n;
    n = p;
  } while (n && !n->left.getPointer() && !n->right.getPointer());

  if (n && CompressProcessTree) {
    // We're now at a node that has exactly one child; we've just deleted the
    // other one. Eliminate the node and connect its child to the parent
    // directly (if it's not the root).
    PTreeNodePtr child = n->left.getPointer() ? n->left : n->right;
    PTreeNode *parent = n->parent;

    child.getPointer()->parent = parent;
    if (!parent) {
      // We're at the root.
      root = child;
    } else {
      if (n == parent->left.getPointer()) {
        parent->left = child;
      } else {
        assert(n == parent->right.getPointer());
        parent->right = child;
      }
    }

    delete n;
  }
}

void PTree::dump(llvm::raw_ostream &os) {
  ExprPPrinter *pp = ExprPPrinter::create(os);
  pp->setNewline("\\l");
  os << "digraph G {\n";
  os << "\tsize=\"10,7.5\";\n";
  os << "\tratio=fill;\n";
  os << "\trotate=90;\n";
  os << "\tcenter = \"true\";\n";
  os << "\tnode [style=\"filled\",width=.1,height=.1,fontname=\"Terminus\"]\n";
  os << "\tedge [arrowsize=.3]\n";
  std::vector<const PTreeNode *> stack;
  stack.push_back(root.getPointer());
  while (!stack.empty()) {
    const PTreeNode *n = stack.back();
    stack.pop_back();
    os << "\tn" << n << " [shape=diamond";
    if (n->state)
      os << ",fillcolor=green";
    os << "];\n";
    if (n->left.getPointer()) {
      os << "\tn" << n << " -> n" << n->left.getPointer();
      os << " [label=" << std::bitset<PtrBitCount>(n->left.getInt()).to_string()
         << "];\n";
      stack.push_back(n->left.getPointer());
    }
    if (n->right.getPointer()) {
      os << "\tn" << n << " -> n" << n->right.getPointer();
      os << " [label="
         << std::bitset<PtrBitCount>(n->right.getInt()).to_string() << "];\n";
      stack.push_back(n->right.getPointer());
    }
  }
  os << "}\n";
  delete pp;
}

PTreeNode::PTreeNode(PTreeNode *parent, ExecutionState *state)
    : parent{parent}, state{state} {
  state->ptreeNode = this;
  left = PTreeNodePtr(nullptr);
  right = PTreeNodePtr(nullptr);
}<|MERGE_RESOLUTION|>--- conflicted
+++ resolved
@@ -37,11 +37,7 @@
 }
 
 void PTree::attach(PTreeNode *node, ExecutionState *leftState,
-<<<<<<< HEAD
-                   ExecutionState *rightState) {
-=======
                    ExecutionState *rightState, BranchType reason) {
->>>>>>> 885997a9
   assert(node && !node->left.getPointer() && !node->right.getPointer());
   assert(node == rightState->ptreeNode &&
          "Attach assumes the right state is the current state");
