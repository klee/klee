//===-- TimingSolver.h ------------------------------------------*- C++ -*-===//
//
//                     The KLEE Symbolic Virtual Machine
//
// This file is distributed under the University of Illinois Open Source
// License. See LICENSE.TXT for details.
//
//===----------------------------------------------------------------------===//

#ifndef KLEE_TIMINGSOLVER_H
#define KLEE_TIMINGSOLVER_H

#include "klee/Expr.h"
#include "klee/Solver.h"

#include <vector>

namespace klee {
  class ExecutionState;
  class Solver;  

  /// TimingSolver - A simple class which wraps a solver and handles
  /// tracking the statistics that we care about.
  class TimingSolver {
  public:
    Solver *solver;
    bool simplifyExprs;

  public:
    /// TimingSolver - Construct a new timing solver.
    ///
    /// \param _simplifyExprs - Whether expressions should be
    /// simplified (via the constraint manager interface) prior to
    /// querying.
    TimingSolver(Solver *_solver, bool _simplifyExprs = true) 
      : solver(_solver), simplifyExprs(_simplifyExprs) {}
    ~TimingSolver() {
      delete solver;
    }

    void setTimeout(double t) {
      solver->setCoreSolverTimeout(t);
    }
    
    char *getConstraintLog(const Query& query) {
      return solver->getConstraintLog(query);
    }

    bool evaluate(const ExecutionState&, ref<Expr>, Solver::Validity &result);

    bool mustBeTrue(const ExecutionState&, ref<Expr>, bool &result);

    bool mustBeFalse(const ExecutionState&, ref<Expr>, bool &result);

    bool mayBeTrue(const ExecutionState&, ref<Expr>, bool &result);

    bool mayBeFalse(const ExecutionState&, ref<Expr>, bool &result);

    bool getValue(const ExecutionState &, ref<Expr> expr, 
                  ref<ConstantExpr> &result);

    bool getInitialValues(const ExecutionState&, 
                          const std::vector<const Array*> &objects,
                          std::vector< std::vector<unsigned char> > &result);

    std::pair< ref<Expr>, ref<Expr> >
    getRange(const ExecutionState&, ref<Expr> query);
<<<<<<< HEAD

=======
>>>>>>> a1775a92
    std::vector< ref<Expr> > getUnsatCore();
  };

}

#endif<|MERGE_RESOLUTION|>--- conflicted
+++ resolved
@@ -65,10 +65,6 @@
 
     std::pair< ref<Expr>, ref<Expr> >
     getRange(const ExecutionState&, ref<Expr> query);
-<<<<<<< HEAD
-
-=======
->>>>>>> a1775a92
     std::vector< ref<Expr> > getUnsatCore();
   };
 
