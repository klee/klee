--- conflicted
+++ resolved
@@ -173,14 +173,8 @@
 
   // Overall state of the state - Data specific
 
-<<<<<<< HEAD
-  /// @brief Exploration depth, i.e., number of times KLEE branched for this
-  /// state
-  std::uint32_t depth;
-=======
   /// @brief Exploration depth, i.e., number of times KLEE branched for this state
   std::uint32_t depth = 0;
->>>>>>> 885997a9
 
   /// @brief Address space used by this state (e.g. Global and Heap)
   AddressSpace addressSpace;
@@ -224,14 +218,8 @@
   /// through
   std::vector<ref<MergeHandler>> openMergeStack;
 
-<<<<<<< HEAD
-  /// @brief The numbers of times this state has run through
-  /// Executor::stepInstruction
-  std::uint64_t steppedInstructions;
-=======
   /// @brief The numbers of times this state has run through Executor::stepInstruction
   std::uint64_t steppedInstructions = 0;
->>>>>>> 885997a9
 
   /// @brief Counts how many instructions were executed since the last new
   /// instruction was covered.
@@ -244,17 +232,7 @@
   static std::uint32_t nextID;
 
   /// @brief the state id
-<<<<<<< HEAD
-  std::uint32_t id{0};
-
-  /// @brief Temporary Id to mark for printing.
-  std::uint32_t emphemeralStateId{0};
-
-  /// @brief Capture the file line location.
-  std::vector<std::string> fileLocation;
-=======
   std::uint32_t id = 0;
->>>>>>> 885997a9
 
   /// @brief Whether a new instruction was covered in this state
   bool coveredNew = false;
@@ -265,11 +243,7 @@
 public:
 #ifdef KLEE_UNITTEST
   // provide this function only in the context of unittests
-<<<<<<< HEAD
-  ExecutionState() {}
-=======
   ExecutionState() = default;
->>>>>>> 885997a9
 #endif
   // only to create the initial state
   explicit ExecutionState(KFunction *kf);
