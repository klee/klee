--- conflicted
+++ resolved
@@ -17,18 +17,10 @@
 #include "klee/Expr.h"
 
 #include "Memory.h"
-<<<<<<< HEAD
-
-#if LLVM_VERSION_CODE >= LLVM_VERSION(3, 3)
- #include "llvm/IR/Function.h"
-#else
- #include "llvm/Function.h"
-=======
 #if LLVM_VERSION_CODE >= LLVM_VERSION(3, 3)
 #include "llvm/IR/Function.h"
 #else
 #include "llvm/Function.h"
->>>>>>> 95521073
 #endif
 #include "llvm/Support/CommandLine.h"
 
