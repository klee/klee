--- conflicted
+++ resolved
@@ -67,13 +67,7 @@
 /***/
 
 ExecutionState::ExecutionState(KFunction *kf)
-<<<<<<< HEAD
-    : pc(kf->instructions), prevPC(pc), depth(0), ptreeNode(nullptr),
-      steppedInstructions(0), instsSinceCovNew(0), coveredNew(false),
-      forkDisabled(false) {
-=======
     : pc(kf->instructions), prevPC(pc) {
->>>>>>> 885997a9
   pushFrame(nullptr, kf);
   setID();
 }
@@ -87,22 +81,6 @@
     popFrame();
 }
 
-<<<<<<< HEAD
-ExecutionState::ExecutionState(const ExecutionState &state)
-    : pc(state.pc), prevPC(state.prevPC), stack(state.stack),
-      incomingBBIndex(state.incomingBBIndex), depth(state.depth),
-      addressSpace(state.addressSpace), constraints(state.constraints),
-      pathOS(state.pathOS), symPathOS(state.symPathOS),
-      coveredLines(state.coveredLines), symbolics(state.symbolics),
-      arrayNames(state.arrayNames), openMergeStack(state.openMergeStack),
-      steppedInstructions(state.steppedInstructions),
-      instsSinceCovNew(state.instsSinceCovNew),
-      unwindingInformation(state.unwindingInformation
-                               ? state.unwindingInformation->clone()
-                               : nullptr),
-      coveredNew(state.coveredNew), forkDisabled(state.forkDisabled) {
-  for (const auto &cur_mergehandler : openMergeStack)
-=======
 ExecutionState::ExecutionState(const ExecutionState& state):
     pc(state.pc),
     prevPC(state.prevPC),
@@ -126,7 +104,6 @@
     coveredNew(state.coveredNew),
     forkDisabled(state.forkDisabled) {
   for (const auto &cur_mergehandler: openMergeStack)
->>>>>>> 885997a9
     cur_mergehandler->addOpenState(this);
 }
 
