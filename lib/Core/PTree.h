//===-- PTree.h -------------------------------------------------*- C++ -*-===//
//
//                     The KLEE Symbolic Virtual Machine
//
// This file is distributed under the University of Illinois Open Source
// License. See LICENSE.TXT for details.
//
//===----------------------------------------------------------------------===//

#ifndef KLEE_PTREE_H
#define KLEE_PTREE_H

#include "klee/Core/BranchTypes.h"
#include "klee/Expr/Expr.h"
#include "klee/Support/ErrorHandling.h"
#include "llvm/ADT/PointerIntPair.h"

namespace klee {
class ExecutionState;
class PTreeNode;
/* PTreeNodePtr is used by the Random Path Searcher object to efficiently
record which PTreeNode belongs to it. PTree is a global structure that
captures all  states, whereas a Random Path Searcher might only care about
a subset. The integer part of PTreeNodePtr is a bitmask (a "tag") of which
Random Path Searchers PTreeNode belongs to. */
constexpr int PtrBitCount = 3;
using PTreeNodePtr = llvm::PointerIntPair<PTreeNode *, PtrBitCount, uint8_t>;

class PTreeNode {
public:
  PTreeNode *parent = nullptr;

  PTreeNodePtr left;
  PTreeNodePtr right;
  ExecutionState *state = nullptr;

  PTreeNode(const PTreeNode &) = delete;
  PTreeNode(PTreeNode *parent, ExecutionState *state);
  ~PTreeNode() = default;
};

class PTree {
  // Number of registered ID
  int registeredIds = 0;

public:
  PTreeNodePtr root;
  explicit PTree(ExecutionState *initialState);
  ~PTree() = default;

<<<<<<< HEAD
  void attach(PTreeNode *node, ExecutionState *leftState,
              ExecutionState *rightState);
  void remove(PTreeNode *node);
  void dump(llvm::raw_ostream &os);
  std::uint8_t getNextId() {
    std::uint8_t id = 1 << registeredIds++;
    if (registeredIds > PtrBitCount) {
      klee_error("PTree cannot support more than %d RandomPathSearchers",
                 PtrBitCount);
=======
    void attach(PTreeNode *node, ExecutionState *leftState,
                ExecutionState *rightState, BranchType reason);
    void remove(PTreeNode *node);
    void dump(llvm::raw_ostream &os);
    std::uint8_t getNextId() {
      std::uint8_t id = 1 << registeredIds++;
      if (registeredIds > PtrBitCount) {
        klee_error("PTree cannot support more than %d RandomPathSearchers",
                   PtrBitCount);
      }
      return id;
>>>>>>> 885997a9
    }
    return id;
  }
};
} // namespace klee

#endif /* KLEE_PTREE_H */<|MERGE_RESOLUTION|>--- conflicted
+++ resolved
@@ -48,17 +48,6 @@
   explicit PTree(ExecutionState *initialState);
   ~PTree() = default;
 
-<<<<<<< HEAD
-  void attach(PTreeNode *node, ExecutionState *leftState,
-              ExecutionState *rightState);
-  void remove(PTreeNode *node);
-  void dump(llvm::raw_ostream &os);
-  std::uint8_t getNextId() {
-    std::uint8_t id = 1 << registeredIds++;
-    if (registeredIds > PtrBitCount) {
-      klee_error("PTree cannot support more than %d RandomPathSearchers",
-                 PtrBitCount);
-=======
     void attach(PTreeNode *node, ExecutionState *leftState,
                 ExecutionState *rightState, BranchType reason);
     void remove(PTreeNode *node);
@@ -70,7 +59,6 @@
                    PtrBitCount);
       }
       return id;
->>>>>>> 885997a9
     }
     return id;
   }
