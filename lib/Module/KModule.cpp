--- conflicted
+++ resolved
@@ -331,8 +331,7 @@
   pm.run(*module);
 
   if (opts.Optimize)
-<<<<<<< HEAD
-    Optimize(module);
+    Optimize(module, opts.EntryPoint);
 
   //Computing region info
   if (opts.CalculateRegions){
@@ -341,9 +340,6 @@
     pm.run(*module);
     //this->regions contains SESE region iformation for the module 
   }
-=======
-    Optimize(module, opts.EntryPoint);
->>>>>>> 76bcb45a
 #if LLVM_VERSION_CODE < LLVM_VERSION(3, 3)
   // Force importing functions required by intrinsic lowering. Kind of
   // unfortunate clutter when we don't need them but we won't know
