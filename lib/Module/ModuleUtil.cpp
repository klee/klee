--- conflicted
+++ resolved
@@ -11,22 +11,6 @@
 #include "klee/Config/Version.h"
 
 #if LLVM_VERSION_CODE >= LLVM_VERSION(3, 3)
-<<<<<<< HEAD
- #include "llvm/IR/Function.h"
- #include "llvm/IR/Instruction.h"
- #include "llvm/IR/IntrinsicInst.h"
- #include "llvm/Linker.h"
- #include "llvm/IR/Module.h"
- #include "llvm/Support/SourceMgr.h"
- #include "llvm/IRReader/IRReader.h"
-#else
- #include "llvm/Function.h"
- #include "llvm/Instructions.h"
- #include "llvm/IntrinsicInst.h"
- #include "llvm/Linker.h"
- #include "llvm/Module.h"
-#endif
-=======
 #include "llvm/Bitcode/ReaderWriter.h"
 #include "llvm/IR/Function.h"
 #include "llvm/IR/Instructions.h"
@@ -42,11 +26,10 @@
 #endif
 
 #include "llvm/Linker.h"
->>>>>>> 95521073
 #if LLVM_VERSION_CODE < LLVM_VERSION(2, 8)
- #include "llvm/Assembly/AsmAnnotationWriter.h"
+#include "llvm/Assembly/AsmAnnotationWriter.h"
 #else
- #include "llvm/Assembly/AssemblyAnnotationWriter.h"
+#include "llvm/Assembly/AssemblyAnnotationWriter.h"
 #endif
 #include "llvm/Support/CFG.h"
 #include "llvm/Support/CallSite.h"
@@ -54,9 +37,9 @@
 #include "llvm/Support/raw_ostream.h"
 #include "llvm/Analysis/ValueTracking.h"
 #if LLVM_VERSION_CODE < LLVM_VERSION(2, 9)
- #include "llvm/System/Path.h"
+#include "llvm/System/Path.h"
 #else
- #include "llvm/Support/Path.h"
+#include "llvm/Support/Path.h"
 #endif
 
 #include <map>
@@ -71,18 +54,6 @@
 Module *klee::linkWithLibrary(Module *module, 
                               const std::string &libraryName) {
 #if LLVM_VERSION_CODE >= LLVM_VERSION(3, 3)
-<<<<<<< HEAD
-  SMDiagnostic err;
-  std::string err_str;
-  sys::Path libraryPath(libraryName);
-  Module *new_mod = ParseIRFile(libraryPath.str(), err, module->getContext());
-
-  if (Linker::LinkModules(module, new_mod, Linker::DestroySource, &err_str)) {
-    assert(0 && "linked in library failed!");
-  }
-
-  return module;
-=======
   Linker linker(module);
   std::string errorMessage;
 
@@ -111,11 +82,10 @@
 
   return linker.getModule();
 
->>>>>>> 95521073
 #else
   Linker linker("klee", module, false);
 
-  sys::Path libraryPath(libraryName);
+  llvm::sys::Path libraryPath(libraryName);
   bool native = false;
     
   if (linker.LinkInFile(libraryPath, native)) {
