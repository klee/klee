--- conflicted
+++ resolved
@@ -63,22 +63,6 @@
 
   virtual ~QueryLoggingSolver();
 
-<<<<<<< HEAD
-    /// implementation of the SolverImpl interface
-    bool computeTruth(const Query& query, bool &isValid);
-    bool computeValidity(const Query& query, Solver::Validity &result);
-    bool computeValue(const Query& query, ref<Expr> &result);
-    bool computeInitialValues(const Query& query,
-                              const std::vector<const Array*> &objects,
-                              std::vector< std::vector<unsigned char> > &values,
-                              bool &hasSolution);
-    SolverRunStatus getOperationStatusCode();
-    char *getConstraintLog(const Query&);
-    void setCoreSolverTimeout(double timeout);
-    std::vector< ref<Expr> > getUnsatCore() {
-      return solver->getUnsatCore();
-    }
-=======
   /// implementation of the SolverImpl interface
   bool computeTruth(const Query &query, bool &isValid);
   bool computeValidity(const Query &query, Solver::Validity &result);
@@ -90,7 +74,7 @@
   SolverRunStatus getOperationStatusCode();
   char *getConstraintLog(const Query &);
   void setCoreSolverTimeout(double timeout);
->>>>>>> 43d51455
+  std::vector<ref<Expr> > getUnsatCore() { return solver->getUnsatCore(); }
 };
 
 #endif /* KLEE_QUERYLOGGINGSOLVER_H */