//===-- Solver.cpp --------------------------------------------------------===//
//
//                     The KLEE Symbolic Virtual Machine
//
// This file is distributed under the University of Illinois Open Source
// License. See LICENSE.TXT for details.
//
//===----------------------------------------------------------------------===//

#include "klee/Solver.h"
#include "klee/SolverImpl.h"

#include "STPBuilder.h"
#include "Z3Builder.h"
#include "MetaSMTBuilder.h"

#include "klee/Constraints.h"
#include "klee/Expr.h"
#include "klee/TimerStatIncrementer.h"
#include "klee/util/Assignment.h"
#include "klee/util/ExprPPrinter.h"
#include "klee/util/ExprUtil.h"
#include "klee/Internal/Support/Timer.h"
#include "klee/Internal/Support/ErrorHandling.h"
#include "klee/CommandLine.h"
#include "klee/SolverStats.h"

#define vc_bvBoolExtract IAMTHESPAWNOFSATAN

#include <cassert>
#include <cstdio>
#include <map>
#include <vector>

#include <errno.h>
#include <unistd.h>
#include <signal.h>
#include <sys/wait.h>
#include <sys/ipc.h>
#include <sys/shm.h>
#include <string>
#include <stdio.h>
#include <stdlib.h>
#include <iostream>
#include <sstream>

#include "llvm/Support/CommandLine.h"
#include "llvm/Support/ErrorHandling.h"

llvm::cl::opt<bool>
IgnoreSolverFailures("ignore-solver-failures",
                     llvm::cl::init(false),
                     llvm::cl::desc("Ignore any solver failures (default=off)"));

llvm::cl::opt<bool>
DebugDumpSTPQueries("debug-dump-stp-queries",
                     llvm::cl::init(false),
                     llvm::cl::desc("Dump every STP query to stderr (default=off)"));

using namespace klee;


#ifdef SUPPORT_METASMT

#include <metaSMT/DirectSolver_Context.hpp>
#include <metaSMT/backend/Z3_Backend.hpp>
#include <metaSMT/backend/Boolector.hpp>
#include <metaSMT/backend/MiniSAT.hpp>
#include <metaSMT/support/run_algorithm.hpp>
#include <metaSMT/API/Stack.hpp>
#include <metaSMT/API/Group.hpp>

using namespace metaSMT;
using namespace metaSMT::solver;

#endif /* SUPPORT_METASMT */



/***/

SolverImpl::~SolverImpl() {
}

bool SolverImpl::computeValidity(const Query& query, Solver::Validity &result) {
  bool isTrue, isFalse;
  if (!computeTruth(query, isTrue))
    return false;
  if (isTrue) {
    result = Solver::True;
  } else {
    if (!computeTruth(query.negateExpr(), isFalse))
      return false;
    result = isFalse ? Solver::False : Solver::Unknown;
  }
  return true;
}

const char* SolverImpl::getOperationStatusString(SolverRunStatus statusCode)
{
    switch (statusCode)
    {
        case SOLVER_RUN_STATUS_SUCCESS_SOLVABLE:
            return "OPERATION SUCCESSFUL, QUERY IS SOLVABLE";
        case SOLVER_RUN_STATUS_SUCCESS_UNSOLVABLE:
            return "OPERATION SUCCESSFUL, QUERY IS UNSOLVABLE";
        case SOLVER_RUN_STATUS_FAILURE:
            return "OPERATION FAILED";
        case SOLVER_RUN_STATUS_TIMEOUT:
            return "SOLVER TIMEOUT";
        case SOLVER_RUN_STATUS_FORK_FAILED:
            return "FORK FAILED";
        case SOLVER_RUN_STATUS_INTERRUPTED:
            return "SOLVER PROCESS INTERRUPTED";
        case SOLVER_RUN_STATUS_UNEXPECTED_EXIT_CODE:
            return "UNEXPECTED SOLVER PROCESS EXIT CODE";
        case SOLVER_RUN_STATUS_WAITPID_FAILED:
            return "WAITPID FAILED FOR SOLVER PROCESS";
        default:
            return "UNRECOGNIZED OPERATION STATUS";        
    }    
}

std::vector< ref<Expr> > SolverImpl::getUnsatCore() {
  // By default, we return an empty core
  std::vector< ref<Expr> > local_unsat_core;
  return local_unsat_core;
}

const char *Solver::validity_to_str(Validity v) {
  switch (v) {
  default:    return "Unknown";
  case True:  return "True";
  case False: return "False";
  }
}

Solver::~Solver() { 
  delete impl; 
}

char *Solver::getConstraintLog(const Query& query) {
    return impl->getConstraintLog(query);
}

void Solver::setCoreSolverTimeout(double timeout) {
    impl->setCoreSolverTimeout(timeout);
}

bool Solver::evaluate(const Query& query, Validity &result) {
  assert(query.expr->getWidth() == Expr::Bool && "Invalid expression type!");

  // Maintain invariants implementations expect.
  if (ConstantExpr *CE = dyn_cast<ConstantExpr>(query.expr)) {
    result = CE->isTrue() ? True : False;
    return true;
  }

  return impl->computeValidity(query, result);
}

bool Solver::mustBeTrue(const Query& query, bool &result) {
  assert(query.expr->getWidth() == Expr::Bool && "Invalid expression type!");

  // Maintain invariants implementations expect.
  if (ConstantExpr *CE = dyn_cast<ConstantExpr>(query.expr)) {
    result = CE->isTrue() ? true : false;
    return true;
  }

  return impl->computeTruth(query, result);
}

bool Solver::mustBeFalse(const Query& query, bool &result) {
  return mustBeTrue(query.negateExpr(), result);
}

bool Solver::mayBeTrue(const Query& query, bool &result) {
  bool res;
  if (!mustBeFalse(query, res))
    return false;
  result = !res;
  return true;
}

bool Solver::mayBeFalse(const Query& query, bool &result) {
  bool res;
  if (!mustBeTrue(query, res))
    return false;
  result = !res;
  return true;
}

bool Solver::getValue(const Query& query, ref<ConstantExpr> &result) {
  // Maintain invariants implementation expect.
  if (ConstantExpr *CE = dyn_cast<ConstantExpr>(query.expr)) {
    result = CE;
    return true;
  }

  // FIXME: Push ConstantExpr requirement down.
  ref<Expr> tmp;
  if (!impl->computeValue(query, tmp))
    return false;
  
  result = cast<ConstantExpr>(tmp);
  return true;
}

bool 
Solver::getInitialValues(const Query& query,
                         const std::vector<const Array*> &objects,
                         std::vector< std::vector<unsigned char> > &values) {
  bool hasSolution;
  bool success =
    impl->computeInitialValues(query, objects, values, hasSolution);
  // FIXME: Propogate this out.
  if (!hasSolution)
    return false;
    
  return success;
}

std::pair< ref<Expr>, ref<Expr> > Solver::getRange(const Query& query) {
  ref<Expr> e = query.expr;
  Expr::Width width = e->getWidth();
  uint64_t min, max;

  if (width==1) {
    Solver::Validity result;
    if (!evaluate(query, result))
      assert(0 && "computeValidity failed");
    switch (result) {
    case Solver::True: 
      min = max = 1; break;
    case Solver::False: 
      min = max = 0; break;
    default:
      min = 0, max = 1; break;
    }
  } else if (ConstantExpr *CE = dyn_cast<ConstantExpr>(e)) {
    min = max = CE->getZExtValue();
  } else {
    // binary search for # of useful bits
    uint64_t lo=0, hi=width, mid, bits=0;
    while (lo<hi) {
      mid = lo + (hi - lo)/2;
      bool res;
      bool success = 
        mustBeTrue(query.withExpr(
                     EqExpr::create(LShrExpr::create(e,
                                                     ConstantExpr::create(mid, 
                                                                          width)),
                                    ConstantExpr::create(0, width))),
                   res);

      assert(success && "FIXME: Unhandled solver failure");
      (void) success;

      if (res) {
        hi = mid;
      } else {
        lo = mid+1;
      }

      bits = lo;
    }
    
    // could binary search for training zeros and offset
    // min max but unlikely to be very useful

    // check common case
    bool res = false;
    bool success = 
      mayBeTrue(query.withExpr(EqExpr::create(e, ConstantExpr::create(0, 
                                                                      width))), 
                res);

    assert(success && "FIXME: Unhandled solver failure");      
    (void) success;

    if (res) {
      min = 0;
    } else {
      // binary search for min
      lo=0, hi=bits64::maxValueOfNBits(bits);
      while (lo<hi) {
        mid = lo + (hi - lo)/2;
        bool res = false;
        bool success = 
          mayBeTrue(query.withExpr(UleExpr::create(e, 
                                                   ConstantExpr::create(mid, 
                                                                        width))),
                    res);

        assert(success && "FIXME: Unhandled solver failure");      
        (void) success;

        if (res) {
          hi = mid;
        } else {
          lo = mid+1;
        }
      }

      min = lo;
    }

    // binary search for max
    lo=min, hi=bits64::maxValueOfNBits(bits);
    while (lo<hi) {
      mid = lo + (hi - lo)/2;
      bool res;
      bool success = 
        mustBeTrue(query.withExpr(UleExpr::create(e, 
                                                  ConstantExpr::create(mid, 
                                                                       width))),
                   res);

      assert(success && "FIXME: Unhandled solver failure");      
      (void) success;

      if (res) {
        hi = mid;
      } else {
        lo = mid+1;
      }
    }

    max = lo;
  }

  return std::make_pair(ConstantExpr::create(min, width),
                        ConstantExpr::create(max, width));
}

std::vector< ref<Expr> > Solver::getUnsatCore() {
  return impl->getUnsatCore();
}

/***/

class ValidatingSolver : public SolverImpl {
private:
  Solver *solver, *oracle;

public: 
  ValidatingSolver(Solver *_solver, Solver *_oracle) 
    : solver(_solver), oracle(_oracle) {}
  ~ValidatingSolver() { delete solver; }
  
  bool computeValidity(const Query&, Solver::Validity &result);
  bool computeTruth(const Query&, bool &isValid);
  bool computeValue(const Query&, ref<Expr> &result);
  bool computeInitialValues(const Query&,
                            const std::vector<const Array*> &objects,
                            std::vector< std::vector<unsigned char> > &values,
                            bool &hasSolution);
  SolverRunStatus getOperationStatusCode();
  char *getConstraintLog(const Query&);
  void setCoreSolverTimeout(double timeout);
  std::vector< ref<Expr> > getUnsatCore() {
	  return solver->getUnsatCore();
  }
};

bool ValidatingSolver::computeTruth(const Query& query,
                                    bool &isValid) {
  bool answer;
  
  if (!solver->impl->computeTruth(query, isValid))
    return false;
  if (!oracle->impl->computeTruth(query, answer))
    return false;
  
  if (isValid != answer)
    assert(0 && "invalid solver result (computeTruth)");
  
  return true;
}

bool ValidatingSolver::computeValidity(const Query& query,
                                       Solver::Validity &result) {
  Solver::Validity answer;
  if (!solver->impl->computeValidity(query, result))
    return false;
  if (!oracle->impl->computeValidity(query, answer))
    return false;
  
  if (result != answer)
    assert(0 && "invalid solver result (computeValidity)");
  
  return true;
}

bool ValidatingSolver::computeValue(const Query& query,
                                    ref<Expr> &result) {  
  bool answer;

  if (!solver->impl->computeValue(query, result))
    return false;
  // We don't want to compare, but just make sure this is a legal
  // solution.
  if (!oracle->impl->computeTruth(query.withExpr(NeExpr::create(query.expr, 
                                                                result)),
                                  answer))
    return false;

  if (answer)
    assert(0 && "invalid solver result (computeValue)");

  return true;
}

bool 
ValidatingSolver::computeInitialValues(const Query& query,
                                       const std::vector<const Array*>
                                         &objects,
                                       std::vector< std::vector<unsigned char> >
                                         &values,
                                       bool &hasSolution) {
  bool answer;

  if (!solver->impl->computeInitialValues(query, objects, values, 
                                          hasSolution))
    return false;

  if (hasSolution) {
    // Assert the bindings as constraints, and verify that the
    // conjunction of the actual constraints is satisfiable.
    std::vector< ref<Expr> > bindings;
    for (unsigned i = 0; i != values.size(); ++i) {
      const Array *array = objects[i];
      assert(array);
      for (unsigned j=0; j<array->size; j++) {
        unsigned char value = values[i][j];
        bindings.push_back(EqExpr::create(ReadExpr::create(UpdateList(array, 0),
                                                           ConstantExpr::alloc(j, array->getDomain())),
                                          ConstantExpr::alloc(value, array->getRange())));
      }
    }
    ConstraintManager tmp(bindings);
    ref<Expr> constraints = Expr::createIsZero(query.expr);
    for (ConstraintManager::const_iterator it = query.constraints.begin(), 
           ie = query.constraints.end(); it != ie; ++it)
      constraints = AndExpr::create(constraints, *it);
    
    if (!oracle->impl->computeTruth(Query(tmp, constraints), answer))
      return false;
    if (!answer)
      assert(0 && "invalid solver result (computeInitialValues)");
  } else {
    if (!oracle->impl->computeTruth(query, answer))
      return false;
    if (!answer)
      assert(0 && "invalid solver result (computeInitialValues)");    
  }

  return true;
}

SolverImpl::SolverRunStatus ValidatingSolver::getOperationStatusCode() {
    return solver->impl->getOperationStatusCode();
}

char *ValidatingSolver::getConstraintLog(const Query& query) {
  return solver->impl->getConstraintLog(query);
}

void ValidatingSolver::setCoreSolverTimeout(double timeout) {
  solver->impl->setCoreSolverTimeout(timeout);
}

Solver *klee::createValidatingSolver(Solver *s, Solver *oracle) {
  return new Solver(new ValidatingSolver(s, oracle));
}

/***/

class DummySolverImpl : public SolverImpl {
public: 
  DummySolverImpl() {}
  
  bool computeValidity(const Query&, Solver::Validity &result) { 
    ++stats::queries;
    // FIXME: We should have stats::queriesFail;
    return false; 
  }
  bool computeTruth(const Query&, bool &isValid) { 
    ++stats::queries;
    // FIXME: We should have stats::queriesFail;
    return false; 
  }
  bool computeValue(const Query&, ref<Expr> &result) { 
    ++stats::queries;
    ++stats::queryCounterexamples;
    return false; 
  }
  bool computeInitialValues(const Query&,
                            const std::vector<const Array*> &objects,
                            std::vector< std::vector<unsigned char> > &values,
                            bool &hasSolution) { 
    ++stats::queries;
    ++stats::queryCounterexamples;
    return false; 
  }
  SolverRunStatus getOperationStatusCode() {
      return SOLVER_RUN_STATUS_FAILURE;
  }
};

Solver *klee::createDummySolver() {
  return new Solver(new DummySolverImpl());
}

/***/

#ifdef SUPPORT_STP

class STPSolverImpl : public SolverImpl {
private:
  VC vc;
  STPBuilder *builder;
  double timeout;
  bool useForkedSTP;
  SolverRunStatus runStatusCode;

public:
  STPSolverImpl(bool _useForkedSTP, bool _optimizeDivides = true);
  ~STPSolverImpl();
  
  char *getConstraintLog(const Query&);
  void setCoreSolverTimeout(double _timeout) { timeout = _timeout; }

  bool computeTruth(const Query&, bool &isValid);
  bool computeValue(const Query&, ref<Expr> &result);
  bool computeInitialValues(const Query&,
                            const std::vector<const Array*> &objects,
                            std::vector< std::vector<unsigned char> > &values,
                            bool &hasSolution);
  SolverRunStatus getOperationStatusCode();
};

static unsigned char *shared_memory_ptr;
static int shared_memory_id = 0;
// Darwin by default has a very small limit on the maximum amount of shared
// memory, which will quickly be exhausted by KLEE running its tests in
// parallel. For now, we work around this by just requesting a smaller size --
// in practice users hitting this limit on counterexample sizes probably already
// are hitting more serious scalability issues.
#ifdef __APPLE__
static const unsigned shared_memory_size = 1<<16;
#else
static const unsigned shared_memory_size = 1<<20;
#endif

static void stp_error_handler(const char* err_msg) {
  fprintf(stderr, "error: STP Error: %s\n", err_msg);
  abort();
}

STPSolverImpl::STPSolverImpl(bool _useForkedSTP, bool _optimizeDivides)
  : vc(vc_createValidityChecker()),
    builder(new STPBuilder(vc, _optimizeDivides)),
    timeout(0.0),
    useForkedSTP(_useForkedSTP),
    runStatusCode(SOLVER_RUN_STATUS_FAILURE)
{
  assert(vc && "unable to create validity checker");
  assert(builder && "unable to create STPBuilder");

  // In newer versions of STP, a memory management mechanism has been
  // introduced that automatically invalidates certain C interface
  // pointers at vc_Destroy time.  This caused double-free errors
  // due to the ExprHandle destructor also attempting to invalidate
  // the pointers using vc_DeleteExpr.  By setting EXPRDELETE to 0
  // we restore the old behaviour.
  vc_setInterfaceFlags(vc, EXPRDELETE, 0);

  vc_registerErrorHandler(::stp_error_handler);

  if (useForkedSTP) {
    assert(shared_memory_id == 0 && "shared memory id already allocated");
    shared_memory_id = shmget(IPC_PRIVATE, shared_memory_size, IPC_CREAT | 0700);
    if (shared_memory_id < 0)
      llvm::report_fatal_error("unable to allocate shared memory region");
    shared_memory_ptr = (unsigned char*) shmat(shared_memory_id, NULL, 0);
    if (shared_memory_ptr == (void*)-1)
      llvm::report_fatal_error("unable to attach shared memory region");
    shmctl(shared_memory_id, IPC_RMID, NULL);
  }
}

STPSolverImpl::~STPSolverImpl() {
  // Detach the memory region.
  shmdt(shared_memory_ptr);
  shared_memory_ptr = 0;
  shared_memory_id = 0;

  delete builder;

  vc_Destroy(vc);
}

/***/

STPSolver::STPSolver(bool useForkedSTP, bool optimizeDivides)
  : Solver(new STPSolverImpl(useForkedSTP, optimizeDivides))
{
}

char *STPSolver::getConstraintLog(const Query &query) {
  return impl->getConstraintLog(query);  
}

void STPSolver::setCoreSolverTimeout(double timeout) {
    impl->setCoreSolverTimeout(timeout);
}

/***/

char *STPSolverImpl::getConstraintLog(const Query &query) {
  vc_push(vc);
  for (std::vector< ref<Expr> >::const_iterator it = query.constraints.begin(), 
         ie = query.constraints.end(); it != ie; ++it)
    vc_assertFormula(vc, builder->construct(*it));
  assert(query.expr == ConstantExpr::alloc(0, Expr::Bool) &&
         "Unexpected expression in query!");

  char *buffer;
  unsigned long length;
  vc_printQueryStateToBuffer(vc, builder->getFalse(), 
                             &buffer, &length, false);
  vc_pop(vc);

  return buffer;
}

bool STPSolverImpl::computeTruth(const Query& query,
                                 bool &isValid) {
  std::vector<const Array*> objects;
  std::vector< std::vector<unsigned char> > values;
  bool hasSolution;

  if (!computeInitialValues(query, objects, values, hasSolution))
    return false;

  isValid = !hasSolution;
  return true;
}

bool STPSolverImpl::computeValue(const Query& query,
                                 ref<Expr> &result) {
  std::vector<const Array*> objects;
  std::vector< std::vector<unsigned char> > values;
  bool hasSolution;

  // Find the object used in the expression, and compute an assignment
  // for them.
  findSymbolicObjects(query.expr, objects);
  if (!computeInitialValues(query.withFalse(), objects, values, hasSolution))
    return false;
  assert(hasSolution && "state has invalid constraint set");
  
  // Evaluate the expression with the computed assignment.
  Assignment a(objects, values);
  result = a.evaluate(query.expr);

  return true;
}

static SolverImpl::SolverRunStatus runAndGetCex(::VC vc, STPBuilder *builder, ::VCExpr q,
                                                const std::vector<const Array*> &objects,
                                                std::vector< std::vector<unsigned char> > &values,
                                                bool &hasSolution) {
  // XXX I want to be able to timeout here, safely
  hasSolution = !vc_query(vc, q);

  if (hasSolution) {
    values.reserve(objects.size());
    for (std::vector<const Array*>::const_iterator
           it = objects.begin(), ie = objects.end(); it != ie; ++it) {
      const Array *array = *it;
      std::vector<unsigned char> data;
      
      data.reserve(array->size);
      for (unsigned offset = 0; offset < array->size; offset++) {
        ExprHandle counter = 
          vc_getCounterExample(vc, builder->getInitialRead(array, offset));
        unsigned char val = getBVUnsigned(counter);
        data.push_back(val);
      }
      
      values.push_back(data);
    }
  }
  
  if (true == hasSolution) {
    return SolverImpl::SOLVER_RUN_STATUS_SUCCESS_SOLVABLE;
  }
  else {
    return SolverImpl::SOLVER_RUN_STATUS_SUCCESS_UNSOLVABLE;  
  }
}

static void stpTimeoutHandler(int x) {
  _exit(52);
}

static SolverImpl::SolverRunStatus runAndGetCexForked(::VC vc, 
                                                      STPBuilder *builder,
                                                      ::VCExpr q,
                                                      const std::vector<const Array*> &objects,
                                                      std::vector< std::vector<unsigned char> >
                                                      &values,
                                                      bool &hasSolution,
                                                      double timeout) {
  unsigned char *pos = shared_memory_ptr;
  unsigned sum = 0;
  for (std::vector<const Array*>::const_iterator
         it = objects.begin(), ie = objects.end(); it != ie; ++it)
    sum += (*it)->size;
  if (sum >= shared_memory_size)
    llvm::report_fatal_error("not enough shared memory for counterexample");

  fflush(stdout);
  fflush(stderr);
  int pid = fork();
  if (pid==-1) {
    fprintf(stderr, "ERROR: fork failed (for STP)");
    if (!IgnoreSolverFailures) 
      exit(1);
    return SolverImpl::SOLVER_RUN_STATUS_FORK_FAILED;
  }

  if (pid == 0) {
    if (timeout) {      
      ::alarm(0); /* Turn off alarm so we can safely set signal handler */
      ::signal(SIGALRM, stpTimeoutHandler);
      ::alarm(std::max(1, (int)timeout));
    }    
    unsigned res = vc_query(vc, q);
    if (!res) {
      for (std::vector<const Array*>::const_iterator
             it = objects.begin(), ie = objects.end(); it != ie; ++it) {
        const Array *array = *it;
        for (unsigned offset = 0; offset < array->size; offset++) {
          ExprHandle counter = 
            vc_getCounterExample(vc, builder->getInitialRead(array, offset));
          *pos++ = getBVUnsigned(counter);
        }
      }
    }
    _exit(res);
  } else {
    int status;
    pid_t res;

    do {
      res = waitpid(pid, &status, 0);
    } while (res < 0 && errno == EINTR);
    
    if (res < 0) {
      fprintf(stderr, "ERROR: waitpid() for STP failed");
      if (!IgnoreSolverFailures) 
	exit(1);
      return SolverImpl::SOLVER_RUN_STATUS_WAITPID_FAILED;
    }
    
    // From timed_run.py: It appears that linux at least will on
    // "occasion" return a status when the process was terminated by a
    // signal, so test signal first.
    if (WIFSIGNALED(status) || !WIFEXITED(status)) {
      fprintf(stderr, "ERROR: STP did not return successfully.  Most likely you forgot to run 'ulimit -s unlimited'\n");
      if (!IgnoreSolverFailures)  {
	exit(1);
      }
      return SolverImpl::SOLVER_RUN_STATUS_INTERRUPTED;
    }

    int exitcode = WEXITSTATUS(status);
    if (exitcode==0) {
      hasSolution = true;
    } else if (exitcode==1) {
      hasSolution = false;
    } else if (exitcode==52) {
      fprintf(stderr, "error: STP timed out");
      // mark that a timeout occurred
      return SolverImpl::SOLVER_RUN_STATUS_TIMEOUT;
    } else {
      fprintf(stderr, "error: STP did not return a recognized code");
      if (!IgnoreSolverFailures) 
	exit(1);
      return SolverImpl::SOLVER_RUN_STATUS_UNEXPECTED_EXIT_CODE;
    }
    
    if (hasSolution) {
      values = std::vector< std::vector<unsigned char> >(objects.size());
      unsigned i=0;
      for (std::vector<const Array*>::const_iterator
             it = objects.begin(), ie = objects.end(); it != ie; ++it) {
        const Array *array = *it;
        std::vector<unsigned char> &data = values[i++];
        data.insert(data.begin(), pos, pos + array->size);
        pos += array->size;
      }
    }
    
    if (true == hasSolution) {
      return SolverImpl::SOLVER_RUN_STATUS_SUCCESS_SOLVABLE;
    }
    else {        
      return SolverImpl::SOLVER_RUN_STATUS_SUCCESS_UNSOLVABLE;
    }
  }
}
bool
STPSolverImpl::computeInitialValues(const Query &query,
                                    const std::vector<const Array*> 
                                      &objects,
                                    std::vector< std::vector<unsigned char> > 
                                      &values,
                                    bool &hasSolution) {
  runStatusCode =  SOLVER_RUN_STATUS_FAILURE; 
    
  TimerStatIncrementer t(stats::queryTime);

  vc_push(vc);

  for (ConstraintManager::const_iterator it = query.constraints.begin(), 
         ie = query.constraints.end(); it != ie; ++it)
    vc_assertFormula(vc, builder->construct(*it));
  
  ++stats::queries;
  ++stats::queryCounterexamples;

  ExprHandle stp_e = builder->construct(query.expr);
     
  if (DebugDumpSTPQueries) {
    char *buf;
    unsigned long len;
    vc_printQueryStateToBuffer(vc, stp_e, &buf, &len, false);
    klee_warning("STP query:\n%.*s\n", (unsigned) len, buf);
  }

  bool success;
  if (useForkedSTP) {
    runStatusCode = runAndGetCexForked(vc, builder, stp_e, objects, values, 
                                       hasSolution, timeout);
    success = ((SOLVER_RUN_STATUS_SUCCESS_SOLVABLE == runStatusCode) ||
               (SOLVER_RUN_STATUS_SUCCESS_UNSOLVABLE == runStatusCode));    
  } else {
    runStatusCode = runAndGetCex(vc, builder, stp_e, objects, values, hasSolution);    
    success = true;
  }
  
  if (success) {
    if (hasSolution)
      ++stats::queriesInvalid;
    else
      ++stats::queriesValid;
  }
  
  vc_pop(vc);
  
  return success;
}

SolverImpl::SolverRunStatus STPSolverImpl::getOperationStatusCode() {
   return runStatusCode;
}
#endif /* SUPPORT_STP */

/***/

#ifdef SUPPORT_Z3

class Z3SolverImpl : public SolverImpl {
private:
  Z3Builder *builder;
  double timeout;
  SolverRunStatus runStatusCode;
  std::vector< ref<Expr> > unsatCore;

  static void getModel(Z3Builder *builder, Z3_solver solver,
                       const std::vector<const Array *> &objects,
                       std::vector<std::vector<unsigned char> > &values);

  /// getUnsatCoreVector - Declare the routine to extract the unsatisfiability
  /// core vector
  ///
  /// \return - A ref<Expr> vector of unsatisfiability core: empty if there was
  /// no core.
  static std::vector<ref<Expr> > getUnsatCoreVector(const Query &query,
                                                    const Z3Builder *builder,
                                                    const Z3_solver solver);

  /// runAndGetCex - Determine the satisfiability of a query, given assertions
  /// that already included in the Z3 solver.
  ///
  /// \param [out] hasSolution - On success, a boolean indicating the
  /// satisfiability
  /// of the formula.
  /// \param [out] values - On success and satisfiable, a vector containing the
  /// solution.
  /// \return A value of SolverRunStatus: SOLVER_RUN_STATUS_SUCCESS_SOLVABLE
  /// (satisfiable)
  /// or SOLVER_RUN_STATUS_SUCCESS_UNSOLVABLE (unsatisfiable) indicates success,
  /// others
  /// indicate solver failure.
  SolverRunStatus runAndGetCex(const Query &query, Z3Builder *builder,
                               Z3_solver the_solver, Z3_ast q,
                               const std::vector<const Array *> &objects,
                               std::vector<std::vector<unsigned char> > &values,
                               bool &hasSolution);

public:
  Z3SolverImpl();
  ~Z3SolverImpl();

  char *getConstraintLog(const Query&);
  void setCoreSolverTimeout(double _timeout) {
	timeout = _timeout;

	unsigned timeout_buffer_size = 100;
	char *timeout_amount = new char[timeout_buffer_size];

	int ret = snprintf(timeout_amount, timeout_buffer_size, "%lu",
			(timeout > 0 ? ((uint64_t) (timeout * 1000)) : UINT_MAX));
	assert(ret >= 0 && "invalid timeout value specification");

	Z3_global_param_set("timeout", timeout_amount);
  }

  bool computeTruth(const Query&, bool &isValid);
  bool computeValue(const Query&, ref<Expr> &result);
  bool computeInitialValues(const Query&,
                            const std::vector<const Array*> &objects,
                            std::vector< std::vector<unsigned char> > &values,
                            bool &hasSolution);
  SolverRunStatus getOperationStatusCode();
  std::vector< ref<Expr> > getUnsatCore();
};

Z3SolverImpl::Z3SolverImpl()
  : builder(new Z3Builder()),
    timeout(0.0),
    runStatusCode(SOLVER_RUN_STATUS_FAILURE)
{
	assert(builder && "unable to create Z3Builder");
}

Z3SolverImpl::~Z3SolverImpl() {
  delete builder;
}

/***/

Z3Solver::Z3Solver() : Solver(new Z3SolverImpl())
{
}

char *Z3Solver::getConstraintLog(const Query &query) {
  return impl->getConstraintLog(query);
}

void Z3Solver::setCoreSolverTimeout(double timeout) {
  impl->setCoreSolverTimeout(timeout);
}

bool Z3Solver::directComputeValidity(const Query &query,
                                     Solver::Validity &result) {
  return impl->computeValidity(query, result);
}

/***/

char *Z3SolverImpl::getConstraintLog(const Query &query) {
  // Use quantified bit-vector array solver
  Z3_solver the_solver = Z3_mk_solver_for_logic(
      builder->ctx, Z3_mk_string_symbol(builder->ctx, "ABV"));
  Z3_solver_inc_ref(builder->ctx, the_solver);

  for (std::vector<ref<Expr> >::const_iterator it = query.constraints.begin(),
                                               ie = query.constraints.end();
       it != ie; ++it) {
    Z3_solver_assert(builder->ctx, the_solver, builder->construct(*it));
  }
  Z3_string ret = Z3_solver_to_string(builder->ctx, the_solver);

  // Decrement references
  Z3_solver_dec_ref(builder->ctx, the_solver);

  return strdup(ret);
}

bool Z3SolverImpl::computeTruth(const Query& query,
                                 bool &isValid) {
  std::vector<const Array*> objects;
  std::vector< std::vector<unsigned char> > values;
  bool hasSolution;

  if (!computeInitialValues(query, objects, values, hasSolution))
    return false;

  isValid = !hasSolution;
  return true;
}

bool Z3SolverImpl::computeValue(const Query& query,
                                 ref<Expr> &result) {
  std::vector<const Array*> objects;
  std::vector< std::vector<unsigned char> > values;
  bool hasSolution;

  // Find the object used in the expression, and compute an assignment
  // for them.
  findSymbolicObjects(query.expr, objects);
  if (!computeInitialValues(query.withFalse(), objects, values, hasSolution))
    return false;
  assert(hasSolution && "state has invalid constraint set");

  // Evaluate the expression with the computed assignment.
  Assignment a(objects, values);
  result = a.evaluate(query.expr);

  return true;
}

bool
Z3SolverImpl::computeInitialValues(const Query &query,
                                    const std::vector<const Array*>
                                      &objects,
                                    std::vector< std::vector<unsigned char> >
                                      &values,
                                    bool &hasSolution) {

  // Use quantified bit-vector array solver
  Z3_solver the_solver = Z3_mk_solver_for_logic(
      builder->ctx, Z3_mk_string_symbol(builder->ctx, "ABV"));
  Z3_solver_inc_ref(builder->ctx, the_solver);

  // Create solver parameter
  Z3_params params = Z3_mk_params(builder->ctx);
  Z3_params_inc_ref(builder->ctx, params);

  // Set solver timeout parameter
  Z3_symbol r = Z3_mk_string_symbol(builder->ctx, ":timeout");
  Z3_params_set_uint(builder->ctx, params, r, (timeout > 0 ? (uint64_t) (timeout * 1000) : UINT_MAX));
  Z3_solver_set_params(builder->ctx, the_solver, params);
  Z3_params_dec_ref(builder->ctx, params);

  runStatusCode = SOLVER_RUN_STATUS_FAILURE;

  TimerStatIncrementer t(stats::queryTime);

  int counter = 1;
  for (ConstraintManager::const_iterator it = query.constraints.begin(),
      ie = query.constraints.end(); it != ie; ++it) {
      Z3_sort sort = Z3_mk_bool_sort(builder->ctx);
      std::ostringstream convert ;
      convert<< counter;
      ref<Expr> constraint = *it;
      const char * name = convert.str().c_str();
      Z3_symbol symbol = Z3_mk_string_symbol(builder->ctx, name);
      Z3_ast cons = Z3_mk_const(builder->ctx, symbol, sort);
      Z3_solver_assert_and_track(builder->ctx, the_solver, builder->construct(*it), cons);
      counter++;
  }
  ++stats::queries;
  ++stats::queryCounterexamples;

  Z3_ast z3_e = builder->construct(query.expr);

  bool success;
  runStatusCode = runAndGetCex(query, builder, the_solver, z3_e, objects,
                               values, hasSolution);

  success = (runStatusCode == SOLVER_RUN_STATUS_SUCCESS_SOLVABLE ||
             runStatusCode == SOLVER_RUN_STATUS_SUCCESS_UNSOLVABLE);

  // We no longer use the solver further
  Z3_solver_dec_ref(builder->ctx, the_solver);

  if (success) {
	  if (hasSolution)
		  ++stats::queriesInvalid;
	  else
		  ++stats::queriesValid;
  }

  return success;
}

void Z3SolverImpl::getModel(Z3Builder *builder, Z3_solver solver,
                            const std::vector<const Array *> &objects,
                            std::vector<std::vector<unsigned char> > &values) {
  Z3_model m = Z3_solver_get_model(builder->ctx, solver);

  values.reserve(objects.size());
  for (std::vector<const Array *>::const_iterator it = objects.begin(),
                                                  ie = objects.end();
       it != ie; ++it) {
    const Array *array = *it;
    std::vector<unsigned char> data;

    data.reserve(array->size);
    for (unsigned offset = 0; offset < array->size; offset++) {
      Z3_ast counter;
      Z3_ast initial_read =
          Z3_mk_bv2int(builder->ctx, builder->getInitialRead(array, offset), 0);
      Z3_model_eval(builder->ctx, m, initial_read, Z3_TRUE, &counter);
      int val = 0;
      Z3_get_numeral_int(builder->ctx, counter, &val);
      data.push_back(val);
    }

    values.push_back(data);
  }
}

SolverImpl::SolverRunStatus Z3SolverImpl::runAndGetCex(
    const Query &query, Z3Builder *builder, Z3_solver the_solver, Z3_ast q,
    const std::vector<const Array *> &objects,
    std::vector<std::vector<unsigned char> > &values, bool &hasSolution) {
  SolverRunStatus ret = SOLVER_RUN_STATUS_FAILURE;
  hasSolution = false;

  Z3_solver_assert(builder->ctx, the_solver, Z3_mk_not(builder->ctx, q));

<<<<<<< HEAD
  //     llvm::errs() << "Solving: " << Z3_solver_to_string(builder->ctx,
  //   the_solver)
  //                 << "\n";
=======
  //   llvm::errs() << "Solving: " << Z3_solver_to_string(builder->ctx,
  // the_solver)
  //               << "\n";
>>>>>>> f33f6b95

  switch (Z3_solver_check(builder->ctx, the_solver)) {
    case Z3_L_TRUE: {
      // The assertion is satisfiable (see Z3 API manual)
      getModel(builder, the_solver, objects, values);
      hasSolution = true;
      ret = SOLVER_RUN_STATUS_SUCCESS_SOLVABLE;
      break;
    }
    case Z3_L_FALSE: {
      unsatCore.clear();
      unsatCore = getUnsatCoreVector(query, builder, the_solver);
      ret = SOLVER_RUN_STATUS_SUCCESS_UNSOLVABLE;
      break;
    }
    default: { break; }
  }

  return ret;
}

std::vector<ref<Expr> >
Z3SolverImpl::getUnsatCoreVector(const Query &query, const Z3Builder *builder,
                                 const Z3_solver solver) {
  std::vector< ref<Expr> > local_unsat_core;
  Z3_ast_vector r = Z3_solver_get_unsat_core(builder->ctx, solver);
  for(unsigned int i=0; i <  Z3_ast_vector_size(builder->ctx,r); i++){
      Z3_ast temp = Z3_ast_vector_get(builder->ctx, r,i);
      size_t constraint_index = 1;
      for (ConstraintManager::const_iterator it = query.constraints.begin(),
	  ie = query.constraints.end(); it != ie; ++it) {
	  std::ostringstream convert ;
	  convert << constraint_index;
	  std::string compare = "|" + convert.str() + "|";
	  if(Z3_ast_to_string(builder->ctx,temp) == compare){
	      local_unsat_core.push_back(*it);
	      break;
	  }
	  constraint_index++;
      }
  }
  return local_unsat_core;
}

SolverImpl::SolverRunStatus Z3SolverImpl::getOperationStatusCode() {
   return runStatusCode;
}

std::vector< ref<Expr> > Z3SolverImpl::getUnsatCore() {
  return unsatCore;
}

#endif /* SUPPORT_Z3 */

/***/

#ifdef SUPPORT_METASMT

// ------------------------------------- MetaSMTSolverImpl class declaration ------------------------------

template<typename SolverContext>
class MetaSMTSolverImpl : public SolverImpl {
private:

  SolverContext _meta_solver;
  MetaSMTSolver<SolverContext>  *_solver;  
  MetaSMTBuilder<SolverContext> *_builder;
  double _timeout;
  bool   _useForked;
  SolverRunStatus _runStatusCode;

public:
  MetaSMTSolverImpl(MetaSMTSolver<SolverContext> *solver, bool useForked, bool optimizeDivides);  
  virtual ~MetaSMTSolverImpl();
  
  char *getConstraintLog(const Query&);
  void setCoreSolverTimeout(double timeout) { _timeout = timeout; }

  bool computeTruth(const Query&, bool &isValid);
  bool computeValue(const Query&, ref<Expr> &result);
    
  bool computeInitialValues(const Query &query,
                            const std::vector<const Array*> &objects,
                            std::vector< std::vector<unsigned char> > &values,
                            bool &hasSolution);
    
  SolverImpl::SolverRunStatus runAndGetCex(ref<Expr> query_expr,
                                           const std::vector<const Array*> &objects,
                                           std::vector< std::vector<unsigned char> > &values,
                                           bool &hasSolution);
  
  SolverImpl::SolverRunStatus runAndGetCexForked(const Query &query,
                                                 const std::vector<const Array*> &objects,
                                                 std::vector< std::vector<unsigned char> > &values,
                                                 bool &hasSolution,
                                                 double timeout);
  
  SolverRunStatus getOperationStatusCode();
  
  SolverContext& get_meta_solver() { return(_meta_solver); };
};

// ------------------------------------- MetaSMTSolver methods --------------------------------------------


template<typename SolverContext>
MetaSMTSolver<SolverContext>::MetaSMTSolver(bool useForked, bool optimizeDivides) 
  : Solver(new MetaSMTSolverImpl<SolverContext>(this, useForked, optimizeDivides))
{
   
}

template<typename SolverContext>
MetaSMTSolver<SolverContext>::~MetaSMTSolver()
{
  
}

template<typename SolverContext>
char *MetaSMTSolver<SolverContext>::getConstraintLog(const Query& query) {
  return(impl->getConstraintLog(query));
}

template<typename SolverContext>
void MetaSMTSolver<SolverContext>::setCoreSolverTimeout(double timeout) {
  impl->setCoreSolverTimeout(timeout);
}


// ------------------------------------- MetaSMTSolverImpl methods ----------------------------------------



template<typename SolverContext>
MetaSMTSolverImpl<SolverContext>::MetaSMTSolverImpl(MetaSMTSolver<SolverContext> *solver, bool useForked, bool optimizeDivides)
  : _solver(solver),    
    _builder(new MetaSMTBuilder<SolverContext>(_meta_solver, optimizeDivides)),
    _timeout(0.0),
    _useForked(useForked)
{  
  assert(_solver && "unable to create MetaSMTSolver");
  assert(_builder && "unable to create MetaSMTBuilder");
  
  if (_useForked) {
      shared_memory_id = shmget(IPC_PRIVATE, shared_memory_size, IPC_CREAT | 0700);
      assert(shared_memory_id >= 0 && "shmget failed");
      shared_memory_ptr = (unsigned char*) shmat(shared_memory_id, NULL, 0);
      assert(shared_memory_ptr != (void*) -1 && "shmat failed");
      shmctl(shared_memory_id, IPC_RMID, NULL);
  }
}

template<typename SolverContext>
MetaSMTSolverImpl<SolverContext>::~MetaSMTSolverImpl() {

}

template<typename SolverContext>
char *MetaSMTSolverImpl<SolverContext>::getConstraintLog(const Query&) {
  const char* msg = "Not supported";
  char *buf = new char[strlen(msg) + 1];
  strcpy(buf, msg);
  return(buf);
}

template<typename SolverContext>
bool MetaSMTSolverImpl<SolverContext>::computeTruth(const Query& query, bool &isValid) {  

  bool success = false;
  std::vector<const Array*> objects;
  std::vector< std::vector<unsigned char> > values;
  bool hasSolution;

  if (computeInitialValues(query, objects, values, hasSolution)) {
      // query.expr is valid iff !query.expr is not satisfiable
      isValid = !hasSolution;
      success = true;
  }

  return(success);
}

template<typename SolverContext>
bool MetaSMTSolverImpl<SolverContext>::computeValue(const Query& query, ref<Expr> &result) {
  
  bool success = false;
  std::vector<const Array*> objects;
  std::vector< std::vector<unsigned char> > values;
  bool hasSolution;

  // Find the object used in the expression, and compute an assignment for them.
  findSymbolicObjects(query.expr, objects);  
  if (computeInitialValues(query.withFalse(), objects, values, hasSolution)) {  
      assert(hasSolution && "state has invalid constraint set");
      // Evaluate the expression with the computed assignment.
      Assignment a(objects, values);
      result = a.evaluate(query.expr);
      success = true;
  }

  return(success);
}


template<typename SolverContext>
bool MetaSMTSolverImpl<SolverContext>::computeInitialValues(const Query &query,
                                             const std::vector<const Array*> &objects,
                                             std::vector< std::vector<unsigned char> > &values,
                                             bool &hasSolution) {  

  _runStatusCode =  SOLVER_RUN_STATUS_FAILURE;

  TimerStatIncrementer t(stats::queryTime);
  assert(_builder);

  /*
   * FIXME push() and pop() work for Z3 but not for Boolector.
   * If using Z3, use push() and pop() and assert constraints.
   * If using Boolector, assume constrainsts instead of asserting them.
   */
  //push(_meta_solver);

  if (!_useForked) {
      for (ConstraintManager::const_iterator it = query.constraints.begin(), ie = query.constraints.end(); it != ie; ++it) {
          //assertion(_meta_solver, _builder->construct(*it));
          assumption(_meta_solver, _builder->construct(*it));  
      }  
  }  
    
  ++stats::queries;
  ++stats::queryCounterexamples;  
 
  bool success = true;
  if (_useForked) {
      _runStatusCode = runAndGetCexForked(query, objects, values, hasSolution, _timeout);
      success = ((SOLVER_RUN_STATUS_SUCCESS_SOLVABLE == _runStatusCode) || (SOLVER_RUN_STATUS_SUCCESS_UNSOLVABLE == _runStatusCode));
  }
  else {
      _runStatusCode = runAndGetCex(query.expr, objects, values, hasSolution);
      success = true;
  } 
    
  if (success) {
      if (hasSolution) {
          ++stats::queriesInvalid;
      }
      else {
          ++stats::queriesValid;
      }
  }  
   
  //pop(_meta_solver); 
  
  return(success);
}

template<typename SolverContext>
SolverImpl::SolverRunStatus MetaSMTSolverImpl<SolverContext>::runAndGetCex(ref<Expr> query_expr,
                                             const std::vector<const Array*> &objects,
                                             std::vector< std::vector<unsigned char> > &values,
                                             bool &hasSolution)
{

  // assume the negation of the query  
  assumption(_meta_solver, _builder->construct(Expr::createIsZero(query_expr)));  
  hasSolution = solve(_meta_solver);  
  
  if (hasSolution) {
      values.reserve(objects.size());
      for (std::vector<const Array*>::const_iterator it = objects.begin(), ie = objects.end(); it != ie; ++it) {
        
          const Array *array = *it;
          assert(array);
          typename SolverContext::result_type array_exp = _builder->getInitialArray(array);
           
          std::vector<unsigned char> data;      
          data.reserve(array->size);       
           
          for (unsigned offset = 0; offset < array->size; offset++) {
              typename SolverContext::result_type elem_exp = evaluate(
                       _meta_solver,
                       metaSMT::logic::Array::select(array_exp, bvuint(offset, array->getDomain())));
              unsigned char elem_value = metaSMT::read_value(_meta_solver, elem_exp);
              data.push_back(elem_value);
          }
                   
          values.push_back(data);
      }
  }
  
  if (true == hasSolution) {
      return(SolverImpl::SOLVER_RUN_STATUS_SUCCESS_SOLVABLE);
  }
  else {
      return(SolverImpl::SOLVER_RUN_STATUS_SUCCESS_UNSOLVABLE);  
  }
}

static void metaSMTTimeoutHandler(int x) {
  _exit(52);
}

template<typename SolverContext>
SolverImpl::SolverRunStatus MetaSMTSolverImpl<SolverContext>::runAndGetCexForked(const Query &query,
                                                          const std::vector<const Array*> &objects,
                                                          std::vector< std::vector<unsigned char> > &values,
                                                          bool &hasSolution,
                                                          double timeout)
{
  unsigned char *pos = shared_memory_ptr;
  unsigned sum = 0;
  for (std::vector<const Array*>::const_iterator it = objects.begin(), ie = objects.end(); it != ie; ++it) {
      sum += (*it)->size;    
  }
  // sum += sizeof(uint64_t);
  sum += sizeof(stats::queryConstructs);
  assert(sum < shared_memory_size && "not enough shared memory for counterexample");

  fflush(stdout);
  fflush(stderr);
  int pid = fork();
  if (pid == -1) {
      fprintf(stderr, "error: fork failed (for metaSMT)");
      return(SolverImpl::SOLVER_RUN_STATUS_FORK_FAILED);
  }
  
  if (pid == 0) {
      if (timeout) {
          ::alarm(0); /* Turn off alarm so we can safely set signal handler */
          ::signal(SIGALRM, metaSMTTimeoutHandler);
          ::alarm(std::max(1, (int) timeout));
      }     
      
      for (ConstraintManager::const_iterator it = query.constraints.begin(), ie = query.constraints.end(); it != ie; ++it) {      
          assertion(_meta_solver, _builder->construct(*it));
          //assumption(_meta_solver, _builder->construct(*it));  
      } 
      
      
      std::vector< std::vector<typename SolverContext::result_type> > aux_arr_exprs;
      if (UseMetaSMT == METASMT_BACKEND_BOOLECTOR) {
          for (std::vector<const Array*>::const_iterator it = objects.begin(), ie = objects.end(); it != ie; ++it) {
            
              std::vector<typename SolverContext::result_type> aux_arr;          
              const Array *array = *it;
              assert(array);
              typename SolverContext::result_type array_exp = _builder->getInitialArray(array);
              
              for (unsigned offset = 0; offset < array->size; offset++) {
                  typename SolverContext::result_type elem_exp = evaluate(
                      _meta_solver,
                      metaSMT::logic::Array::select(array_exp, bvuint(offset, array->getDomain())));
                  aux_arr.push_back(elem_exp);
              }
              aux_arr_exprs.push_back(aux_arr);
          }
          assert(aux_arr_exprs.size() == objects.size());
      }
      
           
      // assume the negation of the query
      // can be also asserted instead of assumed as we are in a child process
      assumption(_meta_solver, _builder->construct(Expr::createIsZero(query.expr)));        
      unsigned res = solve(_meta_solver);

      if (res) {

          if (UseMetaSMT != METASMT_BACKEND_BOOLECTOR) {

              for (std::vector<const Array*>::const_iterator it = objects.begin(), ie = objects.end(); it != ie; ++it) {

                  const Array *array = *it;
                  assert(array);
                  typename SolverContext::result_type array_exp = _builder->getInitialArray(array);      

                  for (unsigned offset = 0; offset < array->size; offset++) {

                      typename SolverContext::result_type elem_exp = evaluate(
                          _meta_solver,
                          metaSMT::logic::Array::select(array_exp, bvuint(offset, array->getDomain())));
                      unsigned char elem_value = metaSMT::read_value(_meta_solver, elem_exp);
                      *pos++ = elem_value;
                  }
              }
          }
          else {
              typename std::vector< std::vector<typename SolverContext::result_type> >::const_iterator eit = aux_arr_exprs.begin(), eie = aux_arr_exprs.end();
              for (std::vector<const Array*>::const_iterator it = objects.begin(), ie = objects.end(); it != ie, eit != eie; ++it, ++eit) {
                  const Array *array = *it;
                  const std::vector<typename SolverContext::result_type>& arr_exp = *eit;
                  assert(array);
                  assert(array->size == arr_exp.size());

                  for (unsigned offset = 0; offset < array->size; offset++) {
                      unsigned char elem_value = metaSMT::read_value(_meta_solver, arr_exp[offset]);
                       *pos++ = elem_value;
                  }
              }
          }
      }
      assert((uint64_t*) pos);
      *((uint64_t*) pos) = stats::queryConstructs;      
      
      _exit(!res);
  }
  else {
      int status;
      pid_t res;

      do {
          res = waitpid(pid, &status, 0);
      } 
      while (res < 0 && errno == EINTR);
    
      if (res < 0) {
          fprintf(stderr, "error: waitpid() for metaSMT failed");
          return(SolverImpl::SOLVER_RUN_STATUS_WAITPID_FAILED);
      }
      
      // From timed_run.py: It appears that linux at least will on
      // "occasion" return a status when the process was terminated by a
      // signal, so test signal first.
      if (WIFSIGNALED(status) || !WIFEXITED(status)) {
           fprintf(stderr, "error: metaSMT did not return successfully (status = %d) \n", WTERMSIG(status));
           return(SolverImpl::SOLVER_RUN_STATUS_INTERRUPTED);
      }

      int exitcode = WEXITSTATUS(status);
      if (exitcode == 0) {
          hasSolution = true;
      } 
      else if (exitcode == 1) {
          hasSolution = false;
      }
      else if (exitcode == 52) {
          fprintf(stderr, "error: metaSMT timed out");
          return(SolverImpl::SOLVER_RUN_STATUS_TIMEOUT);
      }
      else {
          fprintf(stderr, "error: metaSMT did not return a recognized code");
          return(SolverImpl::SOLVER_RUN_STATUS_UNEXPECTED_EXIT_CODE);
      }
      
      if (hasSolution) {
          values = std::vector< std::vector<unsigned char> >(objects.size());
          unsigned i = 0;
          for (std::vector<const Array*>::const_iterator it = objects.begin(), ie = objects.end(); it != ie; ++it) {
              const Array *array = *it;
              assert(array);
              std::vector<unsigned char> &data = values[i++];
              data.insert(data.begin(), pos, pos + array->size);
              pos += array->size;
          }
      }
      stats::queryConstructs += (*((uint64_t*) pos) - stats::queryConstructs);      

      if (true == hasSolution) {
          return SolverImpl::SOLVER_RUN_STATUS_SUCCESS_SOLVABLE;
      }
      else {
          return SolverImpl::SOLVER_RUN_STATUS_SUCCESS_UNSOLVABLE;
      }
  }
}

template<typename SolverContext>
SolverImpl::SolverRunStatus MetaSMTSolverImpl<SolverContext>::getOperationStatusCode() {
   return _runStatusCode;
}

template class MetaSMTSolver< DirectSolver_Context < Boolector> >;
template class MetaSMTSolver< DirectSolver_Context < Z3_Backend> >;
template class MetaSMTSolver< DirectSolver_Context < STP_Backend> >;

#endif /* SUPPORT_METASMT */
///

void Query::dump() const {
  llvm::errs() << "Constraints [\n";
  for (ConstraintManager::const_iterator i = constraints.begin();
      i != constraints.end(); i++) {
    (*i)->dump();
  }
  llvm::errs() << "]\n";
  llvm::errs() << "Query [\n";
  expr->dump();
  llvm::errs() << "]\n";
}<|MERGE_RESOLUTION|>--- conflicted
+++ resolved
@@ -1128,15 +1128,9 @@
 
   Z3_solver_assert(builder->ctx, the_solver, Z3_mk_not(builder->ctx, q));
 
-<<<<<<< HEAD
-  //     llvm::errs() << "Solving: " << Z3_solver_to_string(builder->ctx,
-  //   the_solver)
-  //                 << "\n";
-=======
   //   llvm::errs() << "Solving: " << Z3_solver_to_string(builder->ctx,
   // the_solver)
   //               << "\n";
->>>>>>> f33f6b95
 
   switch (Z3_solver_check(builder->ctx, the_solver)) {
     case Z3_L_TRUE: {
