//===-- CexCachingSolver.cpp ----------------------------------------------===//
//
//                     The KLEE Symbolic Virtual Machine
//
// This file is distributed under the University of Illinois Open Source
// License. See LICENSE.TXT for details.
//
//===----------------------------------------------------------------------===//

#include "klee/Solver.h"

#include "klee/Constraints.h"
#include "klee/Expr.h"
#include "klee/SolverImpl.h"
#include "klee/TimerStatIncrementer.h"
#include "klee/util/Assignment.h"
#include "klee/util/ExprUtil.h"
#include "klee/util/ExprVisitor.h"
#include "klee/Internal/ADT/MapOfSets.h"

#include "klee/SolverStats.h"

#include "klee/Internal/Support/ErrorHandling.h"

#include "llvm/Support/CommandLine.h"

using namespace klee;
using namespace llvm;

namespace {
  cl::opt<bool>
  DebugCexCacheCheckBinding("debug-cex-cache-check-binding");

  cl::opt<bool>
  CexCacheTryAll("cex-cache-try-all",
                 cl::desc("try substituting all counterexamples before asking the SMT solver"),
                 cl::init(false));

  cl::opt<bool>
  CexCacheSuperSet("cex-cache-superset",
                 cl::desc("try substituting SAT super-set counterexample before asking the SMT solver (default=false)"),
                 cl::init(false));

  cl::opt<bool>
  CexCacheExperimental("cex-cache-exp", cl::init(false));

}

///

typedef std::set< ref<Expr> > KeyType;

struct AssignmentLessThan {
  bool operator()(const Assignment *a, const Assignment *b) {
    return a->bindings < b->bindings;
  }
};


class CexCachingSolver : public SolverImpl {
  typedef std::set<Assignment*, AssignmentLessThan> assignmentsTable_ty;

  Solver *solver;
  
  MapOfSets<ref<Expr>, AssignmentCacheWrapper*> cache;
  // memo table
  assignmentsTable_ty assignmentsTable;
  std::vector< ref<Expr> > unsat_core;

  bool searchForAssignment(KeyType &key, 
                           Assignment *&result);
  
  bool lookupAssignment(const Query& query, KeyType &key, Assignment *&result);

  bool lookupAssignment(const Query& query, Assignment *&result) {
    KeyType key;
    return lookupAssignment(query, key, result);
  }

  bool getAssignment(const Query& query, Assignment *&result);
  
public:
  CexCachingSolver(Solver *_solver) : solver(_solver) {}
  ~CexCachingSolver();
  
  bool computeTruth(const Query&, bool &isValid);
  bool computeValidity(const Query&, Solver::Validity &result);
  bool computeValue(const Query&, ref<Expr> &result);
  bool computeInitialValues(const Query&,
                            const std::vector<const Array*> &objects,
                            std::vector< std::vector<unsigned char> > &values,
                            bool &hasSolution);
  SolverRunStatus getOperationStatusCode();
  char *getConstraintLog(const Query& query);
  void setCoreSolverTimeout(double timeout);
  std::vector< ref<Expr> > getUnsatCore() {
    return unsat_core;
  }
};

///

struct NullAssignment {
  bool operator()(AssignmentCacheWrapper *a) const {
    return !(a->getAssignment());
  }
};

struct NonNullAssignment {
  bool operator()(AssignmentCacheWrapper *a) const {
    return (a->getAssignment())!=0;
  }
};

struct NullOrSatisfyingAssignment {
  KeyType &key;
  
  NullOrSatisfyingAssignment(KeyType &_key) : key(_key) {}

  bool operator()(AssignmentCacheWrapper *a) const {
    return !(a->getAssignment()) ||
	a->getAssignment()->satisfies(key.begin(), key.end());
  }
};

/// searchForAssignment - Look for a cached solution for a query.
///
/// \param key - The query to look up.
/// \param result [out] - The cached result, if the lookup is succesful. This is
/// either a satisfying assignment (for a satisfiable query), or 0 (for an
/// unsatisfiable query).
/// \return - True if a cached result was found.
bool CexCachingSolver::searchForAssignment(KeyType &key, Assignment *&result) {
  AssignmentCacheWrapper * const *lookup = cache.lookup(key);

  if (lookup) {
    result = (*lookup)->getAssignment();
    unsat_core = (*lookup)->getCore();
    return true;
  }

  if (CexCacheTryAll) {
    // Look for a satisfying assignment for a superset, which is trivially an
    // assignment for any subset.
    AssignmentCacheWrapper **lookup = 0;
    if (CexCacheSuperSet)
      lookup = cache.findSuperset(key, NonNullAssignment());

    // Otherwise, look for a subset which is unsatisfiable, see below.
    if (!lookup) 
      lookup = cache.findSubset(key, NullAssignment());

    // If either lookup succeeded, then we have a cached solution.
    if (lookup) {
      result = (*lookup)->getAssignment();
      unsat_core = (*lookup)->getCore();
      return true;
    }

    // Otherwise, iterate through the set of current assignments to see if one
    // of them satisfies the query.
    for (assignmentsTable_ty::iterator it = assignmentsTable.begin(), 
           ie = assignmentsTable.end(); it != ie; ++it) {
      Assignment *a = *it;
      if (a->satisfies(key.begin(), key.end())) {
        result = a;
        unsat_core.clear();
        return true;
      }
    }
  } else {
    // FIXME: Which order? one is sure to be better.

    // Look for a satisfying assignment for a superset, which is trivially an
    // assignment for any subset.
    AssignmentCacheWrapper **lookup = 0;
    if (CexCacheSuperSet)
      lookup = cache.findSuperset(key, NonNullAssignment());

    // Otherwise, look for a subset which is unsatisfiable -- if the subset is
    // unsatisfiable then no additional constraints can produce a valid
    // assignment. While searching subsets, we also explicitly the solutions for
    // satisfiable subsets to see if they solve the current query and return
    // them if so. This is cheap and frequently succeeds.
    if (!lookup) 
      lookup = cache.findSubset(key, NullOrSatisfyingAssignment(key));

    // If either lookup succeeded, then we have a cached solution.
    if (lookup) {
      result = (*lookup)->getAssignment();
      unsat_core = (*lookup)->getCore();
      return true;
    }
  }
  
  return false;
}

/// lookupAssignment - Lookup a cached result for the given \arg query.
///
/// \param query - The query to lookup.
/// \param key [out] - On return, the key constructed for the query.
/// \param result [out] - The cached result, if the lookup is succesful. This is
/// either a satisfying assignment (for a satisfiable query), or 0 (for an
/// unsatisfiable query).
/// \return True if a cached result was found.
bool CexCachingSolver::lookupAssignment(const Query &query, 
                                        KeyType &key,
                                        Assignment *&result) {
  key = KeyType(query.constraints.begin(), query.constraints.end());
  ref<Expr> neg = Expr::createIsZero(query.expr);
  bool keyHasAddedConstraint = false;
  if (ConstantExpr *CE = dyn_cast<ConstantExpr>(neg)) {
    if (CE->isFalse()) {
      result = (Assignment*) 0;
      ++stats::queryCexCacheHits;
      return true;
    }
  } else {
    key.insert(neg);
    keyHasAddedConstraint = true;
  }

  bool found = searchForAssignment(key, result);
  if (found)
    ++stats::queryCexCacheHits;
  else ++stats::queryCexCacheMisses;

  if (keyHasAddedConstraint && !unsat_core.empty()) {
      /// Here we remove the added component (neg)
      /// from the unsatisfiability core.
      unsat_core.erase(std::remove(unsat_core.begin(), unsat_core.end(), neg), unsat_core.end());
  }
    
  return found;
}

bool CexCachingSolver::getAssignment(const Query& query, Assignment *&result) {
  KeyType key;

  if (lookupAssignment(query, key, result))
    return true;

  std::vector<const Array*> objects;
  findSymbolicObjects(key.begin(), key.end(), objects);

  std::vector< std::vector<unsigned char> > values;
  bool hasSolution;
  if (!solver->impl->computeInitialValues(query, objects, values, 
                                          hasSolution))
    return false;
    
  AssignmentCacheWrapper *bindingWrapper;
  Assignment *binding;
  if (hasSolution) {
    binding = new Assignment(objects, values);

    // Memoize the result.
    std::pair<assignmentsTable_ty::iterator, bool>
      res = assignmentsTable.insert(binding);
    if (!res.second) {
      delete binding;
      binding = *res.first;
    }
    
    if (DebugCexCacheCheckBinding)
<<<<<<< HEAD
      assert(binding->satisfies(key.begin(), key.end()));

    bindingWrapper = new AssignmentCacheWrapper(binding);
=======
      if (!binding->satisfies(key.begin(), key.end())) {
        query.dump();
        binding->dump();
        klee_error("Generated assignment doesn't match query");
      }
>>>>>>> 3c567573
  } else {
    unsat_core = solver->impl->getUnsatCore();
    binding = (Assignment *) 0;
    bindingWrapper = new AssignmentCacheWrapper(unsat_core);
  }
  
  result = binding;
  cache.insert(key, bindingWrapper);

  return true;
}

///

CexCachingSolver::~CexCachingSolver() {
  cache.clear();
  delete solver;
  for (assignmentsTable_ty::iterator it = assignmentsTable.begin(), 
         ie = assignmentsTable.end(); it != ie; ++it)
    delete *it;
}

bool CexCachingSolver::computeValidity(const Query& query,
                                       Solver::Validity &result) {
  TimerStatIncrementer t(stats::cexCacheTime);
  Assignment *a;

  /// Given query of the form antecedent -> consequent, here we try to
  /// decide if antecedent was satisfiable by attempting to get an
  /// assignment from the validity proof of antecedent -> false.
  if (!getAssignment(query.withFalse(), a))
    return false;

  /// Logically, antecedent must be satisfiable, as we eagerly terminate a
  /// path upon the discovery of unsatisfiability.
  assert(a && "computeValidity() must have assignment");
  ref<Expr> q = a->evaluate(query.expr);
  assert(isa<ConstantExpr>(q) && 
         "assignment evaluation did not result in constant");

  if (cast<ConstantExpr>(q)->isTrue()) {
    /// Antecedent is satisfiable, and its model is also a model of the
    /// consequent, which means that the query: antecedent -> consequent
    /// is potentially valid.
    ///
    /// We next try to establish the validity of the query
    /// antecedent -> consequent itself, and when this was proven invalid,
    /// gets the solution to "antecedent and not consequent", i.e.,
    /// the counterexample, in a.
    if (!getAssignment(query, a))
      return false;                  /// Return false in case of solver error

    /// Return Solver::True in result in case validity is established:
    /// Solver::Unknown otherwise.
    result = !a ? Solver::True : Solver::Unknown;
  } else {
    /// The computed model of the antecedent is not a model of the consequent.
    /// It is possible that the query is false under any interpretation. Here
    /// we try to prove antecedent -> not consequent given the original
    /// query antecedent -> consequent.
    if (!getAssignment(query.negateExpr(), a))
      return false;

    /// If there was no solution, this means that antecedent -> not consequent
    /// is valid, and therefore the original query antecedent -> consequent has
    /// no model. Otherwise, we do not know.
    result = !a ? Solver::False : Solver::Unknown;
  }
  
  return true;
}

bool CexCachingSolver::computeTruth(const Query& query,
                                    bool &isValid) {
  TimerStatIncrementer t(stats::cexCacheTime);

  // There is a small amount of redundancy here. We only need to know
  // truth and do not really need to compute an assignment. This means
  // that we could check the cache to see if we already know that
  // state ^ query has no assignment. In that case, by the validity of
  // state, we know that state ^ !query must have an assignment, and
  // so query cannot be true (valid). This does get hits, but doesn't
  // really seem to be worth the overhead.

  if (CexCacheExperimental) {
    Assignment *a;
    if (lookupAssignment(query.negateExpr(), a) && !a)
      return false;
  }

  Assignment *a;
  if (!getAssignment(query, a))
    return false;

  isValid = !a;

  return true;
}

bool CexCachingSolver::computeValue(const Query& query,
                                    ref<Expr> &result) {
  TimerStatIncrementer t(stats::cexCacheTime);

  Assignment *a;
  if (!getAssignment(query.withFalse(), a))
    return false;
  assert(a && "computeValue() must have assignment");
  result = a->evaluate(query.expr);  
  assert(isa<ConstantExpr>(result) && 
         "assignment evaluation did not result in constant");
  return true;
}

bool 
CexCachingSolver::computeInitialValues(const Query& query,
                                       const std::vector<const Array*> 
                                         &objects,
                                       std::vector< std::vector<unsigned char> >
                                         &values,
                                       bool &hasSolution) {
  TimerStatIncrementer t(stats::cexCacheTime);
  Assignment *a;
  if (!getAssignment(query, a))
    return false;
  hasSolution = !!a;
  
  if (!a)
    return true;

  // FIXME: We should use smarter assignment for result so we don't
  // need redundant copy.
  values = std::vector< std::vector<unsigned char> >(objects.size());
  for (unsigned i=0; i < objects.size(); ++i) {
    const Array *os = objects[i];
    Assignment::bindings_ty::iterator it = a->bindings.find(os);
    
    if (it == a->bindings.end()) {
      values[i] = std::vector<unsigned char>(os->size, 0);
    } else {
      values[i] = it->second;
    }
  }
  
  return true;
}

SolverImpl::SolverRunStatus CexCachingSolver::getOperationStatusCode() {
  return solver->impl->getOperationStatusCode();
}

char *CexCachingSolver::getConstraintLog(const Query& query) {
  return solver->impl->getConstraintLog(query);
}

void CexCachingSolver::setCoreSolverTimeout(double timeout) {
  solver->impl->setCoreSolverTimeout(timeout);
}

///

Solver *klee::createCexCachingSolver(Solver *_solver) {
  return new Solver(new CexCachingSolver(_solver));
}<|MERGE_RESOLUTION|>--- conflicted
+++ resolved
@@ -264,17 +264,13 @@
     }
     
     if (DebugCexCacheCheckBinding)
-<<<<<<< HEAD
-      assert(binding->satisfies(key.begin(), key.end()));
-
-    bindingWrapper = new AssignmentCacheWrapper(binding);
-=======
       if (!binding->satisfies(key.begin(), key.end())) {
         query.dump();
         binding->dump();
         klee_error("Generated assignment doesn't match query");
       }
->>>>>>> 3c567573
+
+    bindingWrapper = new AssignmentCacheWrapper(binding);
   } else {
     unsat_core = solver->impl->getUnsatCore();
     binding = (Assignment *) 0;
