//===-- Expr.cpp ----------------------------------------------------------===//
//
//                     The KLEE Symbolic Virtual Machine
//
// This file is distributed under the University of Illinois Open Source
// License. See LICENSE.TXT for details.
//
//===----------------------------------------------------------------------===//

#include "klee/Expr/Expr.h"

#include "klee/Config/Version.h"
#include "klee/Expr/ExprPPrinter.h"
#include "klee/Support/OptionCategories.h"
// FIXME: We shouldn't need this once fast constant support moves into
// Core. If we need to do arithmetic, we probably want to use APInt.
#include "klee/Support/IntEvaluation.h"

#include "llvm/ADT/Hashing.h"
#if LLVM_VERSION_CODE >= LLVM_VERSION(13, 0)
#include "llvm/ADT/StringExtras.h"
#endif
#include "llvm/Support/CommandLine.h"
#include "llvm/Support/raw_ostream.h"

#include <sstream>

using namespace klee;
using namespace llvm;

namespace klee {
llvm::cl::OptionCategory
    ExprCat("Expression building and printing options",
            "These options impact the way expressions are build and printed.");
}

namespace {
cl::opt<bool> ConstArrayOpt(
    "const-array-opt", cl::init(false),
    cl::desc(
        "Enable an optimization involving all-constant arrays (default=false)"),
    cl::cat(klee::ExprCat));
}

/***/

unsigned Expr::count = 0;

ref<Expr> Expr::createTempRead(const Array *array, Expr::Width w) {
  UpdateList ul(array, 0);

  switch (w) {
  default:
    assert(0 && "invalid width");
  case Expr::Bool:
    return ZExtExpr::create(
        ReadExpr::create(ul, ConstantExpr::alloc(0, Expr::Int32)), Expr::Bool);
  case Expr::Int8:
    return ReadExpr::create(ul, ConstantExpr::alloc(0, Expr::Int32));
  case Expr::Int16:
    return ConcatExpr::create(
        ReadExpr::create(ul, ConstantExpr::alloc(1, Expr::Int32)),
        ReadExpr::create(ul, ConstantExpr::alloc(0, Expr::Int32)));
  case Expr::Int32:
    return ConcatExpr::create4(
        ReadExpr::create(ul, ConstantExpr::alloc(3, Expr::Int32)),
        ReadExpr::create(ul, ConstantExpr::alloc(2, Expr::Int32)),
        ReadExpr::create(ul, ConstantExpr::alloc(1, Expr::Int32)),
        ReadExpr::create(ul, ConstantExpr::alloc(0, Expr::Int32)));
  case Expr::Int64:
    return ConcatExpr::create8(
        ReadExpr::create(ul, ConstantExpr::alloc(7, Expr::Int32)),
        ReadExpr::create(ul, ConstantExpr::alloc(6, Expr::Int32)),
        ReadExpr::create(ul, ConstantExpr::alloc(5, Expr::Int32)),
        ReadExpr::create(ul, ConstantExpr::alloc(4, Expr::Int32)),
        ReadExpr::create(ul, ConstantExpr::alloc(3, Expr::Int32)),
        ReadExpr::create(ul, ConstantExpr::alloc(2, Expr::Int32)),
        ReadExpr::create(ul, ConstantExpr::alloc(1, Expr::Int32)),
        ReadExpr::create(ul, ConstantExpr::alloc(0, Expr::Int32)));
  }
}

int Expr::compare(const Expr &b) const {
  static ExprEquivSet equivs;
  int r = compare(b, equivs);
  equivs.clear();
  return r;
}

// returns 0 if b is structurally equal to *this
int Expr::compare(const Expr &b, ExprEquivSet &equivs) const {
  if (this == &b)
    return 0;

  const Expr *ap, *bp;
  if (this < &b) {
    ap = this;
    bp = &b;
  } else {
    ap = &b;
    bp = this;
  }

  if (equivs.count(std::make_pair(ap, bp)))
    return 0;

  Kind ak = getKind(), bk = b.getKind();
  if (ak != bk)
    return (ak < bk) ? -1 : 1;

  if (hashValue != b.hashValue)
    return (hashValue < b.hashValue) ? -1 : 1;

  if (int res = compareContents(b))
    return res;

  unsigned aN = getNumKids();
  for (unsigned i = 0; i < aN; i++)
    if (int res = getKid(i)->compare(*b.getKid(i), equivs))
      return res;

  equivs.insert(std::make_pair(ap, bp));
  return 0;
}

void Expr::printKind(llvm::raw_ostream &os, Kind k) {
  switch (k) {
#define X(C)                                                                   \
  case C:                                                                      \
    os << #C;                                                                  \
    break
    X(Constant);
    X(NotOptimized);
    X(Read);
    X(Select);
    X(Concat);
    X(Extract);
    X(ZExt);
    X(SExt);
    X(Add);
    X(Sub);
    X(Mul);
    X(UDiv);
    X(SDiv);
    X(URem);
    X(SRem);
    X(Not);
    X(And);
    X(Or);
    X(Xor);
    X(Shl);
    X(LShr);
    X(AShr);
    X(Eq);
    X(Ne);
    X(Ult);
    X(Ule);
    X(Ugt);
    X(Uge);
    X(Slt);
    X(Sle);
    X(Sgt);
    X(Sge);
#undef X
  default:
    assert(0 && "invalid kind");
  }
}

////////
//
// Simple hash functions for various kinds of Exprs
//
///////

unsigned Expr::computeHash() {
  unsigned res = getKind() * Expr::MAGIC_HASH_CONSTANT;

  int n = getNumKids();
  for (int i = 0; i < n; i++) {
    res <<= 1;
    res ^= getKid(i)->hash() * Expr::MAGIC_HASH_CONSTANT;
  }

  hashValue = res;
  return hashValue;
}

unsigned ConstantExpr::computeHash() {
  Expr::Width w = getWidth();
  if (w <= 64)
    hashValue = value.getLimitedValue() ^ (w * MAGIC_HASH_CONSTANT);
  else
    hashValue = hash_value(value) ^ (w * MAGIC_HASH_CONSTANT);

  return hashValue;
}

unsigned CastExpr::computeHash() {
  unsigned res = getWidth() * Expr::MAGIC_HASH_CONSTANT;
  hashValue = res ^ src->hash() * Expr::MAGIC_HASH_CONSTANT;
  return hashValue;
}

unsigned ExtractExpr::computeHash() {
  unsigned res = offset * Expr::MAGIC_HASH_CONSTANT;
  res ^= getWidth() * Expr::MAGIC_HASH_CONSTANT;
  hashValue = res ^ expr->hash() * Expr::MAGIC_HASH_CONSTANT;
  return hashValue;
}

unsigned ReadExpr::computeHash() {
  unsigned res = index->hash() * Expr::MAGIC_HASH_CONSTANT;
  res ^= updates.hash();
  hashValue = res;
  return hashValue;
}

unsigned NotExpr::computeHash() {
  hashValue = expr->hash() * Expr::MAGIC_HASH_CONSTANT * Expr::Not;
  return hashValue;
}

ref<Expr> Expr::createFromKind(Kind k, std::vector<CreateArg> args) {
  unsigned numArgs = args.size();
  (void)numArgs;

  switch (k) {
  case Constant:
  case Extract:
  case Read:
  default:
    assert(0 && "invalid kind");

  case NotOptimized:
    assert(numArgs == 1 && args[0].isExpr() &&
           "invalid args array for given opcode");
    return NotOptimizedExpr::create(args[0].expr);

  case Select:
    assert(numArgs == 3 && args[0].isExpr() && args[1].isExpr() &&
           args[2].isExpr() && "invalid args array for Select opcode");
    return SelectExpr::create(args[0].expr, args[1].expr, args[2].expr);

  case Concat: {
    assert(numArgs == 2 && args[0].isExpr() && args[1].isExpr() &&
           "invalid args array for Concat opcode");

    return ConcatExpr::create(args[0].expr, args[1].expr);
  }

#define CAST_EXPR_CASE(T)                                                      \
  case T:                                                                      \
    assert(numArgs == 2 && args[0].isExpr() && args[1].isWidth() &&            \
           "invalid args array for given opcode");                             \
    return T##Expr::create(args[0].expr, args[1].width);

#define BINARY_EXPR_CASE(T)                                                    \
  case T:                                                                      \
    assert(numArgs == 2 && args[0].isExpr() && args[1].isExpr() &&             \
           "invalid args array for given opcode");                             \
    return T##Expr::create(args[0].expr, args[1].expr);

    CAST_EXPR_CASE(ZExt);
    CAST_EXPR_CASE(SExt);

    BINARY_EXPR_CASE(Add);
    BINARY_EXPR_CASE(Sub);
    BINARY_EXPR_CASE(Mul);
    BINARY_EXPR_CASE(UDiv);
    BINARY_EXPR_CASE(SDiv);
    BINARY_EXPR_CASE(URem);
    BINARY_EXPR_CASE(SRem);
    BINARY_EXPR_CASE(And);
    BINARY_EXPR_CASE(Or);
    BINARY_EXPR_CASE(Xor);
    BINARY_EXPR_CASE(Shl);
    BINARY_EXPR_CASE(LShr);
    BINARY_EXPR_CASE(AShr);

    BINARY_EXPR_CASE(Eq);
    BINARY_EXPR_CASE(Ne);
    BINARY_EXPR_CASE(Ult);
    BINARY_EXPR_CASE(Ule);
    BINARY_EXPR_CASE(Ugt);
    BINARY_EXPR_CASE(Uge);
    BINARY_EXPR_CASE(Slt);
    BINARY_EXPR_CASE(Sle);
    BINARY_EXPR_CASE(Sgt);
    BINARY_EXPR_CASE(Sge);
  }
}

void Expr::printWidth(llvm::raw_ostream &os, Width width) {
  switch (width) {
  case Expr::Bool:
    os << "Expr::Bool";
    break;
  case Expr::Int8:
    os << "Expr::Int8";
    break;
  case Expr::Int16:
    os << "Expr::Int16";
    break;
  case Expr::Int32:
    os << "Expr::Int32";
    break;
  case Expr::Int64:
    os << "Expr::Int64";
    break;
  case Expr::Fl80:
    os << "Expr::Fl80";
    break;
  default:
    os << "<invalid type: " << (unsigned)width << ">";
  }
}

ref<Expr> Expr::createImplies(ref<Expr> hyp, ref<Expr> conc) {
  return OrExpr::create(Expr::createIsZero(hyp), conc);
}

ref<Expr> Expr::createIsZero(ref<Expr> e) {
  return EqExpr::create(e, ConstantExpr::create(0, e->getWidth()));
}

void Expr::print(llvm::raw_ostream &os) const {
  ExprPPrinter::printSingleExpr(os, const_cast<Expr *>(this));
}

void Expr::dump() const {
  this->print(errs());
  errs() << "\n";
}

/***/

ref<Expr> ConstantExpr::fromMemory(void *address, Width width) {
  switch (width) {
  case Expr::Bool:
    return ConstantExpr::create(*((uint8_t *)address), width);
  case Expr::Int8:
    return ConstantExpr::create(*((uint8_t *)address), width);
  case Expr::Int16:
    return ConstantExpr::create(*((uint16_t *)address), width);
  case Expr::Int32:
    return ConstantExpr::create(*((uint32_t *)address), width);
  case Expr::Int64:
    return ConstantExpr::create(*((uint64_t *)address), width);
  // FIXME: what about machines without x87 support?
  default:
    return ConstantExpr::alloc(
        llvm::APInt(width,
<<<<<<< HEAD
#if LLVM_VERSION_CODE >= LLVM_VERSION(5, 0)
                    (width + llvm::APFloatBase::integerPartWidth - 1) /
                        llvm::APFloatBase::integerPartWidth,
#else
                    (width + llvm::integerPartWidth - 1) /
                        llvm::integerPartWidth,
#endif
=======
                    (width + llvm::APFloatBase::integerPartWidth - 1) /
                        llvm::APFloatBase::integerPartWidth,
>>>>>>> 885997a9
                    (const uint64_t *)address));
  }
}

void ConstantExpr::toMemory(void *address) {
  switch (getWidth()) {
  default:
    assert(0 && "invalid type");
  case Expr::Bool:
    *((uint8_t *)address) = getZExtValue(1);
    break;
  case Expr::Int8:
    *((uint8_t *)address) = getZExtValue(8);
    break;
  case Expr::Int16:
    *((uint16_t *)address) = getZExtValue(16);
    break;
  case Expr::Int32:
    *((uint32_t *)address) = getZExtValue(32);
    break;
  case Expr::Int64:
    *((uint64_t *)address) = getZExtValue(64);
    break;
  // FIXME: what about machines without x87 support?
  case Expr::Fl80:
    *((long double *)address) = *(const long double *)value.getRawData();
    break;
  }
}

void ConstantExpr::toString(std::string &Res, unsigned radix) const {
#if LLVM_VERSION_CODE >= LLVM_VERSION(13, 0)
  Res = llvm::toString(value, radix, false);
#else
  Res = value.toString(radix, false);
#endif
}

ref<ConstantExpr> ConstantExpr::Concat(const ref<ConstantExpr> &RHS) {
  Expr::Width W = getWidth() + RHS->getWidth();
  APInt Tmp(value);
  Tmp = Tmp.zext(W);
  Tmp <<= RHS->getWidth();
  Tmp |= APInt(RHS->value).zext(W);

  return ConstantExpr::alloc(Tmp);
}

ref<ConstantExpr> ConstantExpr::Extract(unsigned Offset, Width W) {
  return ConstantExpr::alloc(APInt(value.ashr(Offset)).zextOrTrunc(W));
}

ref<ConstantExpr> ConstantExpr::ZExt(Width W) {
  return ConstantExpr::alloc(APInt(value).zextOrTrunc(W));
}

ref<ConstantExpr> ConstantExpr::SExt(Width W) {
  return ConstantExpr::alloc(APInt(value).sextOrTrunc(W));
}

ref<ConstantExpr> ConstantExpr::Add(const ref<ConstantExpr> &RHS) {
  return ConstantExpr::alloc(value + RHS->value);
}

ref<ConstantExpr> ConstantExpr::Neg() { return ConstantExpr::alloc(-value); }

ref<ConstantExpr> ConstantExpr::Sub(const ref<ConstantExpr> &RHS) {
  return ConstantExpr::alloc(value - RHS->value);
}

ref<ConstantExpr> ConstantExpr::Mul(const ref<ConstantExpr> &RHS) {
  return ConstantExpr::alloc(value * RHS->value);
}

ref<ConstantExpr> ConstantExpr::UDiv(const ref<ConstantExpr> &RHS) {
  return ConstantExpr::alloc(value.udiv(RHS->value));
}

ref<ConstantExpr> ConstantExpr::SDiv(const ref<ConstantExpr> &RHS) {
  return ConstantExpr::alloc(value.sdiv(RHS->value));
}

ref<ConstantExpr> ConstantExpr::URem(const ref<ConstantExpr> &RHS) {
  return ConstantExpr::alloc(value.urem(RHS->value));
}

ref<ConstantExpr> ConstantExpr::SRem(const ref<ConstantExpr> &RHS) {
  return ConstantExpr::alloc(value.srem(RHS->value));
}

ref<ConstantExpr> ConstantExpr::And(const ref<ConstantExpr> &RHS) {
  return ConstantExpr::alloc(value & RHS->value);
}

ref<ConstantExpr> ConstantExpr::Or(const ref<ConstantExpr> &RHS) {
  return ConstantExpr::alloc(value | RHS->value);
}

ref<ConstantExpr> ConstantExpr::Xor(const ref<ConstantExpr> &RHS) {
  return ConstantExpr::alloc(value ^ RHS->value);
}

ref<ConstantExpr> ConstantExpr::Shl(const ref<ConstantExpr> &RHS) {
  return ConstantExpr::alloc(value.shl(RHS->value));
}

ref<ConstantExpr> ConstantExpr::LShr(const ref<ConstantExpr> &RHS) {
  return ConstantExpr::alloc(value.lshr(RHS->value));
}

ref<ConstantExpr> ConstantExpr::AShr(const ref<ConstantExpr> &RHS) {
  return ConstantExpr::alloc(value.ashr(RHS->value));
}

ref<ConstantExpr> ConstantExpr::Not() { return ConstantExpr::alloc(~value); }

ref<ConstantExpr> ConstantExpr::Eq(const ref<ConstantExpr> &RHS) {
  return ConstantExpr::alloc(value == RHS->value, Expr::Bool);
}

ref<ConstantExpr> ConstantExpr::Ne(const ref<ConstantExpr> &RHS) {
  return ConstantExpr::alloc(value != RHS->value, Expr::Bool);
}

ref<ConstantExpr> ConstantExpr::Ult(const ref<ConstantExpr> &RHS) {
  return ConstantExpr::alloc(value.ult(RHS->value), Expr::Bool);
}

ref<ConstantExpr> ConstantExpr::Ule(const ref<ConstantExpr> &RHS) {
  return ConstantExpr::alloc(value.ule(RHS->value), Expr::Bool);
}

ref<ConstantExpr> ConstantExpr::Ugt(const ref<ConstantExpr> &RHS) {
  return ConstantExpr::alloc(value.ugt(RHS->value), Expr::Bool);
}

ref<ConstantExpr> ConstantExpr::Uge(const ref<ConstantExpr> &RHS) {
  return ConstantExpr::alloc(value.uge(RHS->value), Expr::Bool);
}

ref<ConstantExpr> ConstantExpr::Slt(const ref<ConstantExpr> &RHS) {
  return ConstantExpr::alloc(value.slt(RHS->value), Expr::Bool);
}

ref<ConstantExpr> ConstantExpr::Sle(const ref<ConstantExpr> &RHS) {
  return ConstantExpr::alloc(value.sle(RHS->value), Expr::Bool);
}

ref<ConstantExpr> ConstantExpr::Sgt(const ref<ConstantExpr> &RHS) {
  return ConstantExpr::alloc(value.sgt(RHS->value), Expr::Bool);
}

ref<ConstantExpr> ConstantExpr::Sge(const ref<ConstantExpr> &RHS) {
  return ConstantExpr::alloc(value.sge(RHS->value), Expr::Bool);
}

/***/

ref<Expr> NotOptimizedExpr::create(ref<Expr> src) {
  return NotOptimizedExpr::alloc(src);
}

/***/

Array::Array(const std::string &_name, uint64_t _size,
             const ref<ConstantExpr> *constantValuesBegin,
             const ref<ConstantExpr> *constantValuesEnd, Expr::Width _domain,
             Expr::Width _range)
    : name(_name), size(_size), domain(_domain), range(_range),
      constantValues(constantValuesBegin, constantValuesEnd) {

  assert((isSymbolicArray() || constantValues.size() == size) &&
         "Invalid size for constant array!");
  computeHash();
#ifndef NDEBUG
  for (const ref<ConstantExpr> *it = constantValuesBegin;
       it != constantValuesEnd; ++it)
    assert((*it)->getWidth() == getRange() &&
           "Invalid initial constant value!");
#endif // NDEBUG
}

Array::~Array() {}

unsigned Array::computeHash() {
  unsigned res = 0;
  for (unsigned i = 0, e = name.size(); i != e; ++i)
    res = (res * Expr::MAGIC_HASH_CONSTANT) + name[i];
  res = (res * Expr::MAGIC_HASH_CONSTANT) + size;
  hashValue = res;
  return hashValue;
}
/***/

ref<Expr> ReadExpr::create(const UpdateList &ul, ref<Expr> index) {
  // rollback update nodes if possible

  // Iterate through the update list from the most recent to the
  // least recent to find a potential written value for a concrete index;
  // stop if an update with symbolic has been found as we don't know which
  // array element has been updated
  auto un = ul.head.get();
  bool updateListHasSymbolicWrites = false;
  for (; un; un = un->next.get()) {
    ref<Expr> cond = EqExpr::create(index, un->index);
    if (ConstantExpr *CE = dyn_cast<ConstantExpr>(cond)) {
      if (CE->isTrue())
        // Return the found value
        return un->value;
    } else {
      // Found write with symbolic index
      updateListHasSymbolicWrites = true;
      break;
    }
  }

  if (ul.root->isConstantArray() && !updateListHasSymbolicWrites) {
    // No updates with symbolic index to a constant array have been found
    if (ConstantExpr *CE = dyn_cast<ConstantExpr>(index)) {
      assert(CE->getWidth() <= 64 && "Index too large");
      uint64_t concreteIndex = CE->getZExtValue();
      uint64_t size = ul.root->size;
      if (concreteIndex < size) {
        return ul.root->constantValues[concreteIndex];
      }
    }
  }

  // Now, no update with this concrete index exists
  // Try to remove any most recent but unimportant updates
  if (ConstantExpr *CE = dyn_cast<ConstantExpr>(index)) {
    assert(CE->getWidth() <= 64 && "Index too large");
    uint64_t concreteIndex = CE->getZExtValue();
    uint64_t size = ul.root->size;
    if (concreteIndex < size) {
      // Create shortened update list
      UpdateList newUpdateList(ul.root, un);
      return ReadExpr::alloc(newUpdateList, index);
    }
  }

  return ReadExpr::alloc(ul, index);
}

int ReadExpr::compareContents(const Expr &b) const {
  return updates.compare(static_cast<const ReadExpr &>(b).updates);
}

ref<Expr> SelectExpr::create(ref<Expr> c, ref<Expr> t, ref<Expr> f) {
  Expr::Width kt = t->getWidth();

  assert(c->getWidth() == Bool && "type mismatch");
  assert(kt == f->getWidth() && "type mismatch");

  if (ConstantExpr *CE = dyn_cast<ConstantExpr>(c)) {
    return CE->isTrue() ? t : f;
  } else if (t == f) {
    return t;
  } else if (kt == Expr::Bool) { // c ? t : f  <=> (c and t) or (not c and f)
    if (ConstantExpr *CE = dyn_cast<ConstantExpr>(t)) {
      if (CE->isTrue()) {
        return OrExpr::create(c, f);
      } else {
        return AndExpr::create(Expr::createIsZero(c), f);
      }
    } else if (ConstantExpr *CE = dyn_cast<ConstantExpr>(f)) {
      if (CE->isTrue()) {
        return OrExpr::create(Expr::createIsZero(c), t);
      } else {
        return AndExpr::create(c, t);
      }
    }
  }

  return SelectExpr::alloc(c, t, f);
}

/***/

ref<Expr> ConcatExpr::create(const ref<Expr> &l, const ref<Expr> &r) {
  Expr::Width w = l->getWidth() + r->getWidth();

  // Fold concatenation of constants.
  //
  // FIXME: concat 0 x -> zext x ?
  if (ConstantExpr *lCE = dyn_cast<ConstantExpr>(l))
    if (ConstantExpr *rCE = dyn_cast<ConstantExpr>(r))
      return lCE->Concat(rCE);

  // Merge contiguous Extracts
  if (ExtractExpr *ee_left = dyn_cast<ExtractExpr>(l)) {
    if (ExtractExpr *ee_right = dyn_cast<ExtractExpr>(r)) {
      if (ee_left->expr == ee_right->expr &&
          ee_right->offset + ee_right->width == ee_left->offset) {
        return ExtractExpr::create(ee_left->expr, ee_right->offset, w);
      }
    }
  }

  return ConcatExpr::alloc(l, r);
}

/// Shortcut to concat N kids.  The chain returned is unbalanced to the right
ref<Expr> ConcatExpr::createN(unsigned n_kids, const ref<Expr> kids[]) {
  assert(n_kids > 0);
  if (n_kids == 1)
    return kids[0];

  ref<Expr> r = ConcatExpr::create(kids[n_kids - 2], kids[n_kids - 1]);
  for (int i = n_kids - 3; i >= 0; i--)
    r = ConcatExpr::create(kids[i], r);
  return r;
}

/// Shortcut to concat 4 kids.  The chain returned is unbalanced to the right
ref<Expr> ConcatExpr::create4(const ref<Expr> &kid1, const ref<Expr> &kid2,
                              const ref<Expr> &kid3, const ref<Expr> &kid4) {
  return ConcatExpr::create(
      kid1, ConcatExpr::create(kid2, ConcatExpr::create(kid3, kid4)));
}

/// Shortcut to concat 8 kids.  The chain returned is unbalanced to the right
ref<Expr> ConcatExpr::create8(const ref<Expr> &kid1, const ref<Expr> &kid2,
                              const ref<Expr> &kid3, const ref<Expr> &kid4,
                              const ref<Expr> &kid5, const ref<Expr> &kid6,
                              const ref<Expr> &kid7, const ref<Expr> &kid8) {
  return ConcatExpr::create(
      kid1,
      ConcatExpr::create(
          kid2,
          ConcatExpr::create(
              kid3, ConcatExpr::create(
                        kid4, ConcatExpr::create4(kid5, kid6, kid7, kid8)))));
}

/***/

ref<Expr> ExtractExpr::create(ref<Expr> expr, unsigned off, Width w) {
  unsigned kw = expr->getWidth();
  assert(w > 0 && off + w <= kw && "invalid extract");

  if (w == kw) {
    return expr;
  } else if (ConstantExpr *CE = dyn_cast<ConstantExpr>(expr)) {
    return CE->Extract(off, w);
  } else {
    // Extract(Concat)
    if (ConcatExpr *ce = dyn_cast<ConcatExpr>(expr)) {
      // if the extract skips the right side of the concat
      if (off >= ce->getRight()->getWidth())
        return ExtractExpr::create(ce->getLeft(),
                                   off - ce->getRight()->getWidth(), w);

      // if the extract skips the left side of the concat
      if (off + w <= ce->getRight()->getWidth())
        return ExtractExpr::create(ce->getRight(), off, w);

      // E(C(x,y)) = C(E(x), E(y))
      return ConcatExpr::create(
          ExtractExpr::create(ce->getKid(0), 0,
                              w - ce->getKid(1)->getWidth() + off),
          ExtractExpr::create(ce->getKid(1), off,
                              ce->getKid(1)->getWidth() - off));
    }
  }

  return ExtractExpr::alloc(expr, off, w);
}

/***/

ref<Expr> NotExpr::create(const ref<Expr> &e) {
  if (ConstantExpr *CE = dyn_cast<ConstantExpr>(e))
    return CE->Not();

  return NotExpr::alloc(e);
}

/***/

ref<Expr> ZExtExpr::create(const ref<Expr> &e, Width w) {
  unsigned kBits = e->getWidth();
  if (w == kBits) {
    return e;
  } else if (w < kBits) { // trunc
    return ExtractExpr::create(e, 0, w);
  } else if (ConstantExpr *CE = dyn_cast<ConstantExpr>(e)) {
    return CE->ZExt(w);
  } else {
    return ZExtExpr::alloc(e, w);
  }
}

ref<Expr> SExtExpr::create(const ref<Expr> &e, Width w) {
  unsigned kBits = e->getWidth();
  if (w == kBits) {
    return e;
  } else if (w < kBits) { // trunc
    return ExtractExpr::create(e, 0, w);
  } else if (ConstantExpr *CE = dyn_cast<ConstantExpr>(e)) {
    return CE->SExt(w);
  } else {
    return SExtExpr::alloc(e, w);
  }
}

/***/

static ref<Expr> AndExpr_create(Expr *l, Expr *r);
static ref<Expr> XorExpr_create(Expr *l, Expr *r);

static ref<Expr> EqExpr_createPartial(Expr *l, const ref<ConstantExpr> &cr);
static ref<Expr> AndExpr_createPartialR(const ref<ConstantExpr> &cl, Expr *r);
static ref<Expr> SubExpr_createPartialR(const ref<ConstantExpr> &cl, Expr *r);
static ref<Expr> XorExpr_createPartialR(const ref<ConstantExpr> &cl, Expr *r);

static ref<Expr> AddExpr_createPartialR(const ref<ConstantExpr> &cl, Expr *r) {
  Expr::Width type = cl->getWidth();

  if (type == Expr::Bool) {
    return XorExpr_createPartialR(cl, r);
  } else if (cl->isZero()) {
    return r;
  } else {
    Expr::Kind rk = r->getKind();
    if (rk == Expr::Add &&
        isa<ConstantExpr>(r->getKid(0))) { // A + (B+c) == (A+B) + c
      return AddExpr::create(AddExpr::create(cl, r->getKid(0)), r->getKid(1));
    } else if (rk == Expr::Sub &&
               isa<ConstantExpr>(r->getKid(0))) { // A + (B-c) == (A+B) - c
      return SubExpr::create(AddExpr::create(cl, r->getKid(0)), r->getKid(1));
    } else {
      return AddExpr::alloc(cl, r);
    }
  }
}
static ref<Expr> AddExpr_createPartial(Expr *l, const ref<ConstantExpr> &cr) {
  return AddExpr_createPartialR(cr, l);
}
static ref<Expr> AddExpr_create(Expr *l, Expr *r) {
  Expr::Width type = l->getWidth();

  if (type == Expr::Bool) {
    return XorExpr_create(l, r);
  } else {
    Expr::Kind lk = l->getKind(), rk = r->getKind();
    if (lk == Expr::Add &&
        isa<ConstantExpr>(l->getKid(0))) { // (k+a)+b = k+(a+b)
      return AddExpr::create(l->getKid(0), AddExpr::create(l->getKid(1), r));
    } else if (lk == Expr::Sub &&
               isa<ConstantExpr>(l->getKid(0))) { // (k-a)+b = k+(b-a)
      return AddExpr::create(l->getKid(0), SubExpr::create(r, l->getKid(1)));
    } else if (rk == Expr::Add &&
               isa<ConstantExpr>(r->getKid(0))) { // a + (k+b) = k+(a+b)
      return AddExpr::create(r->getKid(0), AddExpr::create(l, r->getKid(1)));
    } else if (rk == Expr::Sub &&
               isa<ConstantExpr>(r->getKid(0))) { // a + (k-b) = k+(a-b)
      return AddExpr::create(r->getKid(0), SubExpr::create(l, r->getKid(1)));
    } else {
      return AddExpr::alloc(l, r);
    }
  }
}

static ref<Expr> SubExpr_createPartialR(const ref<ConstantExpr> &cl, Expr *r) {
  Expr::Width type = cl->getWidth();

  if (type == Expr::Bool) {
    return XorExpr_createPartialR(cl, r);
  } else {
    Expr::Kind rk = r->getKind();
    if (rk == Expr::Add &&
        isa<ConstantExpr>(r->getKid(0))) { // A - (B+c) == (A-B) - c
      return SubExpr::create(SubExpr::create(cl, r->getKid(0)), r->getKid(1));
    } else if (rk == Expr::Sub &&
               isa<ConstantExpr>(r->getKid(0))) { // A - (B-c) == (A-B) + c
      return AddExpr::create(SubExpr::create(cl, r->getKid(0)), r->getKid(1));
    } else {
      return SubExpr::alloc(cl, r);
    }
  }
}
static ref<Expr> SubExpr_createPartial(Expr *l, const ref<ConstantExpr> &cr) {
  // l - c => l + (-c)
  return AddExpr_createPartial(l,
                               ConstantExpr::alloc(0, cr->getWidth())->Sub(cr));
}
static ref<Expr> SubExpr_create(Expr *l, Expr *r) {
  Expr::Width type = l->getWidth();

  if (type == Expr::Bool) {
    return XorExpr_create(l, r);
  } else if (*l == *r) {
    return ConstantExpr::alloc(0, type);
  } else {
    Expr::Kind lk = l->getKind(), rk = r->getKind();
    if (lk == Expr::Add &&
        isa<ConstantExpr>(l->getKid(0))) { // (k+a)-b = k+(a-b)
      return AddExpr::create(l->getKid(0), SubExpr::create(l->getKid(1), r));
    } else if (lk == Expr::Sub &&
               isa<ConstantExpr>(l->getKid(0))) { // (k-a)-b = k-(a+b)
      return SubExpr::create(l->getKid(0), AddExpr::create(l->getKid(1), r));
    } else if (rk == Expr::Add &&
               isa<ConstantExpr>(r->getKid(0))) { // a - (k+b) = (a-c) - k
      return SubExpr::create(SubExpr::create(l, r->getKid(1)), r->getKid(0));
    } else if (rk == Expr::Sub &&
               isa<ConstantExpr>(r->getKid(0))) { // a - (k-b) = (a+b) - k
      return SubExpr::create(AddExpr::create(l, r->getKid(1)), r->getKid(0));
    } else {
      return SubExpr::alloc(l, r);
    }
  }
}

static ref<Expr> MulExpr_createPartialR(const ref<ConstantExpr> &cl, Expr *r) {
  Expr::Width type = cl->getWidth();

  if (type == Expr::Bool) {
    return AndExpr_createPartialR(cl, r);
  } else if (cl->isOne()) {
    return r;
  } else if (cl->isZero()) {
    return cl;
  } else {
    return MulExpr::alloc(cl, r);
  }
}
static ref<Expr> MulExpr_createPartial(Expr *l, const ref<ConstantExpr> &cr) {
  return MulExpr_createPartialR(cr, l);
}
static ref<Expr> MulExpr_create(Expr *l, Expr *r) {
  Expr::Width type = l->getWidth();

  if (type == Expr::Bool) {
    return AndExpr::alloc(l, r);
  } else {
    return MulExpr::alloc(l, r);
  }
}

static ref<Expr> AndExpr_createPartial(Expr *l, const ref<ConstantExpr> &cr) {
  if (cr->isAllOnes()) {
    return l;
  } else if (cr->isZero()) {
    return cr;
  } else {
    return AndExpr::alloc(l, cr);
  }
}
static ref<Expr> AndExpr_createPartialR(const ref<ConstantExpr> &cl, Expr *r) {
  return AndExpr_createPartial(r, cl);
}
static ref<Expr> AndExpr_create(Expr *l, Expr *r) {
  return AndExpr::alloc(l, r);
}

static ref<Expr> OrExpr_createPartial(Expr *l, const ref<ConstantExpr> &cr) {
  if (cr->isAllOnes()) {
    return cr;
  } else if (cr->isZero()) {
    return l;
  } else {
    return OrExpr::alloc(l, cr);
  }
}
static ref<Expr> OrExpr_createPartialR(const ref<ConstantExpr> &cl, Expr *r) {
  return OrExpr_createPartial(r, cl);
}
static ref<Expr> OrExpr_create(Expr *l, Expr *r) { return OrExpr::alloc(l, r); }

static ref<Expr> XorExpr_createPartialR(const ref<ConstantExpr> &cl, Expr *r) {
  if (cl->isZero()) {
    return r;
  } else if (cl->getWidth() == Expr::Bool) {
    return EqExpr_createPartial(r, ConstantExpr::create(0, Expr::Bool));
  } else {
    return XorExpr::alloc(cl, r);
  }
}

static ref<Expr> XorExpr_createPartial(Expr *l, const ref<ConstantExpr> &cr) {
  return XorExpr_createPartialR(cr, l);
}
static ref<Expr> XorExpr_create(Expr *l, Expr *r) {
  return XorExpr::alloc(l, r);
}

static ref<Expr> UDivExpr_create(const ref<Expr> &l, const ref<Expr> &r) {
  if (l->getWidth() == Expr::Bool) { // r must be 1
    return l;
  } else {
    return UDivExpr::alloc(l, r);
  }
}

static ref<Expr> SDivExpr_create(const ref<Expr> &l, const ref<Expr> &r) {
  if (l->getWidth() == Expr::Bool) { // r must be 1
    return l;
  } else {
    return SDivExpr::alloc(l, r);
  }
}

static ref<Expr> URemExpr_create(const ref<Expr> &l, const ref<Expr> &r) {
  if (l->getWidth() == Expr::Bool) { // r must be 1
    return ConstantExpr::create(0, Expr::Bool);
  } else {
    return URemExpr::alloc(l, r);
  }
}

static ref<Expr> SRemExpr_create(const ref<Expr> &l, const ref<Expr> &r) {
  if (l->getWidth() == Expr::Bool) { // r must be 1
    return ConstantExpr::create(0, Expr::Bool);
  } else {
    return SRemExpr::alloc(l, r);
  }
}

static ref<Expr> ShlExpr_create(const ref<Expr> &l, const ref<Expr> &r) {
  if (l->getWidth() == Expr::Bool) { // l & !r
    return AndExpr::create(l, Expr::createIsZero(r));
  } else {
    return ShlExpr::alloc(l, r);
  }
}

static ref<Expr> LShrExpr_create(const ref<Expr> &l, const ref<Expr> &r) {
  if (l->getWidth() == Expr::Bool) { // l & !r
    return AndExpr::create(l, Expr::createIsZero(r));
  } else {
    return LShrExpr::alloc(l, r);
  }
}

static ref<Expr> AShrExpr_create(const ref<Expr> &l, const ref<Expr> &r) {
  if (l->getWidth() == Expr::Bool) { // l
    return l;
  } else {
    return AShrExpr::alloc(l, r);
  }
}

#define BCREATE_R(_e_op, _op, partialL, partialR)                              \
  ref<Expr> _e_op ::create(const ref<Expr> &l, const ref<Expr> &r) {           \
    assert(l->getWidth() == r->getWidth() && "type mismatch");                 \
    if (ConstantExpr *cl = dyn_cast<ConstantExpr>(l)) {                        \
      if (ConstantExpr *cr = dyn_cast<ConstantExpr>(r))                        \
        return cl->_op(cr);                                                    \
      return _e_op##_createPartialR(cl, r.get());                              \
    } else if (ConstantExpr *cr = dyn_cast<ConstantExpr>(r)) {                 \
      return _e_op##_createPartial(l.get(), cr);                               \
    }                                                                          \
    return _e_op##_create(l.get(), r.get());                                   \
  }

#define BCREATE(_e_op, _op)                                                    \
  ref<Expr> _e_op ::create(const ref<Expr> &l, const ref<Expr> &r) {           \
    assert(l->getWidth() == r->getWidth() && "type mismatch");                 \
    if (ConstantExpr *cl = dyn_cast<ConstantExpr>(l))                          \
      if (ConstantExpr *cr = dyn_cast<ConstantExpr>(r))                        \
        return cl->_op(cr);                                                    \
    return _e_op##_create(l, r);                                               \
  }

BCREATE_R(AddExpr, Add, AddExpr_createPartial, AddExpr_createPartialR)
BCREATE_R(SubExpr, Sub, SubExpr_createPartial, SubExpr_createPartialR)
BCREATE_R(MulExpr, Mul, MulExpr_createPartial, MulExpr_createPartialR)
BCREATE_R(AndExpr, And, AndExpr_createPartial, AndExpr_createPartialR)
BCREATE_R(OrExpr, Or, OrExpr_createPartial, OrExpr_createPartialR)
BCREATE_R(XorExpr, Xor, XorExpr_createPartial, XorExpr_createPartialR)
BCREATE(UDivExpr, UDiv)
BCREATE(SDivExpr, SDiv)
BCREATE(URemExpr, URem)
BCREATE(SRemExpr, SRem)
BCREATE(ShlExpr, Shl)
BCREATE(LShrExpr, LShr)
BCREATE(AShrExpr, AShr)

#define CMPCREATE(_e_op, _op)                                                  \
  ref<Expr> _e_op ::create(const ref<Expr> &l, const ref<Expr> &r) {           \
    assert(l->getWidth() == r->getWidth() && "type mismatch");                 \
    if (ConstantExpr *cl = dyn_cast<ConstantExpr>(l))                          \
      if (ConstantExpr *cr = dyn_cast<ConstantExpr>(r))                        \
        return cl->_op(cr);                                                    \
    return _e_op##_create(l, r);                                               \
  }

#define CMPCREATE_T(_e_op, _op, _reflexive_e_op, partialL, partialR)           \
  ref<Expr> _e_op ::create(const ref<Expr> &l, const ref<Expr> &r) {           \
    assert(l->getWidth() == r->getWidth() && "type mismatch");                 \
    if (ConstantExpr *cl = dyn_cast<ConstantExpr>(l)) {                        \
      if (ConstantExpr *cr = dyn_cast<ConstantExpr>(r))                        \
        return cl->_op(cr);                                                    \
      return partialR(cl, r.get());                                            \
    } else if (ConstantExpr *cr = dyn_cast<ConstantExpr>(r)) {                 \
      return partialL(l.get(), cr);                                            \
    } else {                                                                   \
      return _e_op##_create(l.get(), r.get());                                 \
    }                                                                          \
  }

static ref<Expr> EqExpr_create(const ref<Expr> &l, const ref<Expr> &r) {
  if (l == r) {
    return ConstantExpr::alloc(1, Expr::Bool);
  } else {
    return EqExpr::alloc(l, r);
  }
}

/// Tries to optimize EqExpr cl == rd, where cl is a ConstantExpr and
/// rd a ReadExpr.  If rd is a read into an all-constant array,
/// returns a disjunction of equalities on the index.  Otherwise,
/// returns the initial equality expression.
static ref<Expr> TryConstArrayOpt(const ref<ConstantExpr> &cl, ReadExpr *rd) {
  if (rd->updates.root->isSymbolicArray() || rd->updates.getSize())
    return EqExpr_create(cl, rd);

  // Number of positions in the array that contain value ct.
  unsigned numMatches = 0;

  // for now, just assume standard "flushing" of a concrete array,
  // where the concrete array has one update for each index, in order
  ref<Expr> res = ConstantExpr::alloc(0, Expr::Bool);
  for (unsigned i = 0, e = rd->updates.root->size; i != e; ++i) {
    if (cl == rd->updates.root->constantValues[i]) {
      // Arbitrary maximum on the size of disjunction.
      if (++numMatches > 100)
        return EqExpr_create(cl, rd);

      ref<Expr> mayBe = EqExpr::create(
          rd->index, ConstantExpr::alloc(i, rd->index->getWidth()));
      res = OrExpr::create(res, mayBe);
    }
  }

  return res;
}

static ref<Expr> EqExpr_createPartialR(const ref<ConstantExpr> &cl, Expr *r) {
  Expr::Width width = cl->getWidth();

  Expr::Kind rk = r->getKind();
  if (width == Expr::Bool) {
    if (cl->isTrue()) {
      return r;
    } else {
      // 0 == ...

      if (rk == Expr::Eq) {
        const EqExpr *ree = cast<EqExpr>(r);

        // eliminate double negation
        if (ConstantExpr *CE = dyn_cast<ConstantExpr>(ree->left)) {
          // 0 == (0 == A) => A
          if (CE->getWidth() == Expr::Bool && CE->isFalse())
            return ree->right;
        }
      } else if (rk == Expr::Or) {
        const OrExpr *roe = cast<OrExpr>(r);

        // transform not(or(a,b)) to and(not a, not b)
        return AndExpr::create(Expr::createIsZero(roe->left),
                               Expr::createIsZero(roe->right));
      }
    }
  } else if (rk == Expr::SExt) {
    // (sext(a,T)==c) == (a==c)
    const SExtExpr *see = cast<SExtExpr>(r);
    Expr::Width fromBits = see->src->getWidth();
    ref<ConstantExpr> trunc = cl->ZExt(fromBits);

    // pathological check, make sure it is possible to
    // sext to this value *from any value*
    if (cl == trunc->SExt(width)) {
      return EqExpr::create(see->src, trunc);
    } else {
      return ConstantExpr::create(0, Expr::Bool);
    }
  } else if (rk == Expr::ZExt) {
    // (zext(a,T)==c) == (a==c)
    const ZExtExpr *zee = cast<ZExtExpr>(r);
    Expr::Width fromBits = zee->src->getWidth();
    ref<ConstantExpr> trunc = cl->ZExt(fromBits);

    // pathological check, make sure it is possible to
    // zext to this value *from any value*
    if (cl == trunc->ZExt(width)) {
      return EqExpr::create(zee->src, trunc);
    } else {
      return ConstantExpr::create(0, Expr::Bool);
    }
  } else if (rk == Expr::Add) {
    const AddExpr *ae = cast<AddExpr>(r);
    if (isa<ConstantExpr>(ae->left)) {
      // c0 = c1 + b => c0 - c1 = b
      return EqExpr_createPartialR(
          cast<ConstantExpr>(SubExpr::create(cl, ae->left)), ae->right.get());
    }
  } else if (rk == Expr::Sub) {
    const SubExpr *se = cast<SubExpr>(r);
    if (isa<ConstantExpr>(se->left)) {
      // c0 = c1 - b => c1 - c0 = b
      return EqExpr_createPartialR(
          cast<ConstantExpr>(SubExpr::create(se->left, cl)), se->right.get());
    }
  } else if (rk == Expr::Read && ConstArrayOpt) {
    return TryConstArrayOpt(cl, static_cast<ReadExpr *>(r));
  }

  return EqExpr_create(cl, r);
}

static ref<Expr> EqExpr_createPartial(Expr *l, const ref<ConstantExpr> &cr) {
  return EqExpr_createPartialR(cr, l);
}

ref<Expr> NeExpr::create(const ref<Expr> &l, const ref<Expr> &r) {
  return EqExpr::create(ConstantExpr::create(0, Expr::Bool),
                        EqExpr::create(l, r));
}

ref<Expr> UgtExpr::create(const ref<Expr> &l, const ref<Expr> &r) {
  return UltExpr::create(r, l);
}
ref<Expr> UgeExpr::create(const ref<Expr> &l, const ref<Expr> &r) {
  return UleExpr::create(r, l);
}

ref<Expr> SgtExpr::create(const ref<Expr> &l, const ref<Expr> &r) {
  return SltExpr::create(r, l);
}
ref<Expr> SgeExpr::create(const ref<Expr> &l, const ref<Expr> &r) {
  return SleExpr::create(r, l);
}

static ref<Expr> UltExpr_create(const ref<Expr> &l, const ref<Expr> &r) {
  Expr::Width t = l->getWidth();
  if (t == Expr::Bool) { // !l && r
    return AndExpr::create(Expr::createIsZero(l), r);
  } else {
    return UltExpr::alloc(l, r);
  }
}

static ref<Expr> UleExpr_create(const ref<Expr> &l, const ref<Expr> &r) {
  if (l->getWidth() == Expr::Bool) { // !(l && !r)
    return OrExpr::create(Expr::createIsZero(l), r);
  } else {
    return UleExpr::alloc(l, r);
  }
}

static ref<Expr> SltExpr_create(const ref<Expr> &l, const ref<Expr> &r) {
  if (l->getWidth() == Expr::Bool) { // l && !r
    return AndExpr::create(l, Expr::createIsZero(r));
  } else {
    return SltExpr::alloc(l, r);
  }
}

static ref<Expr> SleExpr_create(const ref<Expr> &l, const ref<Expr> &r) {
  if (l->getWidth() == Expr::Bool) { // !(!l && r)
    return OrExpr::create(l, Expr::createIsZero(r));
  } else {
    return SleExpr::alloc(l, r);
  }
}

CMPCREATE_T(EqExpr, Eq, EqExpr, EqExpr_createPartial, EqExpr_createPartialR)
CMPCREATE(UltExpr, Ult)
CMPCREATE(UleExpr, Ule)
CMPCREATE(SltExpr, Slt)
CMPCREATE(SleExpr, Sle)<|MERGE_RESOLUTION|>--- conflicted
+++ resolved
@@ -351,18 +351,8 @@
   default:
     return ConstantExpr::alloc(
         llvm::APInt(width,
-<<<<<<< HEAD
-#if LLVM_VERSION_CODE >= LLVM_VERSION(5, 0)
                     (width + llvm::APFloatBase::integerPartWidth - 1) /
                         llvm::APFloatBase::integerPartWidth,
-#else
-                    (width + llvm::integerPartWidth - 1) /
-                        llvm::integerPartWidth,
-#endif
-=======
-                    (width + llvm::APFloatBase::integerPartWidth - 1) /
-                        llvm::APFloatBase::integerPartWidth,
->>>>>>> 885997a9
                     (const uint64_t *)address));
   }
 }
