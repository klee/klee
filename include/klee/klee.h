--- conflicted
+++ resolved
@@ -16,16 +16,6 @@
 #ifdef __cplusplus
 extern "C" {
 #endif
-
-<<<<<<< HEAD
-/* klee_dump_kquery_state() get KQuery Dump for current State */
-void klee_dump_kquery_state();
-
-/* klee_dump_state_stack() get the state stack dump*/
-void klee_dump_state_stack();
-
-/* klee_dump_symbolic_details() get the known Symbolics of an expression */
-void klee_dump_symbolic_details(void *addr, const char *name);
 
 /* Add an accesible memory object at a user specified location. It
  * is the users responsibility to make sure that these memory
@@ -144,131 +134,6 @@
    The current implementation requires both address and size to be
    constants and that the range lie within a single object. */
 void klee_check_memory_access(const void *address, size_t size);
-=======
-  /* Add an accesible memory object at a user specified location. It
-   * is the users responsibility to make sure that these memory
-   * objects do not overlap. These memory objects will also
-   * (obviously) not correctly interact with external function
-   * calls.
-   */
-  void klee_define_fixed_object(void *addr, size_t nbytes);
-
-  /* klee_make_symbolic - Make the contents of the object pointer to by \arg
-   * addr symbolic.
-   *
-   * \arg addr - The start of the object.
-   * \arg nbytes - The number of bytes to make symbolic; currently this *must*
-   * be the entire contents of the object.
-   * \arg name - A name used for identifying the object in messages, output
-   * files, etc. If NULL, object is called "unnamed".
-   */
-  void klee_make_symbolic(void *addr, size_t nbytes, const char *name);
-
-  /* klee_range - Construct a symbolic value in the signed interval
-   * [begin,end).
-   *
-   * \arg name - A name used for identifying the object in messages, output
-   * files, etc. If NULL, object is called "unnamed".
-   */
-  int klee_range(int begin, int end, const char *name);
-
-  /*  klee_int - Construct an unconstrained symbolic integer.
-   *
-   * \arg name - An optional name, used for identifying the object in messages,
-   * output files, etc.
-   */
-  int klee_int(const char *name);
-
-  /* klee_silent_exit - Terminate the current KLEE process without generating a
-   * test file.
-   */
-  __attribute__((noreturn))
-  void klee_silent_exit(int status);
-
-  /* klee_abort - Abort the current KLEE process. */
-  __attribute__((noreturn))
-  void klee_abort(void);  
-
-  /* klee_report_error - Report a user defined error and terminate the current
-   * KLEE process.
-   *
-   * \arg file - The filename to report in the error message.
-   * \arg line - The line number to report in the error message.
-   * \arg message - A string to include in the error message.
-   * \arg suffix - The suffix to use for error files.
-   */
-  __attribute__((noreturn))
-  void klee_report_error(const char *file, 
-			 int line, 
-			 const char *message, 
-			 const char *suffix);
-
-  /* called by checking code to get size of memory. */
-  size_t klee_get_obj_size(void *ptr);
-
-  /* print the tree associated w/ a given expression. */
-  void klee_print_expr(const char *msg, ...);
-
-  /* NB: this *does not* fork n times and return [0,n) in children.
-   * It makes n be symbolic and returns: caller must compare N times.
-   */
-  uintptr_t klee_choose(uintptr_t n);
-
-  /* special klee assert macro. this assert should be used when path consistency
-   * across platforms is desired (e.g., in tests).
-   * NB: __assert_fail is a klee "special" function
-   */
-# define klee_assert(expr)                                              \
-  ((expr)                                                               \
-   ? (void) (0)                                                         \
-   : __assert_fail (#expr, __FILE__, __LINE__, __PRETTY_FUNCTION__))    \
-
-  /* Return true if the given value is symbolic (represented by an
-   * expression) in the current state. This is primarily for debugging
-   * and writing tests but can also be used to enable prints in replay
-   * mode.
-   */
-  unsigned klee_is_symbolic(uintptr_t n);
-
-
-  /* Return true if replaying a concrete test case using the libkleeRuntime library
-   * Return false if executing symbolically in KLEE.
-   */
-  unsigned klee_is_replay(void);
-
-
-  /* The following intrinsics are primarily intended for internal use
-     and may have peculiar semantics. */
-
-  void klee_assume(uintptr_t condition);
-  void klee_warning(const char *message);
-  void klee_warning_once(const char *message);
-  void klee_prefer_cex(void *object, uintptr_t condition);
-  void klee_posix_prefer_cex(void *object, uintptr_t condition);
-  void klee_mark_global(void *object);
-
-  /* Return a possible constant value for the input expression. This
-     allows programs to forcibly concretize values on their own. */
-#define KLEE_GET_VALUE_PROTO(suffix, type)	type klee_get_value##suffix(type expr)
-
-  KLEE_GET_VALUE_PROTO(f, float);
-  KLEE_GET_VALUE_PROTO(d, double);
-  KLEE_GET_VALUE_PROTO(l, long);
-  KLEE_GET_VALUE_PROTO(ll, long long);
-  KLEE_GET_VALUE_PROTO(_i32, int32_t);
-  KLEE_GET_VALUE_PROTO(_i64, int64_t);
-
-#undef KLEE_GET_VALUE_PROTO
-
-  /* Ensure that memory in the range [address, address+size) is
-     accessible to the program. If some byte in the range is not
-     accessible an error will be generated and the state
-     terminated. 
-
-     The current implementation requires both address and size to be
-     constants and that the range lie within a single object. */
-  void klee_check_memory_access(const void *address, size_t size);
->>>>>>> b73c4556
 
 /* Enable/disable forking. */
 void klee_set_forking(unsigned enable);
@@ -279,19 +144,11 @@
 /* Print range for given argument and tagged with name */
 void klee_print_range(const char *name, int arg);
 
-<<<<<<< HEAD
 /* Open a merge */
 void klee_open_merge(void);
 
 /* Merge all paths of the state that went through klee_open_merge */
 void klee_close_merge(void);
-=======
-  /* Open a merge */
-  void klee_open_merge(void);
-
-  /* Merge all paths of the state that went through klee_open_merge */
-  void klee_close_merge(void);
->>>>>>> b73c4556
 
 /* Get errno value of the current state */
 int klee_get_errno(void);
