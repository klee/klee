/* -*- mode: c++; c-basic-offset: 2; -*- */

//===-- main.cpp ------------------------------------------------*- C++ -*-===//
//
//                     The KLEE Symbolic Virtual Machine
//
// This file is distributed under the University of Illinois Open Source
// License. See LICENSE.TXT for details.
//
//===----------------------------------------------------------------------===//

#include "klee/ADT/KTest.h"
#include "klee/ADT/TreeStream.h"
#include "klee/Config/Version.h"
#include "klee/Core/Interpreter.h"
#include "klee/Expr/Expr.h"
#include "klee/Solver/SolverCmdLine.h"
#include "klee/Statistics/Statistics.h"
#include "klee/Support/Debug.h"
#include "klee/Support/ErrorHandling.h"
#include "klee/Support/FileHandling.h"
#include "klee/Support/ModuleUtil.h"
#include "klee/Support/OptionCategories.h"
#include "klee/Support/PrintVersion.h"
#include "klee/System/Time.h"

#include "llvm/IR/Constants.h"
#include "llvm/IR/IRBuilder.h"
#include "llvm/IR/InstrTypes.h"
#include "llvm/IR/Instruction.h"
#include "llvm/IR/Instructions.h"
#include "llvm/IR/LLVMContext.h"
#include "llvm/IR/Type.h"
#include "llvm/Support/CommandLine.h"
#include "llvm/Support/Errno.h"
#include "llvm/Support/FileSystem.h"
#include "llvm/Support/ManagedStatic.h"
#include "llvm/Support/MemoryBuffer.h"
#include "llvm/Support/Path.h"
#include "llvm/Support/raw_ostream.h"

#include "llvm/Support/Signals.h"
#include "llvm/Support/TargetSelect.h"

#if LLVM_VERSION_CODE >= LLVM_VERSION(4, 0)
#include <llvm/Bitcode/BitcodeReader.h>
#else
#include <llvm/Bitcode/ReaderWriter.h>
#endif

#include <dirent.h>
#include <signal.h>
#include <sys/stat.h>
#include <sys/wait.h>
#include <unistd.h>

#include <cerrno>
#include <ctime>
#include <fstream>
#include <iomanip>
#include <iterator>
#include <sstream>

using namespace llvm;
using namespace klee;

namespace {
cl::opt<std::string> InputFile(cl::desc("<input bytecode>"), cl::Positional,
                               cl::init("-"));

cl::list<std::string> InputArgv(cl::ConsumeAfter,
                                cl::desc("<program arguments>..."));

/*** Test case options ***/

cl::OptionCategory TestCaseCat(
    "Test case options",
    "These options select the files to generate for each test case.");

cl::opt<bool>
    WriteNone("write-no-tests", cl::init(false),
              cl::desc("Do not generate any test files (default=false)"),
              cl::cat(TestCaseCat));

cl::opt<bool>
    WriteCVCs("write-cvcs",
              cl::desc("Write .cvc files for each test case (default=false)"),
              cl::cat(TestCaseCat));

cl::opt<bool> WriteKQueries(
    "write-kqueries",
    cl::desc("Write .kquery files for each test case (default=false)"),
    cl::cat(TestCaseCat));

cl::opt<bool> WriteSMT2s(
    "write-smt2s",
    cl::desc(
        "Write .smt2 (SMT-LIBv2) files for each test case (default=false)"),
    cl::cat(TestCaseCat));

cl::opt<bool> WriteCov(
    "write-cov",
    cl::desc("Write coverage information for each test case (default=false)"),
    cl::cat(TestCaseCat));

cl::opt<bool> WriteTestInfo(
    "write-test-info",
    cl::desc("Write additional test case information (default=false)"),
    cl::cat(TestCaseCat));

cl::opt<bool>
    WritePaths("write-paths",
               cl::desc("Write .path files for each test case (default=false)"),
               cl::cat(TestCaseCat));

cl::opt<bool> WriteSymPaths(
    "write-sym-paths",
    cl::desc("Write .sym.path files for each test case (default=false)"),
    cl::cat(TestCaseCat));

/*** Startup options ***/

cl::OptionCategory StartCat("Startup options",
                            "These options affect how execution is started.");

cl::opt<std::string>
    EntryPoint("entry-point",
               cl::desc("Function in which to start execution (default=main)"),
               cl::init("main"), cl::cat(StartCat));

cl::opt<std::string>
    RunInDir("run-in-dir",
             cl::desc("Change to the given directory before starting execution "
                      "(default=location of tested file)."),
             cl::cat(StartCat));

cl::opt<std::string> OutputDir(
    "output-dir",
    cl::desc("Directory in which to write results (default=klee-out-<N>)"),
    cl::init(""), cl::cat(StartCat));

cl::opt<std::string> Environ(
    "env-file",
    cl::desc("Parse environment from the given file (in \"env\" format)"),
    cl::cat(StartCat));

cl::opt<bool> OptimizeModule(
    "optimize", cl::desc("Optimize the code before execution (default=false)."),
    cl::init(false), cl::cat(StartCat));

cl::opt<bool> WarnAllExternals(
    "warn-all-external-symbols",
    cl::desc(
        "Issue a warning on startup for all external symbols (default=false)."),
    cl::cat(StartCat));

/*** Linking options ***/

cl::OptionCategory LinkCat("Linking options",
                           "These options control the libraries being linked.");

enum class LibcType { FreestandingLibc, KleeLibc, UcLibc };

cl::opt<LibcType> Libc(
    "libc", cl::desc("Choose libc version (none by default)."),
    cl::values(
        clEnumValN(
            LibcType::FreestandingLibc, "none",
            "Don't link in a libc (only provide freestanding environment)"),
        clEnumValN(LibcType::KleeLibc, "klee", "Link in KLEE's libc"),
        clEnumValN(LibcType::UcLibc, "uclibc",
                   "Link in uclibc (adapted for KLEE)") KLEE_LLVM_CL_VAL_END),
    cl::init(LibcType::FreestandingLibc), cl::cat(LinkCat));

cl::list<std::string>
    LinkLibraries("link-llvm-lib",
                  cl::desc("Link the given bitcode library before execution, "
                           "e.g. .bca, .bc, .a. Can be used multiple times."),
                  cl::value_desc("bitcode library file"), cl::cat(LinkCat));

cl::opt<bool> WithPOSIXRuntime(
    "posix-runtime",
    cl::desc("Link with POSIX runtime. Options that can be passed as arguments "
             "to the programs are: --sym-arg <max-len>  --sym-args <min-argvs> "
             "<max-argvs> <max-len> + file model options (default=false)."),
    cl::init(false), cl::cat(LinkCat));

cl::opt<std::string> RuntimeBuild(
    "runtime-build",
    cl::desc("Link with versions of the runtime library that were built with "
             "the provided configuration (default=" RUNTIME_CONFIGURATION ")."),
    cl::init(RUNTIME_CONFIGURATION), cl::cat(LinkCat));

/*** Checks options ***/

cl::OptionCategory
    ChecksCat("Checks options",
              "These options control some of the checks being done by KLEE.");

cl::opt<bool>
    CheckDivZero("check-div-zero",
                 cl::desc("Inject checks for division-by-zero (default=true)"),
                 cl::init(true), cl::cat(ChecksCat));

cl::opt<bool>
    CheckOvershift("check-overshift",
                   cl::desc("Inject checks for overshift (default=true)"),
                   cl::init(true), cl::cat(ChecksCat));

cl::opt<bool>
    OptExitOnError("exit-on-error",
                   cl::desc("Exit KLEE if an error in the tested application "
                            "has been found (default=false)"),
                   cl::init(false), cl::cat(TerminationCat));

/*** Replaying options ***/

cl::OptionCategory ReplayCat("Replaying options",
                             "These options impact replaying of test cases.");

cl::opt<bool> ReplayKeepSymbolic(
    "replay-keep-symbolic",
    cl::desc("Replay the test cases only by asserting "
             "the bytes, not necessarily making them concrete."),
    cl::cat(ReplayCat));

cl::list<std::string>
    ReplayKTestFile("replay-ktest-file",
                    cl::desc("Specify a ktest file to use for replay"),
                    cl::value_desc("ktest file"), cl::cat(ReplayCat));

cl::list<std::string>
    ReplayKTestDir("replay-ktest-dir",
                   cl::desc("Specify a directory to replay ktest files from"),
                   cl::value_desc("output directory"), cl::cat(ReplayCat));

cl::opt<std::string> ReplayPathFile("replay-path",
                                    cl::desc("Specify a path file to replay"),
                                    cl::value_desc("path file"),
                                    cl::cat(ReplayCat));

cl::list<std::string> SeedOutFile("seed-file",
                                  cl::desc(".ktest file to be used as seed"),
                                  cl::cat(SeedingCat));

cl::list<std::string>
    SeedOutDir("seed-dir",
               cl::desc("Directory with .ktest files to be used as seeds"),
               cl::cat(SeedingCat));

cl::opt<unsigned> MakeConcreteSymbolic(
    "make-concrete-symbolic",
    cl::desc("Probabilistic rate at which to make concrete reads symbolic, "
             "i.e. approximately 1 in n concrete reads will be made symbolic "
             "(0=off, 1=all).  "
             "Used for testing (default=0)"),
    cl::init(0), cl::cat(DebugCat));

cl::opt<unsigned> MaxTests(
    "max-tests",
    cl::desc("Stop execution after generating the given number of tests. Extra "
             "tests corresponding to partially explored paths will also be "
             "dumped.  Set to 0 to disable (default=0)"),
    cl::init(0), cl::cat(TerminationCat));

cl::opt<bool>
    Watchdog("watchdog",
             cl::desc("Use a watchdog process to enforce --max-time."),
             cl::init(0), cl::cat(TerminationCat));

cl::opt<bool> Libcxx(
    "libcxx",
    cl::desc("Link the llvm libc++ library into the bitcode (default=false)"),
    cl::init(false), cl::cat(LinkCat));
} // namespace

namespace klee {
extern cl::opt<std::string> MaxTime;
class ExecutionState;
} // namespace klee

/***/

class KleeHandler : public InterpreterHandler {
private:
  Interpreter *m_interpreter;
  TreeStreamWriter *m_pathWriter, *m_symPathWriter;
  std::unique_ptr<llvm::raw_ostream> m_infoFile;

  SmallString<128> m_outputDirectory;

  unsigned m_numTotalTests;     // Number of tests received from the interpreter
  unsigned m_numGeneratedTests; // Number of tests successfully generated
  unsigned m_pathsExplored;     // number of paths explored so far

  // used for writing .ktest files
  int m_argc;
  char **m_argv;

public:
  KleeHandler(int argc, char **argv);
  ~KleeHandler();

  llvm::raw_ostream &getInfoStream() const { return *m_infoFile; }
  /// Returns the number of test cases successfully generated so far
  unsigned getNumTestCases() { return m_numGeneratedTests; }
  unsigned getNumPathsExplored() { return m_pathsExplored; }
  void incPathsExplored() { m_pathsExplored++; }

  void setInterpreter(Interpreter *i);

  void processTestCase(const ExecutionState &state, const char *errorMessage,
                       const char *errorSuffix);

  std::string getOutputFilename(const std::string &filename);
  std::unique_ptr<llvm::raw_fd_ostream>
  openOutputFile(const std::string &filename);
  std::string getTestFilename(const std::string &suffix, unsigned id);
  std::unique_ptr<llvm::raw_fd_ostream> openTestFile(const std::string &suffix,
                                                     unsigned id);

  // load a .path file
  static void loadPathFile(std::string name, std::vector<bool> &buffer);

  static void getKTestFilesInDir(std::string directoryPath,
                                 std::vector<std::string> &results);

  static std::string getRunTimeLibraryPath(const char *argv0);
};

KleeHandler::KleeHandler(int argc, char **argv)
    : m_interpreter(0), m_pathWriter(0), m_symPathWriter(0),
      m_outputDirectory(), m_numTotalTests(0), m_numGeneratedTests(0),
      m_pathsExplored(0), m_argc(argc), m_argv(argv) {

  // create output directory (OutputDir or "klee-out-<i>")
  bool dir_given = OutputDir != "";
  SmallString<128> directory(dir_given ? OutputDir : InputFile);

  if (!dir_given)
    sys::path::remove_filename(directory);
  if (auto ec = sys::fs::make_absolute(directory)) {
    klee_error("unable to determine absolute path: %s", ec.message().c_str());
  }

  if (dir_given) {
    // OutputDir
    if (mkdir(directory.c_str(), 0775) < 0)
      klee_error("cannot create \"%s\": %s", directory.c_str(),
                 strerror(errno));

    m_outputDirectory = directory;
  } else {
    // "klee-out-<i>"
    int i = 0;
    for (; i <= INT_MAX; ++i) {
      SmallString<128> d(directory);
      llvm::sys::path::append(d, "klee-out-");
      raw_svector_ostream ds(d);
      ds << i;
      // SmallString is always up-to-date, no need to flush. See
      // Support/raw_ostream.h

      // create directory and try to link klee-last
      if (mkdir(d.c_str(), 0775) == 0) {
        m_outputDirectory = d;

        SmallString<128> klee_last(directory);
        llvm::sys::path::append(klee_last, "klee-last");

        if (((unlink(klee_last.c_str()) < 0) && (errno != ENOENT)) ||
            symlink(m_outputDirectory.c_str(), klee_last.c_str()) < 0) {

          klee_warning("cannot create klee-last symlink: %s", strerror(errno));
        }

        break;
      }

      // otherwise try again or exit on error
      if (errno != EEXIST)
        klee_error("cannot create \"%s\": %s", m_outputDirectory.c_str(),
                   strerror(errno));
    }
    if (i == INT_MAX && m_outputDirectory.str().equals(""))
      klee_error("cannot create output directory: index out of range");
  }

  klee_message("output directory is \"%s\"", m_outputDirectory.c_str());

  // open warnings.txt
  std::string file_path = getOutputFilename("warnings.txt");
  if ((klee_warning_file = fopen(file_path.c_str(), "w")) == NULL)
    klee_error("cannot open file \"%s\": %s", file_path.c_str(),
               strerror(errno));

  // open messages.txt
  file_path = getOutputFilename("messages.txt");
  if ((klee_message_file = fopen(file_path.c_str(), "w")) == NULL)
    klee_error("cannot open file \"%s\": %s", file_path.c_str(),
               strerror(errno));

  // open info
  m_infoFile = openOutputFile("info");
}

KleeHandler::~KleeHandler() {
  delete m_pathWriter;
  delete m_symPathWriter;
  fclose(klee_warning_file);
  fclose(klee_message_file);
}

void KleeHandler::setInterpreter(Interpreter *i) {
  m_interpreter = i;

  if (WritePaths) {
    m_pathWriter = new TreeStreamWriter(getOutputFilename("paths.ts"));
    assert(m_pathWriter->good());
    m_interpreter->setPathWriter(m_pathWriter);
  }

  if (WriteSymPaths) {
    m_symPathWriter = new TreeStreamWriter(getOutputFilename("symPaths.ts"));
    assert(m_symPathWriter->good());
    m_interpreter->setSymbolicPathWriter(m_symPathWriter);
  }
}

std::string KleeHandler::getOutputFilename(const std::string &filename) {
  SmallString<128> path = m_outputDirectory;
<<<<<<< HEAD
  sys::path::append(path,filename);
  return path.c_str();
=======
  sys::path::append(path, filename);
  return path.str();
>>>>>>> 02b1cc68
}

std::unique_ptr<llvm::raw_fd_ostream>
KleeHandler::openOutputFile(const std::string &filename) {
  std::string Error;
  std::string path = getOutputFilename(filename);
  auto f = klee_open_output_file(path, Error);
  if (!f) {
    klee_warning("error opening file \"%s\".  KLEE may have run out of file "
                 "descriptors: try to increase the maximum number of open file "
                 "descriptors by using ulimit (%s).",
                 path.c_str(), Error.c_str());
    return nullptr;
  }
  return f;
}

std::string KleeHandler::getTestFilename(const std::string &suffix,
                                         unsigned id) {
  std::stringstream filename;
  filename << "test" << std::setfill('0') << std::setw(6) << id << '.'
           << suffix;
  return filename.str();
}

std::unique_ptr<llvm::raw_fd_ostream>
KleeHandler::openTestFile(const std::string &suffix, unsigned id) {
  return openOutputFile(getTestFilename(suffix, id));
}

/* Outputs all files (.ktest, .kquery, .cov etc.) describing a test case */
void KleeHandler::processTestCase(const ExecutionState &state,
                                  const char *errorMessage,
                                  const char *errorSuffix) {
  if (!WriteNone) {
    std::vector<std::pair<std::string, std::vector<unsigned char>>> out;
    bool success = m_interpreter->getSymbolicSolution(state, out);

    if (!success)
      klee_warning("unable to get symbolic solution, losing test case");

    const auto start_time = time::getWallTime();

    unsigned id = ++m_numTotalTests;

    if (success) {
      KTest b;
      b.numArgs = m_argc;
      b.args = m_argv;
      b.symArgvs = 0;
      b.symArgvLen = 0;
      b.numObjects = out.size();
      b.objects = new KTestObject[b.numObjects];
      assert(b.objects);
      for (unsigned i = 0; i < b.numObjects; i++) {
        KTestObject *o = &b.objects[i];
        o->name = const_cast<char *>(out[i].first.c_str());
        o->numBytes = out[i].second.size();
        o->bytes = new unsigned char[o->numBytes];
        assert(o->bytes);
        std::copy(out[i].second.begin(), out[i].second.end(), o->bytes);
      }

      if (!kTest_toFile(
              &b, getOutputFilename(getTestFilename("ktest", id)).c_str())) {
        klee_warning("unable to write output test case, losing it");
      } else {
        ++m_numGeneratedTests;
      }

      for (unsigned i = 0; i < b.numObjects; i++)
        delete[] b.objects[i].bytes;
      delete[] b.objects;
    }

    if (errorMessage) {
      auto f = openTestFile(errorSuffix, id);
      if (f)
        *f << errorMessage;
    }

    if (m_pathWriter) {
      std::vector<unsigned char> concreteBranches;
      m_pathWriter->readStream(m_interpreter->getPathStreamID(state),
                               concreteBranches);
      auto f = openTestFile("path", id);
      if (f) {
        for (const auto &branch : concreteBranches) {
          *f << branch << '\n';
        }
      }
    }

    if (errorMessage || WriteKQueries) {
      std::string constraints;
      m_interpreter->getConstraintLog(state, constraints, Interpreter::KQUERY);
      auto f = openTestFile("kquery", id);
      if (f)
        *f << constraints;
    }

    if (WriteCVCs) {
      // FIXME: If using Z3 as the core solver the emitted file is actually
      // SMT-LIBv2 not CVC which is a bit confusing
      std::string constraints;
      m_interpreter->getConstraintLog(state, constraints, Interpreter::STP);
      auto f = openTestFile("cvc", id);
      if (f)
        *f << constraints;
    }

    if (WriteSMT2s) {
      std::string constraints;
      m_interpreter->getConstraintLog(state, constraints, Interpreter::SMTLIB2);
      auto f = openTestFile("smt2", id);
      if (f)
        *f << constraints;
    }

    if (m_symPathWriter) {
      std::vector<unsigned char> symbolicBranches;
      m_symPathWriter->readStream(m_interpreter->getSymbolicPathStreamID(state),
                                  symbolicBranches);
      auto f = openTestFile("sym.path", id);
      if (f) {
        for (const auto &branch : symbolicBranches) {
          *f << branch << '\n';
        }
      }
    }

    if (WriteCov) {
      std::map<const std::string *, std::set<unsigned>> cov;
      m_interpreter->getCoveredLines(state, cov);
      auto f = openTestFile("cov", id);
      if (f) {
        for (const auto &entry : cov) {
          for (const auto &line : entry.second) {
            *f << *entry.first << ':' << line << '\n';
          }
        }
      }
    }

    if (m_numGeneratedTests == MaxTests)
      m_interpreter->setHaltExecution(true);

    if (WriteTestInfo) {
      time::Span elapsed_time(time::getWallTime() - start_time);
      auto f = openTestFile("info", id);
      if (f)
        *f << "Time to generate test case: " << elapsed_time << '\n';
    }
  } // if (!WriteNone)

  if (errorMessage && OptExitOnError) {
    m_interpreter->prepareForEarlyExit();
    klee_error("EXITING ON ERROR:\n%s\n", errorMessage);
  }
}

// load a .path file
void KleeHandler::loadPathFile(std::string name, std::vector<bool> &buffer) {
  std::ifstream f(name.c_str(), std::ios::in | std::ios::binary);

  if (!f.good())
    assert(0 && "unable to open path file");

  while (f.good()) {
    unsigned value;
    f >> value;
    buffer.push_back(!!value);
    f.get();
  }
}

void KleeHandler::getKTestFilesInDir(std::string directoryPath,
                                     std::vector<std::string> &results) {
  std::error_code ec;
  llvm::sys::fs::directory_iterator i(directoryPath, ec), e;
  for (; i != e && !ec; i.increment(ec)) {
    auto f = i->path();
    if (f.size() >= 6 && f.substr(f.size() - 6, f.size()) == ".ktest") {
      results.push_back(f);
    }
  }

  if (ec) {
    llvm::errs() << "ERROR: unable to read output directory: " << directoryPath
                 << ": " << ec.message() << "\n";
    exit(1);
  }
}

std::string KleeHandler::getRunTimeLibraryPath(const char *argv0) {
  // allow specifying the path to the runtime library
  const char *env = getenv("KLEE_RUNTIME_LIBRARY_PATH");
  if (env)
    return std::string(env);

  // Take any function from the execution binary but not main (as not allowed by
  // C++ standard)
  void *MainExecAddr = (void *)(intptr_t)getRunTimeLibraryPath;
  SmallString<128> toolRoot(
      llvm::sys::fs::getMainExecutable(argv0, MainExecAddr));

  // Strip off executable so we have a directory path
  llvm::sys::path::remove_filename(toolRoot);

  SmallString<128> libDir;

  if (strlen(KLEE_INSTALL_BIN_DIR) != 0 &&
      strlen(KLEE_INSTALL_RUNTIME_DIR) != 0 &&
      toolRoot.str().endswith(KLEE_INSTALL_BIN_DIR)) {
    KLEE_DEBUG_WITH_TYPE("klee_runtime",
                         llvm::dbgs()
                             << "Using installed KLEE library runtime: ");
    libDir = toolRoot.str().substr(0, toolRoot.str().size() -
                                          strlen(KLEE_INSTALL_BIN_DIR));
    llvm::sys::path::append(libDir, KLEE_INSTALL_RUNTIME_DIR);
  } else {
    KLEE_DEBUG_WITH_TYPE("klee_runtime",
                         llvm::dbgs()
                             << "Using build directory KLEE library runtime :");
    libDir = KLEE_DIR;
    llvm::sys::path::append(libDir, "runtime/lib");
  }

<<<<<<< HEAD
  KLEE_DEBUG_WITH_TYPE("klee_runtime", llvm::dbgs() <<
                       libDir.c_str() << "\n");
  return libDir.c_str();
=======
  KLEE_DEBUG_WITH_TYPE("klee_runtime", llvm::dbgs() << libDir.c_str() << "\n");
  return libDir.str();
>>>>>>> 02b1cc68
}

//===----------------------------------------------------------------------===//
// main Driver function
//
static std::string strip(std::string &in) {
  unsigned len = in.size();
  unsigned lead = 0, trail = len;
  while (lead < len && isspace(in[lead]))
    ++lead;
  while (trail > lead && isspace(in[trail - 1]))
    --trail;
  return in.substr(lead, trail - lead);
}

static void parseArguments(int argc, char **argv) {
  cl::SetVersionPrinter(klee::printVersion);
  // This version always reads response files
  cl::ParseCommandLineOptions(argc, argv, " klee\n");
}

static void
preparePOSIX(std::vector<std::unique_ptr<llvm::Module>> &loadedModules,
             llvm::StringRef libCPrefix) {
  // Get the main function from the main module and rename it such that it can
  // be called after the POSIX setup
  Function *mainFn = nullptr;
  for (auto &module : loadedModules) {
    mainFn = module->getFunction(EntryPoint);
    if (mainFn)
      break;
  }

  if (!mainFn)
    klee_error("Entry function '%s' not found in module.", EntryPoint.c_str());
  mainFn->setName("__klee_posix_wrapped_main");

  // Add a definition of the entry function if needed. This is the case if we
  // link against a libc implementation. Preparing for libc linking (i.e.
  // linking with uClibc will expect a main function and rename it to
  // _user_main. We just provide the definition here.
  if (!libCPrefix.empty() && !mainFn->getParent()->getFunction(EntryPoint))
    llvm::Function::Create(mainFn->getFunctionType(),
                           llvm::Function::ExternalLinkage, EntryPoint,
                           mainFn->getParent());

  llvm::Function *wrapper = nullptr;
  for (auto &module : loadedModules) {
    wrapper = module->getFunction("__klee_posix_wrapper");
    if (wrapper)
      break;
  }
  assert(wrapper && "klee_posix_wrapper not found");

  // Rename the POSIX wrapper to prefixed entrypoint, e.g. _user_main as uClibc
  // would expect it or main otherwise
  wrapper->setName(libCPrefix + EntryPoint);
}

// This is a terrible hack until we get some real modeling of the
// system. All we do is check the undefined symbols and warn about
// any "unrecognized" externals and about any obviously unsafe ones.

// Symbols we explicitly support
static const char *modelledExternals[] = {
    "_ZTVN10__cxxabiv117__class_type_infoE",
    "_ZTVN10__cxxabiv120__si_class_type_infoE",
    "_ZTVN10__cxxabiv121__vmi_class_type_infoE",

    // special functions
    "_assert",
    "__assert_fail",
    "__assert_rtn",
    "__errno_location",
    "__error",
    "calloc",
    "_exit",
    "exit",
    "free",
    "abort",
    "klee_abort",
    "klee_assume",
    "klee_check_memory_access",
    "klee_define_fixed_object",
    "klee_get_errno",
    "klee_get_valuef",
    "klee_get_valued",
    "klee_get_valuel",
    "klee_get_valuell",
    "klee_get_value_i32",
    "klee_get_value_i64",
    "klee_get_obj_size",
    "klee_is_symbolic",
    "klee_make_symbolic",
    "klee_make_pse_symbolic",
    "klee_dump_kquery_state",
    "klee_dump_symbolic_details",
    "klee_dump_state_stack"
    "klee_mark_global",
    "klee_open_merge",
    "klee_close_merge",
    "klee_prefer_cex",
    "klee_posix_prefer_cex",
    "klee_print_expr",
    "klee_print_range",
    "klee_report_error",
    "klee_set_forking",
    "klee_silent_exit",
    "klee_warning",
    "klee_warning_once",
    "klee_stack_trace",
    "_klee_eh_Unwind_RaiseException_impl",
    "klee_eh_typeid_for",
    "llvm.dbg.declare",
    "llvm.dbg.value",
    "llvm.va_start",
    "llvm.va_end",
    "malloc",
    "realloc",
    "memalign",
    "_ZdaPv",
    "_ZdlPv",
    "_Znaj",
    "_Znwj",
    "_Znam",
    "_Znwm",
    "__ubsan_handle_add_overflow",
    "__ubsan_handle_sub_overflow",
    "__ubsan_handle_mul_overflow",
    "__ubsan_handle_divrem_overflow",
};

// Symbols we aren't going to warn about
static const char *dontCareExternals[] = {
#if 0
  // stdio
  "fprintf",
  "fflush",
  "fopen",
  "fclose",
  "fputs_unlocked",
  "putchar_unlocked",
  "vfprintf",
  "fwrite",
  "puts",
  "printf",
  "stdin",
  "stdout",
  "stderr",
  "_stdio_term",
  "__errno_location",
  "fstat",
#endif

    // static information, pretty ok to return
    "getegid",
    "geteuid",
    "getgid",
    "getuid",
    "getpid",
    "gethostname",
    "getpgrp",
    "getppid",
    "getpagesize",
    "getpriority",
    "getgroups",
    "getdtablesize",
    "getrlimit",
    "getrlimit64",
    "getcwd",
    "getwd",
    "gettimeofday",
    "uname",

    // fp stuff we just don't worry about yet
    "frexp",
    "ldexp",
    "__isnan",
    "__signbit",
};

// Extra symbols we aren't going to warn about with klee-libc
static const char *dontCareKlee[] = {
    "__ctype_b_loc",
    "__ctype_get_mb_cur_max",

    // I/O system calls
    "open",
    "write",
    "read",
    "close",
};

// Extra symbols we aren't going to warn about with uclibc
static const char *dontCareUclibc[] = {
    "__dso_handle",

    // Don't warn about these since we explicitly commented them out of
    // uclibc.
    "printf", "vprintf"};

// Symbols we consider unsafe
static const char *unsafeExternals[] = {
    "fork",  // oh lord
    "exec",  // heaven help us
    "error", // calls _exit
    "raise", // yeah
    "kill",  // mmmhmmm
};

#define NELEMS(array) (sizeof(array) / sizeof(array[0]))
void externalsAndGlobalsCheck(const llvm::Module *m) {
  std::map<std::string, bool> externals;
  std::set<std::string> modelled(modelledExternals,
                                 modelledExternals + NELEMS(modelledExternals));
  std::set<std::string> dontCare(dontCareExternals,
                                 dontCareExternals + NELEMS(dontCareExternals));
  std::set<std::string> unsafe(unsafeExternals,
                               unsafeExternals + NELEMS(unsafeExternals));

  switch (Libc) {
  case LibcType::KleeLibc:
    dontCare.insert(dontCareKlee, dontCareKlee + NELEMS(dontCareKlee));
    break;
  case LibcType::UcLibc:
    dontCare.insert(dontCareUclibc, dontCareUclibc + NELEMS(dontCareUclibc));
    break;
  case LibcType::FreestandingLibc: /* silence compiler warning */
    break;
  }

  if (WithPOSIXRuntime)
    dontCare.insert("syscall");

  for (Module::const_iterator fnIt = m->begin(), fn_ie = m->end();
       fnIt != fn_ie; ++fnIt) {
    if (fnIt->isDeclaration() && !fnIt->use_empty())
      externals.insert(std::make_pair(fnIt->getName(), false));
    for (Function::const_iterator bbIt = fnIt->begin(), bb_ie = fnIt->end();
         bbIt != bb_ie; ++bbIt) {
      for (BasicBlock::const_iterator it = bbIt->begin(), ie = bbIt->end();
           it != ie; ++it) {
        if (const CallInst *ci = dyn_cast<CallInst>(it)) {
#if LLVM_VERSION_CODE >= LLVM_VERSION(8, 0)
          if (isa<InlineAsm>(ci->getCalledOperand())) {
#else
          if (isa<InlineAsm>(ci->getCalledValue())) {
<<<<<<< HEAD
#endif
            klee_warning_once(&*fnIt,
                              "function \"%s\" has inline asm",
=======
            klee_warning_once(&*fnIt, "function \"%s\" has inline asm",
>>>>>>> 02b1cc68
                              fnIt->getName().data());
          }
        }
      }
    }
  }

  for (Module::const_global_iterator it = m->global_begin(),
                                     ie = m->global_end();
       it != ie; ++it)
    if (it->isDeclaration() && !it->use_empty())
      externals.insert(std::make_pair(it->getName(), true));
  // and remove aliases (they define the symbol after global
  // initialization)
  for (Module::const_alias_iterator it = m->alias_begin(), ie = m->alias_end();
       it != ie; ++it) {
<<<<<<< HEAD
    std::map<std::string, bool>::iterator it2 =
        externals.find(it->getName().str());
    if (it2!=externals.end())
=======
    std::map<std::string, bool>::iterator it2 = externals.find(it->getName());
    if (it2 != externals.end())
>>>>>>> 02b1cc68
      externals.erase(it2);
  }

  std::map<std::string, bool> foundUnsafe;
  for (std::map<std::string, bool>::iterator it = externals.begin(),
                                             ie = externals.end();
       it != ie; ++it) {
    const std::string &ext = it->first;
    if (!modelled.count(ext) && (WarnAllExternals || !dontCare.count(ext))) {
      if (ext.compare(0, 5, "llvm.") != 0) { // not an LLVM reserved name
        if (unsafe.count(ext)) {
          foundUnsafe.insert(*it);
        } else {
          klee_warning("undefined reference to %s: %s",
                       it->second ? "variable" : "function", ext.c_str());
        }
      }
    }
  }

  for (std::map<std::string, bool>::iterator it = foundUnsafe.begin(),
                                             ie = foundUnsafe.end();
       it != ie; ++it) {
    const std::string &ext = it->first;
    klee_warning("undefined reference to %s: %s (UNSAFE)!",
                 it->second ? "variable" : "function", ext.c_str());
  }
}

static Interpreter *theInterpreter = 0;

static bool interrupted = false;

// Pulled out so it can be easily called from a debugger.
extern "C" void halt_execution() { theInterpreter->setHaltExecution(true); }

extern "C" void stop_forking() { theInterpreter->setInhibitForking(true); }

static void interrupt_handle() {
  if (!interrupted && theInterpreter) {
    llvm::errs() << "KLEE: ctrl-c detected, requesting interpreter to halt.\n";
    halt_execution();
    sys::SetInterruptFunction(interrupt_handle);
  } else {
    llvm::errs() << "KLEE: ctrl-c detected, exiting.\n";
    exit(1);
  }
  interrupted = true;
}

static void interrupt_handle_watchdog() {
  // just wait for the child to finish
}

// This is a temporary hack. If the running process has access to
// externals then it can disable interrupts, which screws up the
// normal "nice" watchdog termination process. We try to request the
// interpreter to halt using this mechanism as a last resort to save
// the state data before going ahead and killing it.
static void halt_via_gdb(int pid) {
  char buffer[256];
  snprintf(buffer, sizeof(buffer),
           "gdb --batch --eval-command=\"p halt_execution()\" "
           "--eval-command=detach --pid=%d &> /dev/null",
           pid);
  //  fprintf(stderr, "KLEE: WATCHDOG: running: %s\n", buffer);
  if (system(buffer) == -1)
    perror("system");
}

#ifndef SUPPORT_KLEE_UCLIBC
static void
linkWithUclibc(StringRef libDir, std::string opt_suffix,
               std::vector<std::unique_ptr<llvm::Module>> &modules) {
  klee_error("invalid libc, no uclibc support!\n");
}
#else
static void replaceOrRenameFunction(llvm::Module *module, const char *old_name,
                                    const char *new_name) {
  Function *new_function, *old_function;
  new_function = module->getFunction(new_name);
  old_function = module->getFunction(old_name);
  if (old_function) {
    if (new_function) {
      old_function->replaceAllUsesWith(new_function);
      old_function->eraseFromParent();
    } else {
      old_function->setName(new_name);
      assert(old_function->getName() == new_name);
    }
  }
}

static void
createLibCWrapper(std::vector<std::unique_ptr<llvm::Module>> &modules,
                  llvm::StringRef intendedFunction,
                  llvm::StringRef libcMainFunction) {
  // XXX we need to rearchitect so this can also be used with
  // programs externally linked with libc implementation.

  // We now need to swap things so that libcMainFunction is the entry
  // point, in such a way that the arguments are passed to
  // libcMainFunction correctly. We do this by renaming the user main
  // and generating a stub function to call intendedFunction. There is
  // also an implicit cooperation in that runFunctionAsMain sets up
  // the environment arguments to what a libc expects (following
  // argv), since it does not explicitly take an envp argument.
  auto &ctx = modules[0]->getContext();
  Function *userMainFn = modules[0]->getFunction(intendedFunction);
  assert(userMainFn && "unable to get user main");
  // Rename entry point using a prefix
  userMainFn->setName("__user_" + intendedFunction);

  // force import of libcMainFunction
  llvm::Function *libcMainFn = nullptr;
  for (auto &module : modules) {
    if ((libcMainFn = module->getFunction(libcMainFunction)))
      break;
  }
  if (!libcMainFn)
    klee_error("Could not add %s wrapper", libcMainFunction.str().c_str());

  auto inModuleReference = libcMainFn->getParent()->getOrInsertFunction(
      userMainFn->getName(), userMainFn->getFunctionType());

  const auto ft = libcMainFn->getFunctionType();

  if (ft->getNumParams() != 7)
    klee_error("Imported %s wrapper does not have the correct "
               "number of arguments",
               libcMainFunction.str().c_str());

  std::vector<Type *> fArgs;
  fArgs.push_back(ft->getParamType(1)); // argc
  fArgs.push_back(ft->getParamType(2)); // argv
  Function *stub =
      Function::Create(FunctionType::get(Type::getInt32Ty(ctx), fArgs, false),
                       GlobalVariable::ExternalLinkage, intendedFunction,
                       libcMainFn->getParent());
  BasicBlock *bb = BasicBlock::Create(ctx, "entry", stub);
  llvm::IRBuilder<> Builder(bb);

  std::vector<llvm::Value *> args;
  args.push_back(llvm::ConstantExpr::getBitCast(
#if LLVM_VERSION_CODE >= LLVM_VERSION(9, 0)
      cast<llvm::Constant>(inModuleReference.getCallee()),
#else
      inModuleReference,
#endif
      ft->getParamType(0)));
  args.push_back(&*(stub->arg_begin())); // argc
  auto arg_it = stub->arg_begin();
  args.push_back(&*(++arg_it));                                // argv
  args.push_back(Constant::getNullValue(ft->getParamType(3))); // app_init
  args.push_back(Constant::getNullValue(ft->getParamType(4))); // app_fini
  args.push_back(Constant::getNullValue(ft->getParamType(5))); // rtld_fini
  args.push_back(Constant::getNullValue(ft->getParamType(6))); // stack_end
  Builder.CreateCall(libcMainFn, args);
  Builder.CreateUnreachable();
}

static void
linkWithUclibc(StringRef libDir, std::string opt_suffix,
               std::vector<std::unique_ptr<llvm::Module>> &modules) {
  LLVMContext &ctx = modules[0]->getContext();

  size_t newModules = modules.size();

  // Ensure that klee-uclibc exists
  SmallString<128> uclibcBCA(libDir);
  std::string errorMsg;
  llvm::sys::path::append(uclibcBCA, KLEE_UCLIBC_BCA_NAME);
  if (!klee::loadFile(uclibcBCA.c_str(), ctx, modules, errorMsg))
    klee_error("Cannot find klee-uclibc '%s': %s", uclibcBCA.c_str(),
               errorMsg.c_str());

  for (auto i = newModules, j = modules.size(); i < j; ++i) {
    replaceOrRenameFunction(modules[i].get(), "__libc_open", "open");
    replaceOrRenameFunction(modules[i].get(), "__libc_fcntl", "fcntl");
  }

  createLibCWrapper(modules, EntryPoint, "__uClibc_main");
  klee_message("NOTE: Using klee-uclibc : %s", uclibcBCA.c_str());

  // Link the fortified library
  SmallString<128> FortifyPath(libDir);
  llvm::sys::path::append(FortifyPath,
                          "libkleeRuntimeFortify" + opt_suffix + ".bca");
  if (!klee::loadFile(FortifyPath.c_str(), ctx, modules, errorMsg))
    klee_error("error loading the fortify library '%s': %s",
               FortifyPath.c_str(), errorMsg.c_str());
}
#endif

int main(int argc, char **argv, char **envp) {
  atexit(llvm_shutdown); // Call llvm_shutdown() on exit.

  KCommandLine::HideOptions(llvm::cl::GeneralCategory);

  llvm::InitializeNativeTarget();

  parseArguments(argc, argv);
#if LLVM_VERSION_CODE >= LLVM_VERSION(3, 9)
  sys::PrintStackTraceOnErrorSignal(argv[0]);
#else
  sys::PrintStackTraceOnErrorSignal();
#endif

  if (Watchdog) {
    if (MaxTime.empty()) {
      klee_error("--watchdog used without --max-time");
    }

    int pid = fork();
    if (pid < 0) {
      klee_error("unable to fork watchdog");
    } else if (pid) {
      klee_message("KLEE: WATCHDOG: watching %d\n", pid);
      fflush(stderr);
      sys::SetInterruptFunction(interrupt_handle_watchdog);

      const time::Span maxTime(MaxTime);
      auto nextStep = time::getWallTime() + maxTime + (maxTime / 10);
      int level = 0;

      // Simple stupid code...
      while (1) {
        sleep(1);

        int status, res = waitpid(pid, &status, WNOHANG);

        if (res < 0) {
          if (errno == ECHILD) { // No child, no need to watch but
                                 // return error since we didn't catch
                                 // the exit.
            klee_warning("KLEE: watchdog exiting (no child)\n");
            return 1;
          } else if (errno != EINTR) {
            perror("watchdog waitpid");
            exit(1);
          }
        } else if (res == pid && WIFEXITED(status)) {
          return WEXITSTATUS(status);
        } else {
          auto time = time::getWallTime();

          if (time > nextStep) {
            ++level;

            if (level == 1) {
              klee_warning(
                  "KLEE: WATCHDOG: time expired, attempting halt via INT\n");
              kill(pid, SIGINT);
            } else if (level == 2) {
              klee_warning(
                  "KLEE: WATCHDOG: time expired, attempting halt via gdb\n");
              halt_via_gdb(pid);
            } else {
              klee_warning(
                  "KLEE: WATCHDOG: kill(9)ing child (I tried to be nice)\n");
              kill(pid, SIGKILL);
              return 1; // what more can we do
            }

            // Ideally this triggers a dump, which may take a while,
            // so try and give the process extra time to clean up.
            auto max = std::max(time::seconds(15), maxTime / 10);
            nextStep = time::getWallTime() + max;
          }
        }
      }

      return 0;
    }
  }

  sys::SetInterruptFunction(interrupt_handle);

  // Load the bytecode...
  std::string errorMsg;
  LLVMContext ctx;
  std::vector<std::unique_ptr<llvm::Module>> loadedModules;
  if (!klee::loadFile(InputFile, ctx, loadedModules, errorMsg)) {
    klee_error("error loading program '%s': %s", InputFile.c_str(),
               errorMsg.c_str());
  }
  // Load and link the whole files content. The assumption is that this is the
  // application under test.
  // Nothing gets removed in the first place.
  std::unique_ptr<llvm::Module> M(klee::linkModules(
      loadedModules, "" /* link all modules together */, errorMsg));
  if (!M) {
    klee_error("error loading program '%s': %s", InputFile.c_str(),
               errorMsg.c_str());
  }

  llvm::Module *mainModule = M.get();

  // Detect architecture
  std::string opt_suffix = "64"; // Fall back to 64bit
  if (mainModule->getTargetTriple().find("i686") != std::string::npos ||
      mainModule->getTargetTriple().find("i586") != std::string::npos ||
      mainModule->getTargetTriple().find("i486") != std::string::npos ||
      mainModule->getTargetTriple().find("i386") != std::string::npos)
    opt_suffix = "32";

  // Add additional user-selected suffix
  opt_suffix += "_" + RuntimeBuild.getValue();

  // Push the module as the first entry
  loadedModules.emplace_back(std::move(M));

  std::string LibraryDir = KleeHandler::getRunTimeLibraryPath(argv[0]);
  Interpreter::ModuleOptions Opts(LibraryDir.c_str(), EntryPoint, opt_suffix,
                                  /*Optimize=*/OptimizeModule,
                                  /*CheckDivZero=*/CheckDivZero,
                                  /*CheckOvershift=*/CheckOvershift);

  if (WithPOSIXRuntime) {
    SmallString<128> Path(Opts.LibraryDir);
    llvm::sys::path::append(Path, "libkleeRuntimePOSIX" + opt_suffix + ".bca");
    klee_message("NOTE: Using POSIX model: %s", Path.c_str());
    if (!klee::loadFile(Path.c_str(), mainModule->getContext(), loadedModules,
                        errorMsg))
      klee_error("error loading POSIX support '%s': %s", Path.c_str(),
                 errorMsg.c_str());

    std::string libcPrefix = (Libc == LibcType::UcLibc ? "__user_" : "");
    preparePOSIX(loadedModules, libcPrefix);
  }

  if (Libcxx) {
#ifndef SUPPORT_KLEE_LIBCXX
    klee_error("KLEE was not compiled with Libcxx support");
#else
    SmallString<128> LibcxxBC(Opts.LibraryDir);
    llvm::sys::path::append(LibcxxBC, KLEE_LIBCXX_BC_NAME);
    if (!klee::loadFile(LibcxxBC.c_str(), mainModule->getContext(),
                        loadedModules, errorMsg))
      klee_error("error loading libcxx '%s': %s", LibcxxBC.c_str(),
                 errorMsg.c_str());
    klee_message("NOTE: Using libcxx : %s", LibcxxBC.c_str());
#ifdef SUPPORT_KLEE_EH_CXX
    SmallString<128> EhCxxPath(Opts.LibraryDir);
    llvm::sys::path::append(EhCxxPath, "libkleeeh-cxx" + opt_suffix + ".bca");
    if (!klee::loadFile(EhCxxPath.c_str(), mainModule->getContext(),
                        loadedModules, errorMsg))
      klee_error("error loading libklee-eh-cxx '%s': %s", EhCxxPath.c_str(),
                 errorMsg.c_str());
#endif
#endif
  }

  switch (Libc) {
  case LibcType::KleeLibc: {
    // FIXME: Find a reasonable solution for this.
    SmallString<128> Path(Opts.LibraryDir);
    llvm::sys::path::append(Path,
                            "libkleeRuntimeKLEELibc" + opt_suffix + ".bca");
    if (!klee::loadFile(Path.c_str(), mainModule->getContext(), loadedModules,
                        errorMsg))
      klee_error("error loading klee libc '%s': %s", Path.c_str(),
                 errorMsg.c_str());
  }
  /* Falls through. */
  case LibcType::FreestandingLibc: {
    SmallString<128> Path(Opts.LibraryDir);
    llvm::sys::path::append(Path,
                            "libkleeRuntimeFreestanding" + opt_suffix + ".bca");
    if (!klee::loadFile(Path.c_str(), mainModule->getContext(), loadedModules,
                        errorMsg))
      klee_error("error loading freestanding support '%s': %s", Path.c_str(),
                 errorMsg.c_str());
    break;
  }
  case LibcType::UcLibc:
    linkWithUclibc(LibraryDir, opt_suffix, loadedModules);
    break;
  }

  for (const auto &library : LinkLibraries) {
    if (!klee::loadFile(library, mainModule->getContext(), loadedModules,
                        errorMsg))
      klee_error("error loading bitcode library '%s': %s", library.c_str(),
                 errorMsg.c_str());
  }

  // FIXME: Change me to std types.
  int pArgc;
  char **pArgv;
  char **pEnvp;
  if (Environ != "") {
    std::vector<std::string> items;
    std::ifstream f(Environ.c_str());
    if (!f.good())
      klee_error("unable to open --environ file: %s", Environ.c_str());
    while (!f.eof()) {
      std::string line;
      std::getline(f, line);
      line = strip(line);
      if (!line.empty())
        items.push_back(line);
    }
    f.close();
    pEnvp = new char *[items.size() + 1];
    unsigned i = 0;
    for (; i != items.size(); ++i)
      pEnvp[i] = strdup(items[i].c_str());
    pEnvp[i] = 0;
  } else {
    pEnvp = envp;
  }

  pArgc = InputArgv.size() + 1;
  pArgv = new char *[pArgc];
  for (unsigned i = 0; i < InputArgv.size() + 1; i++) {
    std::string &arg = (i == 0 ? InputFile : InputArgv[i - 1]);
    unsigned size = arg.size() + 1;
    char *pArg = new char[size];

    std::copy(arg.begin(), arg.end(), pArg);
    pArg[size - 1] = 0;

    pArgv[i] = pArg;
  }

  std::vector<bool> replayPath;

  if (ReplayPathFile != "") {
    KleeHandler::loadPathFile(ReplayPathFile, replayPath);
  }

  Interpreter::InterpreterOptions IOpts;
  IOpts.MakeConcreteSymbolic = MakeConcreteSymbolic;
  KleeHandler *handler = new KleeHandler(pArgc, pArgv);
  Interpreter *interpreter = theInterpreter =
      Interpreter::create(ctx, IOpts, handler);
  assert(interpreter);
  handler->setInterpreter(interpreter);

  for (int i = 0; i < argc; i++) {
    handler->getInfoStream() << argv[i] << (i + 1 < argc ? " " : "\n");
  }
  handler->getInfoStream() << "PID: " << getpid() << "\n";

  // Get the desired main function.  klee_main initializes uClibc
  // locale and other data and then calls main.

  auto finalModule = interpreter->setModule(loadedModules, Opts);
  Function *mainFn = finalModule->getFunction(EntryPoint);
  if (!mainFn) {
    klee_error("Entry function '%s' not found in module.", EntryPoint.c_str());
  }

  externalsAndGlobalsCheck(finalModule);

  if (ReplayPathFile != "") {
    interpreter->setReplayPath(&replayPath);
  }

  auto startTime = std::time(nullptr);
  { // output clock info and start time
    std::stringstream startInfo;
    startInfo << time::getClockInfo() << "Started: "
              << std::put_time(std::localtime(&startTime), "%Y-%m-%d %H:%M:%S")
              << '\n';
    handler->getInfoStream() << startInfo.str();
    handler->getInfoStream().flush();
  }

  if (!ReplayKTestDir.empty() || !ReplayKTestFile.empty()) {
    assert(SeedOutFile.empty());
    assert(SeedOutDir.empty());

    std::vector<std::string> kTestFiles = ReplayKTestFile;
    for (std::vector<std::string>::iterator it = ReplayKTestDir.begin(),
                                            ie = ReplayKTestDir.end();
         it != ie; ++it)
      KleeHandler::getKTestFilesInDir(*it, kTestFiles);
    std::vector<KTest *> kTests;
    for (std::vector<std::string>::iterator it = kTestFiles.begin(),
                                            ie = kTestFiles.end();
         it != ie; ++it) {
      KTest *out = kTest_fromFile(it->c_str());
      if (out) {
        kTests.push_back(out);
      } else {
        klee_warning("unable to open: %s\n", (*it).c_str());
      }
    }

    if (RunInDir != "") {
      int res = chdir(RunInDir.c_str());
      if (res < 0) {
        klee_error("Unable to change directory to: %s - %s", RunInDir.c_str(),
                   sys::StrError(errno).c_str());
      }
    }

    unsigned i = 0;
    for (std::vector<KTest *>::iterator it = kTests.begin(), ie = kTests.end();
         it != ie; ++it) {
      KTest *out = *it;
      interpreter->setReplayKTest(out);
      llvm::errs() << "KLEE: replaying: " << *it << " (" << kTest_numBytes(out)
                   << " bytes)"
                   << " (" << ++i << "/" << kTestFiles.size() << ")\n";
      // XXX should put envp in .ktest ?
      interpreter->runFunctionAsMain(mainFn, out->numArgs, out->args, pEnvp);
      if (interrupted)
        break;
    }
    interpreter->setReplayKTest(0);
    while (!kTests.empty()) {
      kTest_free(kTests.back());
      kTests.pop_back();
    }
  } else {
    std::vector<KTest *> seeds;
    for (std::vector<std::string>::iterator it = SeedOutFile.begin(),
                                            ie = SeedOutFile.end();
         it != ie; ++it) {
      KTest *out = kTest_fromFile(it->c_str());
      if (!out) {
        klee_error("unable to open: %s\n", (*it).c_str());
      }
      seeds.push_back(out);
    }
    for (std::vector<std::string>::iterator it = SeedOutDir.begin(),
                                            ie = SeedOutDir.end();
         it != ie; ++it) {
      std::vector<std::string> kTestFiles;
      KleeHandler::getKTestFilesInDir(*it, kTestFiles);
      for (std::vector<std::string>::iterator it2 = kTestFiles.begin(),
                                              ie = kTestFiles.end();
           it2 != ie; ++it2) {
        KTest *out = kTest_fromFile(it2->c_str());
        if (!out) {
          klee_error("unable to open: %s\n", (*it2).c_str());
        }
        seeds.push_back(out);
      }
      if (kTestFiles.empty()) {
        klee_error("seeds directory is empty: %s\n", (*it).c_str());
      }
    }

    if (!seeds.empty()) {
      klee_message("KLEE: using %lu seeds\n", seeds.size());
      interpreter->useSeeds(&seeds);
    }
    if (RunInDir != "") {
      int res = chdir(RunInDir.c_str());
      if (res < 0) {
        klee_error("Unable to change directory to: %s - %s", RunInDir.c_str(),
                   sys::StrError(errno).c_str());
      }
    }
    interpreter->runFunctionAsMain(mainFn, pArgc, pArgv, pEnvp);

    while (!seeds.empty()) {
      kTest_free(seeds.back());
      seeds.pop_back();
    }
  }

  auto endTime = std::time(nullptr);
  { // output end and elapsed time
    std::uint32_t h;
    std::uint8_t m, s;
    std::tie(h, m, s) = time::seconds(endTime - startTime).toHMS();
    std::stringstream endInfo;
    endInfo << "Finished: "
            << std::put_time(std::localtime(&endTime), "%Y-%m-%d %H:%M:%S")
            << '\n'
            << "Elapsed: " << std::setfill('0') << std::setw(2) << h << ':'
            << std::setfill('0') << std::setw(2) << +m << ':'
            << std::setfill('0') << std::setw(2) << +s << '\n';
    handler->getInfoStream() << endInfo.str();
    handler->getInfoStream().flush();
  }

  // Free all the args.
  for (unsigned i = 0; i < InputArgv.size() + 1; i++)
    delete[] pArgv[i];
  delete[] pArgv;

  delete interpreter;

  uint64_t queries = *theStatisticManager->getStatisticByName("Queries");
  uint64_t queriesValid =
      *theStatisticManager->getStatisticByName("QueriesValid");
  uint64_t queriesInvalid =
      *theStatisticManager->getStatisticByName("QueriesInvalid");
  uint64_t queryCounterexamples =
      *theStatisticManager->getStatisticByName("QueriesCEX");
  uint64_t queryConstructs =
      *theStatisticManager->getStatisticByName("QueryConstructs");
  uint64_t instructions =
      *theStatisticManager->getStatisticByName("Instructions");
  uint64_t forks = *theStatisticManager->getStatisticByName("Forks");

  handler->getInfoStream() << "KLEE: done: explored paths = " << 1 + forks
                           << "\n";

  // Write some extra information in the info file which users won't
  // necessarily care about or understand.
  if (queries)
    handler->getInfoStream() << "KLEE: done: avg. constructs per query = "
                             << queryConstructs / queries << "\n";
  handler->getInfoStream() << "KLEE: done: total queries = " << queries << "\n"
                           << "KLEE: done: valid queries = " << queriesValid
                           << "\n"
                           << "KLEE: done: invalid queries = " << queriesInvalid
                           << "\n"
                           << "KLEE: done: query cex = " << queryCounterexamples
                           << "\n";

  std::stringstream stats;
  stats << "\n";
  stats << "KLEE: done: total instructions = " << instructions << "\n";
  stats << "KLEE: done: completed paths = " << handler->getNumPathsExplored()
        << "\n";
  stats << "KLEE: done: generated tests = " << handler->getNumTestCases()
        << "\n";

  bool useColors = llvm::errs().is_displayed();
  if (useColors)
    llvm::errs().changeColor(llvm::raw_ostream::GREEN,
                             /*bold=*/true,
                             /*bg=*/false);

  llvm::errs() << stats.str();

  if (useColors)
    llvm::errs().resetColor();

  handler->getInfoStream() << stats.str();

  delete handler;

  return 0;
}<|MERGE_RESOLUTION|>--- conflicted
+++ resolved
@@ -429,13 +429,8 @@
 
 std::string KleeHandler::getOutputFilename(const std::string &filename) {
   SmallString<128> path = m_outputDirectory;
-<<<<<<< HEAD
   sys::path::append(path,filename);
   return path.c_str();
-=======
-  sys::path::append(path, filename);
-  return path.str();
->>>>>>> 02b1cc68
 }
 
 std::unique_ptr<llvm::raw_fd_ostream>
@@ -664,14 +659,9 @@
     llvm::sys::path::append(libDir, "runtime/lib");
   }
 
-<<<<<<< HEAD
   KLEE_DEBUG_WITH_TYPE("klee_runtime", llvm::dbgs() <<
                        libDir.c_str() << "\n");
   return libDir.c_str();
-=======
-  KLEE_DEBUG_WITH_TYPE("klee_runtime", llvm::dbgs() << libDir.c_str() << "\n");
-  return libDir.str();
->>>>>>> 02b1cc68
 }
 
 //===----------------------------------------------------------------------===//
@@ -919,13 +909,9 @@
           if (isa<InlineAsm>(ci->getCalledOperand())) {
 #else
           if (isa<InlineAsm>(ci->getCalledValue())) {
-<<<<<<< HEAD
 #endif
             klee_warning_once(&*fnIt,
                               "function \"%s\" has inline asm",
-=======
-            klee_warning_once(&*fnIt, "function \"%s\" has inline asm",
->>>>>>> 02b1cc68
                               fnIt->getName().data());
           }
         }
@@ -942,14 +928,9 @@
   // initialization)
   for (Module::const_alias_iterator it = m->alias_begin(), ie = m->alias_end();
        it != ie; ++it) {
-<<<<<<< HEAD
     std::map<std::string, bool>::iterator it2 =
         externals.find(it->getName().str());
     if (it2!=externals.end())
-=======
-    std::map<std::string, bool>::iterator it2 = externals.find(it->getName());
-    if (it2 != externals.end())
->>>>>>> 02b1cc68
       externals.erase(it2);
   }
 
