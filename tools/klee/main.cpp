/* -*- mode: c++; c-basic-offset: 2; -*- */

//===-- main.cpp ------------------------------------------------*- C++ -*-===//
//
//                     The KLEE Symbolic Virtual Machine
//
// This file is distributed under the University of Illinois Open Source
// License. See LICENSE.TXT for details.
//
//===----------------------------------------------------------------------===//

#include "klee/ADT/KTest.h"
#include "klee/ADT/TreeStream.h"
#include "klee/Config/Version.h"
#include "klee/Core/Interpreter.h"
#include "klee/Expr/Expr.h"
#include "klee/Solver/SolverCmdLine.h"
#include "klee/Statistics/Statistics.h"
#include "klee/Support/Debug.h"
#include "klee/Support/ErrorHandling.h"
#include "klee/Support/FileHandling.h"
#include "klee/Support/ModuleUtil.h"
#include "klee/Support/OptionCategories.h"
#include "klee/Support/PrintVersion.h"
#include "klee/System/Time.h"

#include "llvm/IR/Constants.h"
#include "llvm/IR/IRBuilder.h"
#include "llvm/IR/InstrTypes.h"
#include "llvm/IR/Instruction.h"
#include "llvm/IR/Instructions.h"
#include "llvm/IR/LLVMContext.h"
#include "llvm/IR/Type.h"
#include "llvm/Support/CommandLine.h"
#include "llvm/Support/Errno.h"
#include "llvm/Support/FileSystem.h"
#include "llvm/Support/ManagedStatic.h"
#include "llvm/Support/MemoryBuffer.h"
#include "llvm/Support/Path.h"
#include "llvm/Support/raw_ostream.h"

#include "llvm/Support/Signals.h"
#include "llvm/Support/TargetSelect.h"

#if LLVM_VERSION_CODE >= LLVM_VERSION(4, 0)
#include <llvm/Bitcode/BitcodeReader.h>
#else
#include <llvm/Bitcode/ReaderWriter.h>
#endif

#include <dirent.h>
#include <signal.h>
#include <sys/stat.h>
#include <sys/wait.h>
#include <unistd.h>

#include <cerrno>
#include <ctime>
#include <fstream>
#include <iomanip>
#include <iterator>
#include <sstream>

using namespace llvm;
using namespace klee;

namespace {
cl::opt<std::string> InputFile(cl::desc("<input bytecode>"), cl::Positional,
                               cl::init("-"));

cl::list<std::string> InputArgv(cl::ConsumeAfter,
                                cl::desc("<program arguments>..."));

/*** Test case options ***/

cl::OptionCategory TestCaseCat(
    "Test case options",
    "These options select the files to generate for each test case.");

cl::opt<bool>
    WriteNone("write-no-tests", cl::init(false),
              cl::desc("Do not generate any test files (default=false)"),
              cl::cat(TestCaseCat));

cl::opt<bool>
    WriteCVCs("write-cvcs",
              cl::desc("Write .cvc files for each test case (default=false)"),
              cl::cat(TestCaseCat));

cl::opt<bool> WriteKQueries(
    "write-kqueries",
    cl::desc("Write .kquery files for each test case (default=false)"),
    cl::cat(TestCaseCat));

cl::opt<bool> WriteSMT2s(
    "write-smt2s",
    cl::desc(
        "Write .smt2 (SMT-LIBv2) files for each test case (default=false)"),
    cl::cat(TestCaseCat));

cl::opt<bool> WriteCov(
    "write-cov",
    cl::desc("Write coverage information for each test case (default=false)"),
    cl::cat(TestCaseCat));

cl::opt<bool> WriteTestInfo(
    "write-test-info",
    cl::desc("Write additional test case information (default=false)"),
    cl::cat(TestCaseCat));

cl::opt<bool>
    WritePaths("write-paths",
               cl::desc("Write .path files for each test case (default=false)"),
               cl::cat(TestCaseCat));

cl::opt<bool> WriteSymPaths(
    "write-sym-paths",
    cl::desc("Write .sym.path files for each test case (default=false)"),
    cl::cat(TestCaseCat));

/*** Startup options ***/

cl::OptionCategory StartCat("Startup options",
                            "These options affect how execution is started.");

cl::opt<std::string>
    EntryPoint("entry-point",
               cl::desc("Function in which to start execution (default=main)"),
               cl::init("main"), cl::cat(StartCat));

cl::opt<std::string>
    RunInDir("run-in-dir",
             cl::desc("Change to the given directory before starting execution "
                      "(default=location of tested file)."),
             cl::cat(StartCat));

cl::opt<std::string> OutputDir(
    "output-dir",
    cl::desc("Directory in which to write results (default=klee-out-<N>)"),
    cl::init(""), cl::cat(StartCat));

cl::opt<std::string> Environ(
    "env-file",
    cl::desc("Parse environment from the given file (in \"env\" format)"),
    cl::cat(StartCat));

cl::opt<bool> OptimizeModule(
    "optimize", cl::desc("Optimize the code before execution (default=false)."),
    cl::init(false), cl::cat(StartCat));

cl::opt<bool> WarnAllExternals(
    "warn-all-external-symbols",
    cl::desc(
        "Issue a warning on startup for all external symbols (default=false)."),
    cl::cat(StartCat));

/*** Linking options ***/

cl::OptionCategory LinkCat("Linking options",
                           "These options control the libraries being linked.");

enum class LibcType { FreestandingLibc, KleeLibc, UcLibc };

cl::opt<LibcType> Libc(
    "libc", cl::desc("Choose libc version (none by default)."),
    cl::values(
        clEnumValN(
            LibcType::FreestandingLibc, "none",
            "Don't link in a libc (only provide freestanding environment)"),
        clEnumValN(LibcType::KleeLibc, "klee", "Link in KLEE's libc"),
        clEnumValN(LibcType::UcLibc, "uclibc",
                   "Link in uclibc (adapted for KLEE)") KLEE_LLVM_CL_VAL_END),
    cl::init(LibcType::FreestandingLibc), cl::cat(LinkCat));

cl::list<std::string>
    LinkLibraries("link-llvm-lib",
                  cl::desc("Link the given bitcode library before execution, "
                           "e.g. .bca, .bc, .a. Can be used multiple times."),
                  cl::value_desc("bitcode library file"), cl::cat(LinkCat));

cl::opt<bool> WithPOSIXRuntime(
    "posix-runtime",
    cl::desc("Link with POSIX runtime. Options that can be passed as arguments "
             "to the programs are: --sym-arg <max-len>  --sym-args <min-argvs> "
             "<max-argvs> <max-len> + file model options (default=false)."),
    cl::init(false), cl::cat(LinkCat));

cl::opt<std::string> RuntimeBuild(
    "runtime-build",
    cl::desc("Link with versions of the runtime library that were built with "
             "the provided configuration (default=" RUNTIME_CONFIGURATION ")."),
    cl::init(RUNTIME_CONFIGURATION), cl::cat(LinkCat));

/*** Checks options ***/

cl::OptionCategory
    ChecksCat("Checks options",
              "These options control some of the checks being done by KLEE.");

cl::opt<bool>
    CheckDivZero("check-div-zero",
                 cl::desc("Inject checks for division-by-zero (default=true)"),
                 cl::init(true), cl::cat(ChecksCat));

cl::opt<bool>
    CheckOvershift("check-overshift",
                   cl::desc("Inject checks for overshift (default=true)"),
                   cl::init(true), cl::cat(ChecksCat));

cl::opt<bool>
    OptExitOnError("exit-on-error",
                   cl::desc("Exit KLEE if an error in the tested application "
                            "has been found (default=false)"),
                   cl::init(false), cl::cat(TerminationCat));

/*** Replaying options ***/

cl::OptionCategory ReplayCat("Replaying options",
                             "These options impact replaying of test cases.");

cl::opt<bool> ReplayKeepSymbolic(
    "replay-keep-symbolic",
    cl::desc("Replay the test cases only by asserting "
             "the bytes, not necessarily making them concrete."),
    cl::cat(ReplayCat));

cl::list<std::string>
    ReplayKTestFile("replay-ktest-file",
                    cl::desc("Specify a ktest file to use for replay"),
                    cl::value_desc("ktest file"), cl::cat(ReplayCat));

cl::list<std::string>
    ReplayKTestDir("replay-ktest-dir",
                   cl::desc("Specify a directory to replay ktest files from"),
                   cl::value_desc("output directory"), cl::cat(ReplayCat));

cl::opt<std::string> ReplayPathFile("replay-path",
                                    cl::desc("Specify a path file to replay"),
                                    cl::value_desc("path file"),
                                    cl::cat(ReplayCat));

cl::list<std::string> SeedOutFile("seed-file",
                                  cl::desc(".ktest file to be used as seed"),
                                  cl::cat(SeedingCat));

cl::list<std::string>
    SeedOutDir("seed-dir",
               cl::desc("Directory with .ktest files to be used as seeds"),
               cl::cat(SeedingCat));

cl::opt<unsigned> MakeConcreteSymbolic(
    "make-concrete-symbolic",
    cl::desc("Probabilistic rate at which to make concrete reads symbolic, "
             "i.e. approximately 1 in n concrete reads will be made symbolic "
             "(0=off, 1=all).  "
             "Used for testing (default=0)"),
    cl::init(0), cl::cat(DebugCat));

cl::opt<unsigned> MaxTests(
    "max-tests",
    cl::desc("Stop execution after generating the given number of tests. Extra "
             "tests corresponding to partially explored paths will also be "
             "dumped.  Set to 0 to disable (default=0)"),
    cl::init(0), cl::cat(TerminationCat));

cl::opt<bool>
    Watchdog("watchdog",
             cl::desc("Use a watchdog process to enforce --max-time."),
             cl::init(0), cl::cat(TerminationCat));

cl::opt<bool> Libcxx(
    "libcxx",
    cl::desc("Link the llvm libc++ library into the bitcode (default=false)"),
    cl::init(false), cl::cat(LinkCat));
} // namespace

namespace klee {
extern cl::opt<std::string> MaxTime;
class ExecutionState;
} // namespace klee

/***/

class KleeHandler : public InterpreterHandler {
private:
  Interpreter *m_interpreter;
  TreeStreamWriter *m_pathWriter, *m_symPathWriter;
  std::unique_ptr<llvm::raw_ostream> m_infoFile;

  SmallString<128> m_outputDirectory;

  unsigned m_numTotalTests;     // Number of tests received from the interpreter
  unsigned m_numGeneratedTests; // Number of tests successfully generated
<<<<<<< HEAD
  unsigned m_pathsExplored;     // number of paths explored so far
=======
  unsigned m_pathsCompleted; // number of completed paths
  unsigned m_pathsExplored; // number of partially explored and completed paths
>>>>>>> 025abc72

  // used for writing .ktest files
  int m_argc;
  char **m_argv;

public:
  KleeHandler(int argc, char **argv);
  ~KleeHandler();

  llvm::raw_ostream &getInfoStream() const { return *m_infoFile; }
  /// Returns the number of test cases successfully generated so far
  unsigned getNumTestCases() { return m_numGeneratedTests; }
  unsigned getNumPathsCompleted() { return m_pathsCompleted; }
  unsigned getNumPathsExplored() { return m_pathsExplored; }
  void incPathsCompleted() { ++m_pathsCompleted; }
  void incPathsExplored(std::uint32_t num = 1) {
    m_pathsExplored += num; }

  void setInterpreter(Interpreter *i);

  void processTestCase(const ExecutionState &state, const char *errorMessage,
                       const char *errorSuffix);

  std::string getOutputFilename(const std::string &filename);
  std::unique_ptr<llvm::raw_fd_ostream>
  openOutputFile(const std::string &filename);
  std::string getTestFilename(const std::string &suffix, unsigned id);
  std::unique_ptr<llvm::raw_fd_ostream> openTestFile(const std::string &suffix,
                                                     unsigned id);

  // load a .path file
  static void loadPathFile(std::string name, std::vector<bool> &buffer);

  static void getKTestFilesInDir(std::string directoryPath,
                                 std::vector<std::string> &results);

  static std::string getRunTimeLibraryPath(const char *argv0);
};

KleeHandler::KleeHandler(int argc, char **argv)
    : m_interpreter(0), m_pathWriter(0), m_symPathWriter(0),
      m_outputDirectory(), m_numTotalTests(0), m_numGeneratedTests(0),
      m_pathsCompleted(0), m_pathsExplored(0), m_argc(argc), m_argv(argv) {

  // create output directory (OutputDir or "klee-out-<i>")
  bool dir_given = OutputDir != "";
  SmallString<128> directory(dir_given ? OutputDir : InputFile);

  if (!dir_given)
    sys::path::remove_filename(directory);
  if (auto ec = sys::fs::make_absolute(directory)) {
    klee_error("unable to determine absolute path: %s", ec.message().c_str());
  }

  if (dir_given) {
    // OutputDir
    if (mkdir(directory.c_str(), 0775) < 0)
      klee_error("cannot create \"%s\": %s", directory.c_str(),
                 strerror(errno));

    m_outputDirectory = directory;
  } else {
    // "klee-out-<i>"
    int i = 0;
    for (; i <= INT_MAX; ++i) {
      SmallString<128> d(directory);
      llvm::sys::path::append(d, "klee-out-");
      raw_svector_ostream ds(d);
      ds << i;
      // SmallString is always up-to-date, no need to flush. See
      // Support/raw_ostream.h

      // create directory and try to link klee-last
      if (mkdir(d.c_str(), 0775) == 0) {
        m_outputDirectory = d;

        SmallString<128> klee_last(directory);
        llvm::sys::path::append(klee_last, "klee-last");

        if (((unlink(klee_last.c_str()) < 0) && (errno != ENOENT)) ||
            symlink(m_outputDirectory.c_str(), klee_last.c_str()) < 0) {

          klee_warning("cannot create klee-last symlink: %s", strerror(errno));
        }

        break;
      }

      // otherwise try again or exit on error
      if (errno != EEXIST)
        klee_error("cannot create \"%s\": %s", m_outputDirectory.c_str(),
                   strerror(errno));
    }
    if (i == INT_MAX && m_outputDirectory.str().equals(""))
      klee_error("cannot create output directory: index out of range");
  }

  klee_message("output directory is \"%s\"", m_outputDirectory.c_str());

  // open warnings.txt
  std::string file_path = getOutputFilename("warnings.txt");
  if ((klee_warning_file = fopen(file_path.c_str(), "w")) == NULL)
    klee_error("cannot open file \"%s\": %s", file_path.c_str(),
               strerror(errno));

  // open messages.txt
  file_path = getOutputFilename("messages.txt");
  if ((klee_message_file = fopen(file_path.c_str(), "w")) == NULL)
    klee_error("cannot open file \"%s\": %s", file_path.c_str(),
               strerror(errno));

  // open info
  m_infoFile = openOutputFile("info");
}

KleeHandler::~KleeHandler() {
  delete m_pathWriter;
  delete m_symPathWriter;
  fclose(klee_warning_file);
  fclose(klee_message_file);
}

void KleeHandler::setInterpreter(Interpreter *i) {
  m_interpreter = i;

  if (WritePaths) {
    m_pathWriter = new TreeStreamWriter(getOutputFilename("paths.ts"));
    assert(m_pathWriter->good());
    m_interpreter->setPathWriter(m_pathWriter);
  }

  if (WriteSymPaths) {
    m_symPathWriter = new TreeStreamWriter(getOutputFilename("symPaths.ts"));
    assert(m_symPathWriter->good());
    m_interpreter->setSymbolicPathWriter(m_symPathWriter);
  }
}

std::string KleeHandler::getOutputFilename(const std::string &filename) {
  SmallString<128> path = m_outputDirectory;
  sys::path::append(path, filename);
  return path.c_str();
}

std::unique_ptr<llvm::raw_fd_ostream>
KleeHandler::openOutputFile(const std::string &filename) {
  std::string Error;
  std::string path = getOutputFilename(filename);
  auto f = klee_open_output_file(path, Error);
  if (!f) {
    klee_warning("error opening file \"%s\".  KLEE may have run out of file "
                 "descriptors: try to increase the maximum number of open file "
                 "descriptors by using ulimit (%s).",
                 path.c_str(), Error.c_str());
    return nullptr;
  }
  return f;
}

std::string KleeHandler::getTestFilename(const std::string &suffix,
                                         unsigned id) {
  std::stringstream filename;
  filename << "test" << std::setfill('0') << std::setw(6) << id << '.'
           << suffix;
  return filename.str();
}

std::unique_ptr<llvm::raw_fd_ostream>
KleeHandler::openTestFile(const std::string &suffix, unsigned id) {
  return openOutputFile(getTestFilename(suffix, id));
}

/* Outputs all files (.ktest, .kquery, .cov etc.) describing a test case */
void KleeHandler::processTestCase(const ExecutionState &state,
                                  const char *errorMessage,
                                  const char *errorSuffix) {
  if (!WriteNone) {
    std::vector<std::pair<std::string, std::vector<unsigned char>>> out;
    bool success = m_interpreter->getSymbolicSolution(state, out);

    if (!success)
      klee_warning("unable to get symbolic solution, losing test case");

    const auto start_time = time::getWallTime();

    unsigned id = ++m_numTotalTests;

    if (success) {
      KTest b;
      b.numArgs = m_argc;
      b.args = m_argv;
      b.symArgvs = 0;
      b.symArgvLen = 0;
      b.numObjects = out.size();
      b.objects = new KTestObject[b.numObjects];
      assert(b.objects);
      for (unsigned i = 0; i < b.numObjects; i++) {
        KTestObject *o = &b.objects[i];
        o->name = const_cast<char *>(out[i].first.c_str());
        o->numBytes = out[i].second.size();
        o->bytes = new unsigned char[o->numBytes];
        assert(o->bytes);
        std::copy(out[i].second.begin(), out[i].second.end(), o->bytes);
      }

      if (!kTest_toFile(
              &b, getOutputFilename(getTestFilename("ktest", id)).c_str())) {
        klee_warning("unable to write output test case, losing it");
      } else {
        ++m_numGeneratedTests;
      }

      for (unsigned i = 0; i < b.numObjects; i++)
        delete[] b.objects[i].bytes;
      delete[] b.objects;
    }

    if (errorMessage) {
      auto f = openTestFile(errorSuffix, id);
      if (f)
        *f << errorMessage;
    }

    if (m_pathWriter) {
      std::vector<unsigned char> concreteBranches;
      m_pathWriter->readStream(m_interpreter->getPathStreamID(state),
                               concreteBranches);
      auto f = openTestFile("path", id);
      if (f) {
        for (const auto &branch : concreteBranches) {
          *f << branch << '\n';
        }
      }
    }

    if (errorMessage || WriteKQueries) {
      std::string constraints;
      m_interpreter->getConstraintLog(state, constraints, Interpreter::KQUERY);
      auto f = openTestFile("kquery", id);
      if (f)
        *f << constraints;
    }

    if (WriteCVCs) {
      // FIXME: If using Z3 as the core solver the emitted file is actually
      // SMT-LIBv2 not CVC which is a bit confusing
      std::string constraints;
      m_interpreter->getConstraintLog(state, constraints, Interpreter::STP);
      auto f = openTestFile("cvc", id);
      if (f)
        *f << constraints;
    }

    if (WriteSMT2s) {
      std::string constraints;
      m_interpreter->getConstraintLog(state, constraints, Interpreter::SMTLIB2);
      auto f = openTestFile("smt2", id);
      if (f)
        *f << constraints;
    }

    if (m_symPathWriter) {
      std::vector<unsigned char> symbolicBranches;
      m_symPathWriter->readStream(m_interpreter->getSymbolicPathStreamID(state),
                                  symbolicBranches);
      auto f = openTestFile("sym.path", id);
      if (f) {
        for (const auto &branch : symbolicBranches) {
          *f << branch << '\n';
        }
      }
    }

    if (WriteCov) {
      std::map<const std::string *, std::set<unsigned>> cov;
      m_interpreter->getCoveredLines(state, cov);
      auto f = openTestFile("cov", id);
      if (f) {
        for (const auto &entry : cov) {
          for (const auto &line : entry.second) {
            *f << *entry.first << ':' << line << '\n';
          }
        }
      }
    }

    if (m_numGeneratedTests == MaxTests)
      m_interpreter->setHaltExecution(true);

    if (WriteTestInfo) {
      time::Span elapsed_time(time::getWallTime() - start_time);
      auto f = openTestFile("info", id);
      if (f)
        *f << "Time to generate test case: " << elapsed_time << '\n';
    }
  } // if (!WriteNone)

  if (errorMessage && OptExitOnError) {
    m_interpreter->prepareForEarlyExit();
    klee_error("EXITING ON ERROR:\n%s\n", errorMessage);
  }
}

// load a .path file
void KleeHandler::loadPathFile(std::string name, std::vector<bool> &buffer) {
  std::ifstream f(name.c_str(), std::ios::in | std::ios::binary);

  if (!f.good())
    assert(0 && "unable to open path file");

  while (f.good()) {
    unsigned value;
    f >> value;
    buffer.push_back(!!value);
    f.get();
  }
}

void KleeHandler::getKTestFilesInDir(std::string directoryPath,
                                     std::vector<std::string> &results) {
  std::error_code ec;
  llvm::sys::fs::directory_iterator i(directoryPath, ec), e;
  for (; i != e && !ec; i.increment(ec)) {
    auto f = i->path();
    if (f.size() >= 6 && f.substr(f.size() - 6, f.size()) == ".ktest") {
      results.push_back(f);
    }
  }

  if (ec) {
    llvm::errs() << "ERROR: unable to read output directory: " << directoryPath
                 << ": " << ec.message() << "\n";
    exit(1);
  }
}

std::string KleeHandler::getRunTimeLibraryPath(const char *argv0) {
  // allow specifying the path to the runtime library
  const char *env = getenv("KLEE_RUNTIME_LIBRARY_PATH");
  if (env)
    return std::string(env);

  // Take any function from the execution binary but not main (as not allowed by
  // C++ standard)
  void *MainExecAddr = (void *)(intptr_t)getRunTimeLibraryPath;
  SmallString<128> toolRoot(
      llvm::sys::fs::getMainExecutable(argv0, MainExecAddr));

  // Strip off executable so we have a directory path
  llvm::sys::path::remove_filename(toolRoot);

  SmallString<128> libDir;

  if (strlen(KLEE_INSTALL_BIN_DIR) != 0 &&
      strlen(KLEE_INSTALL_RUNTIME_DIR) != 0 &&
      toolRoot.str().endswith(KLEE_INSTALL_BIN_DIR)) {
    KLEE_DEBUG_WITH_TYPE("klee_runtime",
                         llvm::dbgs()
                             << "Using installed KLEE library runtime: ");
    libDir = toolRoot.str().substr(0, toolRoot.str().size() -
                                          strlen(KLEE_INSTALL_BIN_DIR));
    llvm::sys::path::append(libDir, KLEE_INSTALL_RUNTIME_DIR);
  } else {
    KLEE_DEBUG_WITH_TYPE("klee_runtime",
                         llvm::dbgs()
                             << "Using build directory KLEE library runtime :");
    libDir = KLEE_DIR;
    llvm::sys::path::append(libDir, "runtime/lib");
  }

  KLEE_DEBUG_WITH_TYPE("klee_runtime", llvm::dbgs() << libDir.c_str() << "\n");
  return libDir.c_str();
}

//===----------------------------------------------------------------------===//
// main Driver function
//
static std::string strip(std::string &in) {
  unsigned len = in.size();
  unsigned lead = 0, trail = len;
  while (lead < len && isspace(in[lead]))
    ++lead;
  while (trail > lead && isspace(in[trail - 1]))
    --trail;
  return in.substr(lead, trail - lead);
}

static void parseArguments(int argc, char **argv) {
  cl::SetVersionPrinter(klee::printVersion);
  // This version always reads response files
  cl::ParseCommandLineOptions(argc, argv, " klee\n");
}

static void
preparePOSIX(std::vector<std::unique_ptr<llvm::Module>> &loadedModules,
             llvm::StringRef libCPrefix) {
  // Get the main function from the main module and rename it such that it can
  // be called after the POSIX setup
  Function *mainFn = nullptr;
  for (auto &module : loadedModules) {
    mainFn = module->getFunction(EntryPoint);
    if (mainFn)
      break;
  }

  if (!mainFn)
    klee_error("Entry function '%s' not found in module.", EntryPoint.c_str());
  mainFn->setName("__klee_posix_wrapped_main");

  // Add a definition of the entry function if needed. This is the case if we
  // link against a libc implementation. Preparing for libc linking (i.e.
  // linking with uClibc will expect a main function and rename it to
  // _user_main. We just provide the definition here.
  if (!libCPrefix.empty() && !mainFn->getParent()->getFunction(EntryPoint))
    llvm::Function::Create(mainFn->getFunctionType(),
                           llvm::Function::ExternalLinkage, EntryPoint,
                           mainFn->getParent());

  llvm::Function *wrapper = nullptr;
  for (auto &module : loadedModules) {
    wrapper = module->getFunction("__klee_posix_wrapper");
    if (wrapper)
      break;
  }
  assert(wrapper && "klee_posix_wrapper not found");

  // Rename the POSIX wrapper to prefixed entrypoint, e.g. _user_main as uClibc
  // would expect it or main otherwise
  wrapper->setName(libCPrefix + EntryPoint);
}

// This is a terrible hack until we get some real modeling of the
// system. All we do is check the undefined symbols and warn about
// any "unrecognized" externals and about any obviously unsafe ones.

// Symbols we explicitly support
static const char *modelledExternals[] = {
<<<<<<< HEAD
    "_ZTVN10__cxxabiv117__class_type_infoE",
    "_ZTVN10__cxxabiv120__si_class_type_infoE",
    "_ZTVN10__cxxabiv121__vmi_class_type_infoE",

    // special functions
    "_assert",
    "__assert_fail",
    "__assert_rtn",
    "__errno_location",
    "__error",
    "calloc",
    "_exit",
    "exit",
    "free",
    "abort",
    "klee_abort",
    "klee_assume",
    "klee_check_memory_access",
    "klee_define_fixed_object",
    "klee_get_errno",
    "klee_get_valuef",
    "klee_get_valued",
    "klee_get_valuel",
    "klee_get_valuell",
    "klee_get_value_i32",
    "klee_get_value_i64",
    "klee_get_obj_size",
    "klee_is_symbolic",
    "klee_make_symbolic",
    "klee_make_pse_symbolic",
    "klee_dump_kquery_state",
    "klee_dump_symbolic_details",
    "klee_dump_state_stack"
    "klee_mark_global",
    "klee_open_merge",
    "klee_close_merge",
    "klee_prefer_cex",
    "klee_posix_prefer_cex",
    "klee_print_expr",
    "klee_print_range",
    "klee_report_error",
    "klee_set_forking",
    "klee_silent_exit",
    "klee_warning",
    "klee_warning_once",
    "klee_stack_trace",
    "_klee_eh_Unwind_RaiseException_impl",
    "klee_eh_typeid_for",
    "llvm.dbg.declare",
    "llvm.dbg.value",
    "llvm.va_start",
    "llvm.va_end",
    "malloc",
    "realloc",
    "memalign",
    "_ZdaPv",
    "_ZdlPv",
    "_Znaj",
    "_Znwj",
    "_Znam",
    "_Znwm",
    "__ubsan_handle_add_overflow",
    "__ubsan_handle_sub_overflow",
    "__ubsan_handle_mul_overflow",
    "__ubsan_handle_divrem_overflow",
=======
  "_ZTVN10__cxxabiv117__class_type_infoE",
  "_ZTVN10__cxxabiv120__si_class_type_infoE",
  "_ZTVN10__cxxabiv121__vmi_class_type_infoE",

  // special functions
  "_assert",
  "__assert_fail",
  "__assert_rtn",
  "__errno_location",
  "__error",
  "calloc",
  "_exit",
  "exit",
  "free",
  "abort",
  "klee_abort",
  "klee_assume",
  "klee_check_memory_access",
  "klee_define_fixed_object",
  "klee_get_errno",
  "klee_get_valuef",
  "klee_get_valued",
  "klee_get_valuel",
  "klee_get_valuell",
  "klee_get_value_i32",
  "klee_get_value_i64",
  "klee_get_obj_size",
  "klee_is_symbolic",
  "klee_make_symbolic",
  "klee_mark_global",
  "klee_open_merge",
  "klee_close_merge",
  "klee_prefer_cex",
  "klee_posix_prefer_cex",
  "klee_print_expr",
  "klee_print_range",
  "klee_report_error",
  "klee_set_forking",
  "klee_silent_exit",
  "klee_warning",
  "klee_warning_once",
  "klee_stack_trace",
#ifdef SUPPORT_KLEE_EH_CXX
  "_klee_eh_Unwind_RaiseException_impl",
  "klee_eh_typeid_for",
#endif
  "llvm.dbg.declare",
  "llvm.dbg.value",
  "llvm.va_start",
  "llvm.va_end",
  "malloc",
  "realloc",
  "memalign",
  "_ZdaPv",
  "_ZdlPv",
  "_Znaj",
  "_Znwj",
  "_Znam",
  "_Znwm",
  "__ubsan_handle_add_overflow",
  "__ubsan_handle_sub_overflow",
  "__ubsan_handle_mul_overflow",
  "__ubsan_handle_divrem_overflow",
>>>>>>> 025abc72
};

// Symbols we aren't going to warn about
static const char *dontCareExternals[] = {
#if 0
  // stdio
  "fprintf",
  "fflush",
  "fopen",
  "fclose",
  "fputs_unlocked",
  "putchar_unlocked",
  "vfprintf",
  "fwrite",
  "puts",
  "printf",
  "stdin",
  "stdout",
  "stderr",
  "_stdio_term",
  "__errno_location",
  "fstat",
#endif

    // static information, pretty ok to return
    "getegid",
    "geteuid",
    "getgid",
    "getuid",
    "getpid",
    "gethostname",
    "getpgrp",
    "getppid",
    "getpagesize",
    "getpriority",
    "getgroups",
    "getdtablesize",
    "getrlimit",
    "getrlimit64",
    "getcwd",
    "getwd",
    "gettimeofday",
    "uname",

    // fp stuff we just don't worry about yet
    "frexp",
    "ldexp",
    "__isnan",
    "__signbit",
};

// Extra symbols we aren't going to warn about with klee-libc
static const char *dontCareKlee[] = {
    "__ctype_b_loc",
    "__ctype_get_mb_cur_max",

    // I/O system calls
    "open",
    "write",
    "read",
    "close",
};

// Extra symbols we aren't going to warn about with uclibc
static const char *dontCareUclibc[] = {
    "__dso_handle",

    // Don't warn about these since we explicitly commented them out of
    // uclibc.
    "printf", "vprintf"};

// Symbols we consider unsafe
static const char *unsafeExternals[] = {
    "fork",  // oh lord
    "exec",  // heaven help us
    "error", // calls _exit
    "raise", // yeah
    "kill",  // mmmhmmm
};

#define NELEMS(array) (sizeof(array) / sizeof(array[0]))

void externalsAndGlobalsCheck(const llvm::Module *m) {
  std::map<std::string, bool> externals;
  std::set<std::string> modelled(modelledExternals,
                                 modelledExternals + NELEMS(modelledExternals));
  std::set<std::string> dontCare(dontCareExternals,
                                 dontCareExternals + NELEMS(dontCareExternals));
  std::set<std::string> unsafe(unsafeExternals,
                               unsafeExternals + NELEMS(unsafeExternals));

  switch (Libc) {
  case LibcType::KleeLibc:
    dontCare.insert(dontCareKlee, dontCareKlee + NELEMS(dontCareKlee));
    break;
  case LibcType::UcLibc:
    dontCare.insert(dontCareUclibc, dontCareUclibc + NELEMS(dontCareUclibc));
    break;
  case LibcType::FreestandingLibc: /* silence compiler warning */
    break;
  }

  if (WithPOSIXRuntime)
    dontCare.insert("syscall");

  for (Module::const_iterator fnIt = m->begin(), fn_ie = m->end();
       fnIt != fn_ie; ++fnIt) {
    if (fnIt->isDeclaration() && !fnIt->use_empty())
      externals.insert(std::make_pair(fnIt->getName(), false));
    for (Function::const_iterator bbIt = fnIt->begin(), bb_ie = fnIt->end();
         bbIt != bb_ie; ++bbIt) {
      for (BasicBlock::const_iterator it = bbIt->begin(), ie = bbIt->end();
           it != ie; ++it) {
        if (const CallInst *ci = dyn_cast<CallInst>(it)) {
#if LLVM_VERSION_CODE >= LLVM_VERSION(8, 0)
          if (isa<InlineAsm>(ci->getCalledOperand())) {
#else
          if (isa<InlineAsm>(ci->getCalledValue())) {
#endif
            klee_warning_once(&*fnIt, "function \"%s\" has inline asm",
                              fnIt->getName().data());
          }
        }
      }
    }
  }

  for (Module::const_global_iterator it = m->global_begin(),
                                     ie = m->global_end();
       it != ie; ++it)
    if (it->isDeclaration() && !it->use_empty())
      externals.insert(std::make_pair(it->getName(), true));
  // and remove aliases (they define the symbol after global
  // initialization)
  for (Module::const_alias_iterator it = m->alias_begin(), ie = m->alias_end();
       it != ie; ++it) {
    std::map<std::string, bool>::iterator it2 =
        externals.find(it->getName().str());
    if (it2 != externals.end())
      externals.erase(it2);
  }

  std::map<std::string, bool> foundUnsafe;
  for (std::map<std::string, bool>::iterator it = externals.begin(),
                                             ie = externals.end();
       it != ie; ++it) {
    const std::string &ext = it->first;
    if (!modelled.count(ext) && (WarnAllExternals || !dontCare.count(ext))) {
      if (ext.compare(0, 5, "llvm.") != 0) { // not an LLVM reserved name
        if (unsafe.count(ext)) {
          foundUnsafe.insert(*it);
        } else {
          klee_warning("undefined reference to %s: %s",
                       it->second ? "variable" : "function", ext.c_str());
        }
      }
    }
  }

  for (std::map<std::string, bool>::iterator it = foundUnsafe.begin(),
                                             ie = foundUnsafe.end();
       it != ie; ++it) {
    const std::string &ext = it->first;
    klee_warning("undefined reference to %s: %s (UNSAFE)!",
                 it->second ? "variable" : "function", ext.c_str());
  }
}

static Interpreter *theInterpreter = 0;

static bool interrupted = false;

// Pulled out so it can be easily called from a debugger.
extern "C" void halt_execution() { theInterpreter->setHaltExecution(true); }

extern "C" void stop_forking() { theInterpreter->setInhibitForking(true); }

static void interrupt_handle() {
  if (!interrupted && theInterpreter) {
    llvm::errs() << "KLEE: ctrl-c detected, requesting interpreter to halt.\n";
    halt_execution();
    sys::SetInterruptFunction(interrupt_handle);
  } else {
    llvm::errs() << "KLEE: ctrl-c detected, exiting.\n";
    exit(1);
  }
  interrupted = true;
}

static void interrupt_handle_watchdog() {
  // just wait for the child to finish
}

// This is a temporary hack. If the running process has access to
// externals then it can disable interrupts, which screws up the
// normal "nice" watchdog termination process. We try to request the
// interpreter to halt using this mechanism as a last resort to save
// the state data before going ahead and killing it.
static void halt_via_gdb(int pid) {
  char buffer[256];
  snprintf(buffer, sizeof(buffer),
           "gdb --batch --eval-command=\"p halt_execution()\" "
           "--eval-command=detach --pid=%d &> /dev/null",
           pid);
  //  fprintf(stderr, "KLEE: WATCHDOG: running: %s\n", buffer);
  if (system(buffer) == -1)
    perror("system");
}

#ifndef SUPPORT_KLEE_UCLIBC
static void
linkWithUclibc(StringRef libDir, std::string opt_suffix,
               std::vector<std::unique_ptr<llvm::Module>> &modules) {
  klee_error("invalid libc, no uclibc support!\n");
}
#else
static void replaceOrRenameFunction(llvm::Module *module, const char *old_name,
                                    const char *new_name) {
  Function *new_function, *old_function;
  new_function = module->getFunction(new_name);
  old_function = module->getFunction(old_name);
  if (old_function) {
    if (new_function) {
      old_function->replaceAllUsesWith(new_function);
      old_function->eraseFromParent();
    } else {
      old_function->setName(new_name);
      assert(old_function->getName() == new_name);
    }
  }
}

static void
createLibCWrapper(std::vector<std::unique_ptr<llvm::Module>> &modules,
                  llvm::StringRef intendedFunction,
                  llvm::StringRef libcMainFunction) {
  // XXX we need to rearchitect so this can also be used with
  // programs externally linked with libc implementation.

  // We now need to swap things so that libcMainFunction is the entry
  // point, in such a way that the arguments are passed to
  // libcMainFunction correctly. We do this by renaming the user main
  // and generating a stub function to call intendedFunction. There is
  // also an implicit cooperation in that runFunctionAsMain sets up
  // the environment arguments to what a libc expects (following
  // argv), since it does not explicitly take an envp argument.
  auto &ctx = modules[0]->getContext();
  Function *userMainFn = modules[0]->getFunction(intendedFunction);
  assert(userMainFn && "unable to get user main");
  // Rename entry point using a prefix
  userMainFn->setName("__user_" + intendedFunction);

  // force import of libcMainFunction
  llvm::Function *libcMainFn = nullptr;
  for (auto &module : modules) {
    if ((libcMainFn = module->getFunction(libcMainFunction)))
      break;
  }
  if (!libcMainFn)
    klee_error("Could not add %s wrapper", libcMainFunction.str().c_str());

  auto inModuleReference = libcMainFn->getParent()->getOrInsertFunction(
      userMainFn->getName(), userMainFn->getFunctionType());

  const auto ft = libcMainFn->getFunctionType();

  if (ft->getNumParams() != 7)
    klee_error("Imported %s wrapper does not have the correct "
               "number of arguments",
               libcMainFunction.str().c_str());

  std::vector<Type *> fArgs;
  fArgs.push_back(ft->getParamType(1)); // argc
  fArgs.push_back(ft->getParamType(2)); // argv
  Function *stub =
      Function::Create(FunctionType::get(Type::getInt32Ty(ctx), fArgs, false),
                       GlobalVariable::ExternalLinkage, intendedFunction,
                       libcMainFn->getParent());
  BasicBlock *bb = BasicBlock::Create(ctx, "entry", stub);
  llvm::IRBuilder<> Builder(bb);

  std::vector<llvm::Value *> args;
  args.push_back(llvm::ConstantExpr::getBitCast(
#if LLVM_VERSION_CODE >= LLVM_VERSION(9, 0)
      cast<llvm::Constant>(inModuleReference.getCallee()),
#else
      inModuleReference,
#endif
      ft->getParamType(0)));
  args.push_back(&*(stub->arg_begin())); // argc
  auto arg_it = stub->arg_begin();
  args.push_back(&*(++arg_it));                                // argv
  args.push_back(Constant::getNullValue(ft->getParamType(3))); // app_init
  args.push_back(Constant::getNullValue(ft->getParamType(4))); // app_fini
  args.push_back(Constant::getNullValue(ft->getParamType(5))); // rtld_fini
  args.push_back(Constant::getNullValue(ft->getParamType(6))); // stack_end
  Builder.CreateCall(libcMainFn, args);
  Builder.CreateUnreachable();
}

static void
linkWithUclibc(StringRef libDir, std::string opt_suffix,
               std::vector<std::unique_ptr<llvm::Module>> &modules) {
  LLVMContext &ctx = modules[0]->getContext();

  size_t newModules = modules.size();

  // Ensure that klee-uclibc exists
  SmallString<128> uclibcBCA(libDir);
  std::string errorMsg;
  llvm::sys::path::append(uclibcBCA, KLEE_UCLIBC_BCA_NAME);
  if (!klee::loadFile(uclibcBCA.c_str(), ctx, modules, errorMsg))
    klee_error("Cannot find klee-uclibc '%s': %s", uclibcBCA.c_str(),
               errorMsg.c_str());

  for (auto i = newModules, j = modules.size(); i < j; ++i) {
    replaceOrRenameFunction(modules[i].get(), "__libc_open", "open");
    replaceOrRenameFunction(modules[i].get(), "__libc_fcntl", "fcntl");
  }

  createLibCWrapper(modules, EntryPoint, "__uClibc_main");
  klee_message("NOTE: Using klee-uclibc : %s", uclibcBCA.c_str());

  // Link the fortified library
  SmallString<128> FortifyPath(libDir);
  llvm::sys::path::append(FortifyPath,
                          "libkleeRuntimeFortify" + opt_suffix + ".bca");
  if (!klee::loadFile(FortifyPath.c_str(), ctx, modules, errorMsg))
    klee_error("error loading the fortify library '%s': %s",
               FortifyPath.c_str(), errorMsg.c_str());
}
#endif

int main(int argc, char **argv, char **envp) {
  atexit(llvm_shutdown); // Call llvm_shutdown() on exit.

  KCommandLine::HideOptions(llvm::cl::GeneralCategory);

  llvm::InitializeNativeTarget();

  parseArguments(argc, argv);
#if LLVM_VERSION_CODE >= LLVM_VERSION(3, 9)
  sys::PrintStackTraceOnErrorSignal(argv[0]);
#else
  sys::PrintStackTraceOnErrorSignal();
#endif

  if (Watchdog) {
    if (MaxTime.empty()) {
      klee_error("--watchdog used without --max-time");
    }

    int pid = fork();
    if (pid < 0) {
      klee_error("unable to fork watchdog");
    } else if (pid) {
      klee_message("KLEE: WATCHDOG: watching %d\n", pid);
      fflush(stderr);
      sys::SetInterruptFunction(interrupt_handle_watchdog);

      const time::Span maxTime(MaxTime);
      auto nextStep = time::getWallTime() + maxTime + (maxTime / 10);
      int level = 0;

      // Simple stupid code...
      while (1) {
        sleep(1);

        int status, res = waitpid(pid, &status, WNOHANG);

        if (res < 0) {
          if (errno == ECHILD) { // No child, no need to watch but
                                 // return error since we didn't catch
                                 // the exit.
            klee_warning("KLEE: watchdog exiting (no child)\n");
            return 1;
          } else if (errno != EINTR) {
            perror("watchdog waitpid");
            exit(1);
          }
        } else if (res == pid && WIFEXITED(status)) {
          return WEXITSTATUS(status);
        } else {
          auto time = time::getWallTime();

          if (time > nextStep) {
            ++level;

            if (level == 1) {
              klee_warning(
                  "KLEE: WATCHDOG: time expired, attempting halt via INT\n");
              kill(pid, SIGINT);
            } else if (level == 2) {
              klee_warning(
                  "KLEE: WATCHDOG: time expired, attempting halt via gdb\n");
              halt_via_gdb(pid);
            } else {
              klee_warning(
                  "KLEE: WATCHDOG: kill(9)ing child (I tried to be nice)\n");
              kill(pid, SIGKILL);
              return 1; // what more can we do
            }

            // Ideally this triggers a dump, which may take a while,
            // so try and give the process extra time to clean up.
            auto max = std::max(time::seconds(15), maxTime / 10);
            nextStep = time::getWallTime() + max;
          }
        }
      }

      return 0;
    }
  }

  sys::SetInterruptFunction(interrupt_handle);

  // Load the bytecode...
  std::string errorMsg;
  LLVMContext ctx;
  std::vector<std::unique_ptr<llvm::Module>> loadedModules;
  if (!klee::loadFile(InputFile, ctx, loadedModules, errorMsg)) {
    klee_error("error loading program '%s': %s", InputFile.c_str(),
               errorMsg.c_str());
  }
  // Load and link the whole files content. The assumption is that this is the
  // application under test.
  // Nothing gets removed in the first place.
  std::unique_ptr<llvm::Module> M(klee::linkModules(
      loadedModules, "" /* link all modules together */, errorMsg));
  if (!M) {
    klee_error("error loading program '%s': %s", InputFile.c_str(),
               errorMsg.c_str());
  }

  llvm::Module *mainModule = M.get();

  // Detect architecture
  std::string opt_suffix = "64"; // Fall back to 64bit
  if (mainModule->getTargetTriple().find("i686") != std::string::npos ||
      mainModule->getTargetTriple().find("i586") != std::string::npos ||
      mainModule->getTargetTriple().find("i486") != std::string::npos ||
      mainModule->getTargetTriple().find("i386") != std::string::npos)
    opt_suffix = "32";

  // Add additional user-selected suffix
  opt_suffix += "_" + RuntimeBuild.getValue();

  // Push the module as the first entry
  loadedModules.emplace_back(std::move(M));

  std::string LibraryDir = KleeHandler::getRunTimeLibraryPath(argv[0]);
  Interpreter::ModuleOptions Opts(LibraryDir.c_str(), EntryPoint, opt_suffix,
                                  /*Optimize=*/OptimizeModule,
                                  /*CheckDivZero=*/CheckDivZero,
                                  /*CheckOvershift=*/CheckOvershift);

  if (WithPOSIXRuntime) {
    SmallString<128> Path(Opts.LibraryDir);
    llvm::sys::path::append(Path, "libkleeRuntimePOSIX" + opt_suffix + ".bca");
    klee_message("NOTE: Using POSIX model: %s", Path.c_str());
    if (!klee::loadFile(Path.c_str(), mainModule->getContext(), loadedModules,
                        errorMsg))
      klee_error("error loading POSIX support '%s': %s", Path.c_str(),
                 errorMsg.c_str());

    std::string libcPrefix = (Libc == LibcType::UcLibc ? "__user_" : "");
    preparePOSIX(loadedModules, libcPrefix);
  }

  if (Libcxx) {
#ifndef SUPPORT_KLEE_LIBCXX
    klee_error("KLEE was not compiled with libc++ support");
#else
    SmallString<128> LibcxxBC(Opts.LibraryDir);
    llvm::sys::path::append(LibcxxBC, KLEE_LIBCXX_BC_NAME);
<<<<<<< HEAD
    if (!klee::loadFile(LibcxxBC.c_str(), mainModule->getContext(),
                        loadedModules, errorMsg))
      klee_error("error loading libcxx '%s': %s", LibcxxBC.c_str(),
=======
    if (!klee::loadFile(LibcxxBC.c_str(), mainModule->getContext(), loadedModules,
                        errorMsg))
      klee_error("error loading libc++ '%s': %s", LibcxxBC.c_str(),
>>>>>>> 025abc72
                 errorMsg.c_str());
    klee_message("NOTE: Using libc++ : %s", LibcxxBC.c_str());
#ifdef SUPPORT_KLEE_EH_CXX
    SmallString<128> EhCxxPath(Opts.LibraryDir);
    llvm::sys::path::append(EhCxxPath, "libkleeeh-cxx" + opt_suffix + ".bca");
    if (!klee::loadFile(EhCxxPath.c_str(), mainModule->getContext(),
                        loadedModules, errorMsg))
      klee_error("error loading libklee-eh-cxx '%s': %s", EhCxxPath.c_str(),
                 errorMsg.c_str());
    klee_message("NOTE: Enabled runtime support for C++ exceptions");
#else
    klee_message("NOTE: KLEE was not compiled with support for C++ exceptions");
#endif
#endif
  }

  switch (Libc) {
  case LibcType::KleeLibc: {
    // FIXME: Find a reasonable solution for this.
    SmallString<128> Path(Opts.LibraryDir);
    llvm::sys::path::append(Path,
                            "libkleeRuntimeKLEELibc" + opt_suffix + ".bca");
    if (!klee::loadFile(Path.c_str(), mainModule->getContext(), loadedModules,
                        errorMsg))
      klee_error("error loading klee libc '%s': %s", Path.c_str(),
                 errorMsg.c_str());
  }
  /* Falls through. */
  case LibcType::FreestandingLibc: {
    SmallString<128> Path(Opts.LibraryDir);
    llvm::sys::path::append(Path,
                            "libkleeRuntimeFreestanding" + opt_suffix + ".bca");
    if (!klee::loadFile(Path.c_str(), mainModule->getContext(), loadedModules,
                        errorMsg))
      klee_error("error loading freestanding support '%s': %s", Path.c_str(),
                 errorMsg.c_str());
    break;
  }
  case LibcType::UcLibc:
    linkWithUclibc(LibraryDir, opt_suffix, loadedModules);
    break;
  }

  for (const auto &library : LinkLibraries) {
    if (!klee::loadFile(library, mainModule->getContext(), loadedModules,
                        errorMsg))
      klee_error("error loading bitcode library '%s': %s", library.c_str(),
                 errorMsg.c_str());
  }

  // FIXME: Change me to std types.
  int pArgc;
  char **pArgv;
  char **pEnvp;
  if (Environ != "") {
    std::vector<std::string> items;
    std::ifstream f(Environ.c_str());
    if (!f.good())
      klee_error("unable to open --environ file: %s", Environ.c_str());
    while (!f.eof()) {
      std::string line;
      std::getline(f, line);
      line = strip(line);
      if (!line.empty())
        items.push_back(line);
    }
    f.close();
    pEnvp = new char *[items.size() + 1];
    unsigned i = 0;
    for (; i != items.size(); ++i)
      pEnvp[i] = strdup(items[i].c_str());
    pEnvp[i] = 0;
  } else {
    pEnvp = envp;
  }

  pArgc = InputArgv.size() + 1;
  pArgv = new char *[pArgc];
  for (unsigned i = 0; i < InputArgv.size() + 1; i++) {
    std::string &arg = (i == 0 ? InputFile : InputArgv[i - 1]);
    unsigned size = arg.size() + 1;
    char *pArg = new char[size];

    std::copy(arg.begin(), arg.end(), pArg);
    pArg[size - 1] = 0;

    pArgv[i] = pArg;
  }

  std::vector<bool> replayPath;

  if (ReplayPathFile != "") {
    KleeHandler::loadPathFile(ReplayPathFile, replayPath);
  }

  Interpreter::InterpreterOptions IOpts;
  IOpts.MakeConcreteSymbolic = MakeConcreteSymbolic;
  KleeHandler *handler = new KleeHandler(pArgc, pArgv);
  Interpreter *interpreter = theInterpreter =
      Interpreter::create(ctx, IOpts, handler);
  assert(interpreter);
  handler->setInterpreter(interpreter);

  for (int i = 0; i < argc; i++) {
    handler->getInfoStream() << argv[i] << (i + 1 < argc ? " " : "\n");
  }
  handler->getInfoStream() << "PID: " << getpid() << "\n";

  // Get the desired main function.  klee_main initializes uClibc
  // locale and other data and then calls main.

  auto finalModule = interpreter->setModule(loadedModules, Opts);
  Function *mainFn = finalModule->getFunction(EntryPoint);
  if (!mainFn) {
    klee_error("Entry function '%s' not found in module.", EntryPoint.c_str());
  }

  externalsAndGlobalsCheck(finalModule);

  if (ReplayPathFile != "") {
    interpreter->setReplayPath(&replayPath);
  }

  auto startTime = std::time(nullptr);
  { // output clock info and start time
    std::stringstream startInfo;
    startInfo << time::getClockInfo() << "Started: "
              << std::put_time(std::localtime(&startTime), "%Y-%m-%d %H:%M:%S")
              << '\n';
    handler->getInfoStream() << startInfo.str();
    handler->getInfoStream().flush();
  }

  if (!ReplayKTestDir.empty() || !ReplayKTestFile.empty()) {
    assert(SeedOutFile.empty());
    assert(SeedOutDir.empty());

    std::vector<std::string> kTestFiles = ReplayKTestFile;
    for (std::vector<std::string>::iterator it = ReplayKTestDir.begin(),
                                            ie = ReplayKTestDir.end();
         it != ie; ++it)
      KleeHandler::getKTestFilesInDir(*it, kTestFiles);
    std::vector<KTest *> kTests;
    for (std::vector<std::string>::iterator it = kTestFiles.begin(),
                                            ie = kTestFiles.end();
         it != ie; ++it) {
      KTest *out = kTest_fromFile(it->c_str());
      if (out) {
        kTests.push_back(out);
      } else {
        klee_warning("unable to open: %s\n", (*it).c_str());
      }
    }

    if (RunInDir != "") {
      int res = chdir(RunInDir.c_str());
      if (res < 0) {
        klee_error("Unable to change directory to: %s - %s", RunInDir.c_str(),
                   sys::StrError(errno).c_str());
      }
    }

    unsigned i = 0;
    for (std::vector<KTest *>::iterator it = kTests.begin(), ie = kTests.end();
         it != ie; ++it) {
      KTest *out = *it;
      interpreter->setReplayKTest(out);
      llvm::errs() << "KLEE: replaying: " << *it << " (" << kTest_numBytes(out)
                   << " bytes)"
                   << " (" << ++i << "/" << kTestFiles.size() << ")\n";
      // XXX should put envp in .ktest ?
      interpreter->runFunctionAsMain(mainFn, out->numArgs, out->args, pEnvp);
      if (interrupted)
        break;
    }
    interpreter->setReplayKTest(0);
    while (!kTests.empty()) {
      kTest_free(kTests.back());
      kTests.pop_back();
    }
  } else {
    std::vector<KTest *> seeds;
    for (std::vector<std::string>::iterator it = SeedOutFile.begin(),
                                            ie = SeedOutFile.end();
         it != ie; ++it) {
      KTest *out = kTest_fromFile(it->c_str());
      if (!out) {
        klee_error("unable to open: %s\n", (*it).c_str());
      }
      seeds.push_back(out);
    }
    for (std::vector<std::string>::iterator it = SeedOutDir.begin(),
                                            ie = SeedOutDir.end();
         it != ie; ++it) {
      std::vector<std::string> kTestFiles;
      KleeHandler::getKTestFilesInDir(*it, kTestFiles);
      for (std::vector<std::string>::iterator it2 = kTestFiles.begin(),
                                              ie = kTestFiles.end();
           it2 != ie; ++it2) {
        KTest *out = kTest_fromFile(it2->c_str());
        if (!out) {
          klee_error("unable to open: %s\n", (*it2).c_str());
        }
        seeds.push_back(out);
      }
      if (kTestFiles.empty()) {
        klee_error("seeds directory is empty: %s\n", (*it).c_str());
      }
    }

    if (!seeds.empty()) {
      klee_message("KLEE: using %lu seeds\n", seeds.size());
      interpreter->useSeeds(&seeds);
    }
    if (RunInDir != "") {
      int res = chdir(RunInDir.c_str());
      if (res < 0) {
        klee_error("Unable to change directory to: %s - %s", RunInDir.c_str(),
                   sys::StrError(errno).c_str());
      }
    }
    interpreter->runFunctionAsMain(mainFn, pArgc, pArgv, pEnvp);

    while (!seeds.empty()) {
      kTest_free(seeds.back());
      seeds.pop_back();
    }
  }

  auto endTime = std::time(nullptr);
  { // output end and elapsed time
    std::uint32_t h;
    std::uint8_t m, s;
    std::tie(h, m, s) = time::seconds(endTime - startTime).toHMS();
    std::stringstream endInfo;
    endInfo << "Finished: "
            << std::put_time(std::localtime(&endTime), "%Y-%m-%d %H:%M:%S")
            << '\n'
            << "Elapsed: " << std::setfill('0') << std::setw(2) << h << ':'
            << std::setfill('0') << std::setw(2) << +m << ':'
            << std::setfill('0') << std::setw(2) << +s << '\n';
    handler->getInfoStream() << endInfo.str();
    handler->getInfoStream().flush();
  }

  // Free all the args.
  for (unsigned i = 0; i < InputArgv.size() + 1; i++)
    delete[] pArgv[i];
  delete[] pArgv;

  delete interpreter;

  uint64_t queries = *theStatisticManager->getStatisticByName("Queries");
  uint64_t queriesValid =
      *theStatisticManager->getStatisticByName("QueriesValid");
  uint64_t queriesInvalid =
      *theStatisticManager->getStatisticByName("QueriesInvalid");
  uint64_t queryCounterexamples =
      *theStatisticManager->getStatisticByName("QueriesCEX");
  uint64_t queryConstructs =
      *theStatisticManager->getStatisticByName("QueryConstructs");
  uint64_t instructions =
      *theStatisticManager->getStatisticByName("Instructions");
  uint64_t forks = *theStatisticManager->getStatisticByName("Forks");

  handler->getInfoStream() << "KLEE: done: explored paths = " << 1 + forks
                           << "\n";

  // Write some extra information in the info file which users won't
  // necessarily care about or understand.
  if (queries)
    handler->getInfoStream() << "KLEE: done: avg. constructs per query = "
                             << queryConstructs / queries << "\n";
  handler->getInfoStream() << "KLEE: done: total queries = " << queries << "\n"
                           << "KLEE: done: valid queries = " << queriesValid
                           << "\n"
                           << "KLEE: done: invalid queries = " << queriesInvalid
                           << "\n"
                           << "KLEE: done: query cex = " << queryCounterexamples
                           << "\n";

  std::stringstream stats;
<<<<<<< HEAD
  stats << "\n";
  stats << "KLEE: done: total instructions = " << instructions << "\n";
  stats << "KLEE: done: completed paths = " << handler->getNumPathsExplored()
        << "\n";
  stats << "KLEE: done: generated tests = " << handler->getNumTestCases()
        << "\n";
=======
  stats << '\n'
        << "KLEE: done: total instructions = " << instructions << '\n'
        << "KLEE: done: completed paths = " << handler->getNumPathsCompleted()
        << '\n'
        << "KLEE: done: partially completed paths = "
        << handler->getNumPathsExplored() - handler->getNumPathsCompleted()
        << '\n'
        << "KLEE: done: generated tests = " << handler->getNumTestCases()
        << '\n';
>>>>>>> 025abc72

  bool useColors = llvm::errs().is_displayed();
  if (useColors)
    llvm::errs().changeColor(llvm::raw_ostream::GREEN,
                             /*bold=*/true,
                             /*bg=*/false);

  llvm::errs() << stats.str();

  if (useColors)
    llvm::errs().resetColor();

  handler->getInfoStream() << stats.str();

  delete handler;

  return 0;
}<|MERGE_RESOLUTION|>--- conflicted
+++ resolved
@@ -291,12 +291,8 @@
 
   unsigned m_numTotalTests;     // Number of tests received from the interpreter
   unsigned m_numGeneratedTests; // Number of tests successfully generated
-<<<<<<< HEAD
-  unsigned m_pathsExplored;     // number of paths explored so far
-=======
   unsigned m_pathsCompleted; // number of completed paths
   unsigned m_pathsExplored; // number of partially explored and completed paths
->>>>>>> 025abc72
 
   // used for writing .ktest files
   int m_argc;
@@ -734,76 +730,9 @@
 
 // Symbols we explicitly support
 static const char *modelledExternals[] = {
-<<<<<<< HEAD
     "_ZTVN10__cxxabiv117__class_type_infoE",
     "_ZTVN10__cxxabiv120__si_class_type_infoE",
     "_ZTVN10__cxxabiv121__vmi_class_type_infoE",
-
-    // special functions
-    "_assert",
-    "__assert_fail",
-    "__assert_rtn",
-    "__errno_location",
-    "__error",
-    "calloc",
-    "_exit",
-    "exit",
-    "free",
-    "abort",
-    "klee_abort",
-    "klee_assume",
-    "klee_check_memory_access",
-    "klee_define_fixed_object",
-    "klee_get_errno",
-    "klee_get_valuef",
-    "klee_get_valued",
-    "klee_get_valuel",
-    "klee_get_valuell",
-    "klee_get_value_i32",
-    "klee_get_value_i64",
-    "klee_get_obj_size",
-    "klee_is_symbolic",
-    "klee_make_symbolic",
-    "klee_make_pse_symbolic",
-    "klee_dump_kquery_state",
-    "klee_dump_symbolic_details",
-    "klee_dump_state_stack"
-    "klee_mark_global",
-    "klee_open_merge",
-    "klee_close_merge",
-    "klee_prefer_cex",
-    "klee_posix_prefer_cex",
-    "klee_print_expr",
-    "klee_print_range",
-    "klee_report_error",
-    "klee_set_forking",
-    "klee_silent_exit",
-    "klee_warning",
-    "klee_warning_once",
-    "klee_stack_trace",
-    "_klee_eh_Unwind_RaiseException_impl",
-    "klee_eh_typeid_for",
-    "llvm.dbg.declare",
-    "llvm.dbg.value",
-    "llvm.va_start",
-    "llvm.va_end",
-    "malloc",
-    "realloc",
-    "memalign",
-    "_ZdaPv",
-    "_ZdlPv",
-    "_Znaj",
-    "_Znwj",
-    "_Znam",
-    "_Znwm",
-    "__ubsan_handle_add_overflow",
-    "__ubsan_handle_sub_overflow",
-    "__ubsan_handle_mul_overflow",
-    "__ubsan_handle_divrem_overflow",
-=======
-  "_ZTVN10__cxxabiv117__class_type_infoE",
-  "_ZTVN10__cxxabiv120__si_class_type_infoE",
-  "_ZTVN10__cxxabiv121__vmi_class_type_infoE",
 
   // special functions
   "_assert",
@@ -864,7 +793,6 @@
   "__ubsan_handle_sub_overflow",
   "__ubsan_handle_mul_overflow",
   "__ubsan_handle_divrem_overflow",
->>>>>>> 025abc72
 };
 
 // Symbols we aren't going to warn about
@@ -1341,15 +1269,9 @@
 #else
     SmallString<128> LibcxxBC(Opts.LibraryDir);
     llvm::sys::path::append(LibcxxBC, KLEE_LIBCXX_BC_NAME);
-<<<<<<< HEAD
-    if (!klee::loadFile(LibcxxBC.c_str(), mainModule->getContext(),
-                        loadedModules, errorMsg))
-      klee_error("error loading libcxx '%s': %s", LibcxxBC.c_str(),
-=======
     if (!klee::loadFile(LibcxxBC.c_str(), mainModule->getContext(), loadedModules,
                         errorMsg))
       klee_error("error loading libc++ '%s': %s", LibcxxBC.c_str(),
->>>>>>> 025abc72
                  errorMsg.c_str());
     klee_message("NOTE: Using libc++ : %s", LibcxxBC.c_str());
 #ifdef SUPPORT_KLEE_EH_CXX
@@ -1632,14 +1554,6 @@
                            << "\n";
 
   std::stringstream stats;
-<<<<<<< HEAD
-  stats << "\n";
-  stats << "KLEE: done: total instructions = " << instructions << "\n";
-  stats << "KLEE: done: completed paths = " << handler->getNumPathsExplored()
-        << "\n";
-  stats << "KLEE: done: generated tests = " << handler->getNumTestCases()
-        << "\n";
-=======
   stats << '\n'
         << "KLEE: done: total instructions = " << instructions << '\n'
         << "KLEE: done: completed paths = " << handler->getNumPathsCompleted()
@@ -1649,7 +1563,6 @@
         << '\n'
         << "KLEE: done: generated tests = " << handler->getNumTestCases()
         << '\n';
->>>>>>> 025abc72
 
   bool useColors = llvm::errs().is_displayed();
   if (useColors)
