#include "expr/Lexer.h"
#include "expr/Parser.h"

#include "klee/Config/Version.h"
#include "klee/Constraints.h"
#include "klee/Expr.h"
#include "klee/ExprBuilder.h"
#include "klee/Solver.h"
#include "klee/SolverImpl.h"
#include "klee/Statistics.h"
#include "klee/CommandLine.h"
#include "klee/Common.h"
#include "klee/util/ExprPPrinter.h"
#include "klee/util/ExprVisitor.h"
#include "klee/util/ExprSMTLIBPrinter.h"
#include "klee/Internal/Support/PrintVersion.h"

#include "llvm/ADT/StringExtras.h"
#include "llvm/Support/CommandLine.h"
#include "llvm/Support/ManagedStatic.h"
#include "llvm/Support/MemoryBuffer.h"
#include "llvm/Support/raw_ostream.h"

#include <sys/stat.h>
#include <unistd.h>


#include "llvm/Support/Signals.h"

#if LLVM_VERSION_CODE < LLVM_VERSION(3, 5)
#include "llvm/ADT/OwningPtr.h"
#include "llvm/Support/system_error.h"
#endif

using namespace llvm;
using namespace klee;
using namespace klee::expr;

#ifdef SUPPORT_METASMT

#include <metaSMT/DirectSolver_Context.hpp>
#include <metaSMT/backend/Z3_Backend.hpp>
#include <metaSMT/backend/Boolector.hpp>

#define Expr VCExpr
#define Type VCType
#define STP STP_Backend
#include <metaSMT/backend/STP.hpp>
#undef Expr
#undef Type
#undef STP

using namespace metaSMT;
using namespace metaSMT::solver;

#endif /* SUPPORT_METASMT */




namespace {
  llvm::cl::opt<std::string>
  InputFile(llvm::cl::desc("<input query log>"), llvm::cl::Positional,
            llvm::cl::init("-"));

  enum ToolActions {
    PrintTokens,
    PrintAST,
    PrintSMTLIBv2,
    Evaluate
  };

  static llvm::cl::opt<ToolActions> 
  ToolAction(llvm::cl::desc("Tool actions:"),
             llvm::cl::init(Evaluate),
             llvm::cl::values(
             clEnumValN(PrintTokens, "print-tokens",
                        "Print tokens from the input file."),
			clEnumValN(PrintSMTLIBv2, "print-smtlib",
					   "Print parsed input file as SMT-LIBv2 query."),
             clEnumValN(PrintAST, "print-ast",
                        "Print parsed AST nodes from the input file."),
             clEnumValN(Evaluate, "evaluate",
                        "Print parsed AST nodes from the input file."),
             clEnumValEnd));


  enum BuilderKinds {
    DefaultBuilder,
    ConstantFoldingBuilder,
    SimplifyingBuilder
  };

  static llvm::cl::opt<BuilderKinds> 
  BuilderKind("builder",
              llvm::cl::desc("Expression builder:"),
              llvm::cl::init(DefaultBuilder),
              llvm::cl::values(
              clEnumValN(DefaultBuilder, "default",
                         "Default expression construction."),
              clEnumValN(ConstantFoldingBuilder, "constant-folding",
                         "Fold constant expressions."),
              clEnumValN(SimplifyingBuilder, "simplify",
                         "Fold constants and simplify expressions."),
              clEnumValEnd));

  cl::opt<bool>
  UseDummySolver("use-dummy-solver",
		   cl::init(false));

  llvm::cl::opt<std::string> directoryToWriteQueryLogs("query-log-dir",llvm::cl::desc("The folder to write query logs to. Defaults is current working directory."),
		                                               llvm::cl::init("."));

}

static std::string getQueryLogPath(const char filename[])
{
	//check directoryToWriteLogs exists
	struct stat s;
	if( !(stat(directoryToWriteQueryLogs.c_str(),&s) == 0 && S_ISDIR(s.st_mode)) )
	{
          llvm::errs() << "Directory to log queries \""
                       << directoryToWriteQueryLogs << "\" does not exist!"
                       << "\n";
          exit(1);
        }

	//check permissions okay
	if( !( (s.st_mode & S_IWUSR) && getuid() == s.st_uid) &&
	    !( (s.st_mode & S_IWGRP) && getgid() == s.st_gid) &&
	    !( s.st_mode & S_IWOTH)
	)
	{
          llvm::errs() << "Directory to log queries \""
                       << directoryToWriteQueryLogs << "\" is not writable!"
                       << "\n";
          exit(1);
        }

	std::string path=directoryToWriteQueryLogs;
	path+="/";
	path+=filename;
	return path;
}

static std::string escapedString(const char *start, unsigned length) {
  std::string Str;
  llvm::raw_string_ostream s(Str);
  for (unsigned i=0; i<length; ++i) {
    char c = start[i];
    if (isprint(c)) {
      s << c;
    } else if (c == '\n') {
      s << "\\n";
    } else {
      s << "\\x" 
        << hexdigit(((unsigned char) c >> 4) & 0xF) 
        << hexdigit((unsigned char) c & 0xF);
    }
  }
  return s.str();
}

static void PrintInputTokens(const MemoryBuffer *MB) {
  Lexer L(MB);
  Token T;
  do {
    L.Lex(T);
    llvm::outs() << "(Token \"" << T.getKindName() << "\" "
                 << "\"" << escapedString(T.start, T.length) << "\" "
                 << T.length << " " << T.line << " " << T.column << ")\n";
  } while (T.kind != Token::EndOfFile);
}

static bool PrintInputAST(const char *Filename,
                          const MemoryBuffer *MB,
                          ExprBuilder *Builder) {
  std::vector<Decl*> Decls;
  Parser *P = Parser::Create(Filename, MB, Builder);
  P->SetMaxErrors(20);

  unsigned NumQueries = 0;
  while (Decl *D = P->ParseTopLevelDecl()) {
    if (!P->GetNumErrors()) {
      if (isa<QueryCommand>(D))
        llvm::outs() << "# Query " << ++NumQueries << "\n";

      D->dump();
    }
    Decls.push_back(D);
  }

  bool success = true;
  if (unsigned N = P->GetNumErrors()) {
    llvm::errs() << Filename << ": parse failure: " << N << " errors.\n";
    success = false;
  }

  for (std::vector<Decl*>::iterator it = Decls.begin(),
         ie = Decls.end(); it != ie; ++it)
    delete *it;

  delete P;

  return success;
}

static bool EvaluateInputAST(const char *Filename,
                             const MemoryBuffer *MB,
                             ExprBuilder *Builder) {
	llvm::outs() << "EvaluateInputAST\n";
  std::vector<Decl*> Decls;
  Parser *P = Parser::Create(Filename, MB, Builder);
  P->SetMaxErrors(20);
  while (Decl *D = P->ParseTopLevelDecl()) {
    Decls.push_back(D);
  }

  bool success = true;
  if (unsigned N = P->GetNumErrors()) {
    llvm::errs() << Filename << ": parse failure: " << N << " errors.\n";
    success = false;
  }  

  if (!success)
    return false;

  // FIXME: Support choice of solver.
  Solver *coreSolver = NULL; // 
  
#ifdef SUPPORT_METASMT
  if (UseMetaSMT != METASMT_BACKEND_NONE) {
    
    std::string backend;
    
    switch (UseMetaSMT) {
          case METASMT_BACKEND_STP:
              backend = "STP"; 
              coreSolver = new MetaSMTSolver< DirectSolver_Context < STP_Backend > >(UseForkedCoreSolver, CoreSolverOptimizeDivides);
              break;
          case METASMT_BACKEND_Z3:
              backend = "Z3";
              coreSolver = new MetaSMTSolver< DirectSolver_Context < Z3_Backend > >(UseForkedCoreSolver, CoreSolverOptimizeDivides);
              break;
          case METASMT_BACKEND_BOOLECTOR:
              backend = "Boolector";
              coreSolver = new MetaSMTSolver< DirectSolver_Context < Boolector > >(UseForkedCoreSolver, CoreSolverOptimizeDivides);
              break;
          default:
              assert(false);
              break;
    };
    llvm::errs() << "Starting MetaSMTSolver(" << backend << ") ...\n";
  }
  else {
    if (UseDummySover) {
      coreSolver = createDummySolver();
      llvm::errs() << "Starting DummySolver ...\n";
    } else {
#ifdef SUPPORT_Z3
#ifdef SUPPORT_STP
      switch (SelectSolver) {
      case SOLVER_STP: {
        coreSolver = new STPSolver(UseForkedCoreSolver);
        llvm::errs() << "Starting STPSolver ...\n";
        break;
      }
      default: {
        coreSolver = new Z3Solver();
        llvm::errs() << "Starting Z3Solver ...\n";
        break;
      }
      }
#else
      coreSolver = new Z3Solver();
      llvm::errs() << "Starting Z3Solver ...\n";
#endif /* SUPPORT_STP */
#elif SUPPORT_STP
      coreSolver = new STPSolver(UseForkedCoreSolver);
      llvm::errs() << "Starting STPSolver ...\n";
#else
      coreSolver = createDummySolver();
      llvm::errs() << "Starting DummySolver ...\n";
#endif /* SUPPORT_Z3 */
    }
  }
#else
#ifdef SUPPORT_Z3
#ifdef SUPPORT_STP
  switch (SelectSolver) {
  case SOLVER_STP: {
    if (UseDummySolver) {
      coreSolver = createDummySolver();
      llvm::errs() << "Starting DummySolver ...\n";
    } else {
      coreSolver = new STPSolver(UseForkedCoreSolver);
      llvm::errs() << "Starting STPSolver ...\n";
    }
    break;
  }
  default: {
    if (UseDummySolver) {
      coreSolver = createDummySolver();
      llvm::errs() << "Starting DummySolver ...\n";
    } else {
      coreSolver = new Z3Solver();
      llvm::errs() << "Starting Z3Solver ...\n";
    }
    break;
  }
  }
#else
  if (UseDummySolver) {
    coreSolver = createDummySolver();
    llvm::errs() << "Starting DummySolver ...\n";
  } else {
    coreSolver = new Z3Solver();
    llvm::errs() << "Starting Z3Solver ...\n";
  }
#endif /* SUPPORT_STP */
#elif SUPPORT_STP
  if (UseDummySolver) {
    coreSolver = createDummySolver();
    llvm::errs() << "Starting DummySolver ...\n";
  } else {
    coreSolver = new STPSolver(UseForkedCoreSolver);
    llvm::errs() << "Starting STPSolver ...\n";
  }
#else
<<<<<<< HEAD
#ifdef SUPPORT_Z3
  coreSolver = UseDummySolver ? createDummySolver() : new Z3Solver();
#else
  coreSolver = UseDummySolver ? createDummySolver() : new STPSolver(UseForkedCoreSolver);
#endif
=======
  coreSolver = createDummySolver();
#endif /* SUPPORT_Z3 */
>>>>>>> 8c155c3f
#endif /* SUPPORT_METASMT */
  
  
  if (!UseDummySolver) {
    if (0 != MaxCoreSolverTime) {
      coreSolver->setCoreSolverTimeout(MaxCoreSolverTime);
    }
  }

  Solver *S = constructSolverChain(coreSolver,
                                   getQueryLogPath(ALL_QUERIES_SMT2_FILE_NAME),
                                   getQueryLogPath(SOLVER_QUERIES_SMT2_FILE_NAME),
                                   getQueryLogPath(ALL_QUERIES_PC_FILE_NAME),
                                   getQueryLogPath(SOLVER_QUERIES_PC_FILE_NAME));

  unsigned Index = 0;
  for (std::vector<Decl*>::iterator it = Decls.begin(),
         ie = Decls.end(); it != ie; ++it) {
    Decl *D = *it;
    if (QueryCommand *QC = dyn_cast<QueryCommand>(D)) {
      llvm::outs() << "Query " << Index << ":\t";

      assert("FIXME: Support counterexample query commands!");
      if (QC->Values.empty() && QC->Objects.empty()) {
        bool result;
        if (S->mustBeTrue(Query(ConstraintManager(QC->Constraints), QC->Query),
                          result)) {
          llvm::outs() << (result ? "VALID" : "INVALID");
        } else {
          llvm::outs() << "FAIL (reason: "
                    << SolverImpl::getOperationStatusString(S->impl->getOperationStatusCode())
                    << ")";
        }
      } else if (!QC->Values.empty()) {
        assert(QC->Objects.empty() && 
               "FIXME: Support counterexamples for values and objects!");
        assert(QC->Values.size() == 1 &&
               "FIXME: Support counterexamples for multiple values!");
        assert(QC->Query->isFalse() &&
               "FIXME: Support counterexamples with non-trivial query!");
        ref<ConstantExpr> result;
        if (S->getValue(Query(ConstraintManager(QC->Constraints), 
                              QC->Values[0]),
                        result)) {
          llvm::outs() << "INVALID\n";
          llvm::outs() << "\tExpr 0:\t" << result;
        } else {
          llvm::outs() << "FAIL (reason: "
                    << SolverImpl::getOperationStatusString(S->impl->getOperationStatusCode())
                    << ")";
        }
      } else {
        std::vector< std::vector<unsigned char> > result;
        
        if (S->getInitialValues(Query(ConstraintManager(QC->Constraints), 
                                      QC->Query),
                                QC->Objects, result)) {
          llvm::outs() << "INVALID\n";

          for (unsigned i = 0, e = result.size(); i != e; ++i) {
            llvm::outs() << "\tArray " << i << ":\t"
                       << QC->Objects[i]->name
                       << "[";
            for (unsigned j = 0; j != QC->Objects[i]->size; ++j) {
              llvm::outs() << (unsigned) result[i][j];
              if (j + 1 != QC->Objects[i]->size)
                llvm::outs() << ", ";
            }
            llvm::outs() << "]";
            if (i + 1 != e)
              llvm::outs() << "\n";
          }
        } else {
          SolverImpl::SolverRunStatus retCode = S->impl->getOperationStatusCode();
          if (SolverImpl::SOLVER_RUN_STATUS_TIMEOUT == retCode) {
            llvm::outs() << " FAIL (reason: "
                      << SolverImpl::getOperationStatusString(retCode)
                      << ")";
          }           
          else {
            llvm::outs() << "VALID (counterexample request ignored)";
          }
        }
      }

      llvm::outs() << "\n";
      ++Index;
    }
  }

  for (std::vector<Decl*>::iterator it = Decls.begin(),
         ie = Decls.end(); it != ie; ++it)
    delete *it;
  delete P;

  delete S;

  if (uint64_t queries = *theStatisticManager->getStatisticByName("Queries")) {
    llvm::outs()
      << "--\n"
      << "total queries = " << queries << "\n"
      << "total queries constructs = " 
      << *theStatisticManager->getStatisticByName("QueriesConstructs") << "\n"
      << "valid queries = " 
      << *theStatisticManager->getStatisticByName("QueriesValid") << "\n"
      << "invalid queries = " 
      << *theStatisticManager->getStatisticByName("QueriesInvalid") << "\n"
      << "query cex = " 
      << *theStatisticManager->getStatisticByName("QueriesCEX") << "\n";
  }

  return success;
}

static bool printInputAsSMTLIBv2(const char *Filename,
                             const MemoryBuffer *MB,
                             ExprBuilder *Builder)
{
	//Parse the input file
	std::vector<Decl*> Decls;
	Parser *P = Parser::Create(Filename, MB, Builder);
	P->SetMaxErrors(20);
	while (Decl *D = P->ParseTopLevelDecl())
	{
		Decls.push_back(D);
	}

	bool success = true;
	if (unsigned N = P->GetNumErrors())
	{
		llvm::errs() << Filename << ": parse failure: "
				   << N << " errors.\n";
		success = false;
	}

	if (!success)
	return false;

	ExprSMTLIBPrinter printer;
	printer.setOutput(llvm::outs());

	unsigned int queryNumber = 0;
	//Loop over the declarations
	for (std::vector<Decl*>::iterator it = Decls.begin(), ie = Decls.end(); it != ie; ++it)
	{
		Decl *D = *it;
		if (QueryCommand *QC = dyn_cast<QueryCommand>(D))
		{
			//print line break to separate from previous query
			if(queryNumber!=0) 	llvm::outs() << "\n";

			//Output header for this query as a SMT-LIBv2 comment
			llvm::outs() << ";SMTLIBv2 Query " << queryNumber << "\n";

			/* Can't pass ConstraintManager constructor directly
			 * as argument to Query object. Like...
			 * query(ConstraintManager(QC->Constraints),QC->Query);
			 *
			 * For some reason if constructed this way the first
			 * constraint in the constraint set is set to NULL and
			 * will later cause a NULL pointer dereference.
			 */
			ConstraintManager constraintM(QC->Constraints);
			Query query(constraintM,QC->Query);
			printer.setQuery(query);

			if(!QC->Objects.empty())
				printer.setArrayValuesToGet(QC->Objects);

			printer.generateOutput();


			queryNumber++;
		}
	}

	//Clean up
	for (std::vector<Decl*>::iterator it = Decls.begin(),
			ie = Decls.end(); it != ie; ++it)
		delete *it;
	delete P;

	return true;
}

int main(int argc, char **argv) {
  bool success = true;

  llvm::sys::PrintStackTraceOnErrorSignal();
  llvm::cl::SetVersionPrinter(klee::printVersion);
  llvm::cl::ParseCommandLineOptions(argc, argv);

  std::string ErrorStr;
  
#if LLVM_VERSION_CODE < LLVM_VERSION(3,5)
  OwningPtr<MemoryBuffer> MB;
  error_code ec=MemoryBuffer::getFileOrSTDIN(InputFile.c_str(), MB);
  if (ec) {
    llvm::errs() << argv[0] << ": error: " << ec.message() << "\n";
    return 1;
  }
#else
  auto MBResult = MemoryBuffer::getFileOrSTDIN(InputFile.c_str());
  if (!MBResult) {
    llvm::errs() << argv[0] << ": error: " << MBResult.getError().message()
                 << "\n";
    return 1;
  }
  std::unique_ptr<MemoryBuffer> &MB = *MBResult;
#endif
  
  ExprBuilder *Builder = 0;
  switch (BuilderKind) {
  case DefaultBuilder:
    Builder = createDefaultExprBuilder();
    break;
  case ConstantFoldingBuilder:
    Builder = createDefaultExprBuilder();
    Builder = createConstantFoldingExprBuilder(Builder);
    break;
  case SimplifyingBuilder:
    Builder = createDefaultExprBuilder();
    Builder = createConstantFoldingExprBuilder(Builder);
    Builder = createSimplifyingExprBuilder(Builder);
    break;
  }

  switch (ToolAction) {
  case PrintTokens:
    PrintInputTokens(MB.get());
    break;
  case PrintAST:
    success = PrintInputAST(InputFile=="-" ? "<stdin>" : InputFile.c_str(), MB.get(),
                            Builder);
    break;
  case Evaluate:
	  llvm::outs() << "EVALUATEINPUTAST\n";
    success = EvaluateInputAST(InputFile=="-" ? "<stdin>" : InputFile.c_str(),
                               MB.get(), Builder);
    break;
  case PrintSMTLIBv2:
    success = printInputAsSMTLIBv2(InputFile=="-"? "<stdin>" : InputFile.c_str(), MB.get(),Builder);
    break;
  default:
    llvm::errs() << argv[0] << ": error: Unknown program action!\n";
  }

  delete Builder;
  llvm::llvm_shutdown();
  return success ? 0 : 1;
}<|MERGE_RESOLUTION|>--- conflicted
+++ resolved
@@ -327,16 +327,8 @@
     llvm::errs() << "Starting STPSolver ...\n";
   }
 #else
-<<<<<<< HEAD
-#ifdef SUPPORT_Z3
-  coreSolver = UseDummySolver ? createDummySolver() : new Z3Solver();
-#else
-  coreSolver = UseDummySolver ? createDummySolver() : new STPSolver(UseForkedCoreSolver);
-#endif
-=======
   coreSolver = createDummySolver();
 #endif /* SUPPORT_Z3 */
->>>>>>> 8c155c3f
 #endif /* SUPPORT_METASMT */
   
   
